--- conflicted
+++ resolved
@@ -136,14 +136,11 @@
      jq '[.actions[] | select(test("^([0-9]{1,3}\\.){3}[0-9]{1,3}(/[0-9]{1,2})?$"))]')
 fi
 
-<<<<<<< HEAD
-=======
 if [ -z "${GITHUB_ACTIONS_RUNNER_IPV6}" ]; then
     GITHUB_ACTIONS_RUNNER_IPV6=$(curl -s https://api.github.com/meta | \
     jq '[.actions[] | select(test("^[0-9a-fA-F:]+(/[0-9]{1,3})?$"))]')
 fi
 
->>>>>>> 7002d8c1
 # go through all the key values we need to set
 fix_string_key serviceName "${SERVICE_NAME}"
 fix_string_key VERSION_NUMBER "${VERSION_NUMBER}"
@@ -159,10 +156,7 @@
     fix_string_key primaryOidcUserInfoEndpoint "${PRIMARY_OIDC_USERINFO_ENDPOINT}"
     fix_string_key primaryOidcjwksEndpoint "${PRIMARY_OIDC_JWKS_ENDPOINT}"
     fix_list_key githubAllowListIpv4 "${GITHUB_ACTIONS_RUNNER_IPV4}"
-<<<<<<< HEAD
-=======
     fix_list_key githubAllowListIpv6 "${GITHUB_ACTIONS_RUNNER_IPV6}"
->>>>>>> 7002d8c1
     fix_boolean_number_key wafAllowGaRunnerConnectivity "${WAF_ALLOW_GA_RUNNER_CONNECTIVITY}"
 
     fix_boolean_number_key useMockOidc "${USE_MOCK_OIDC}"
@@ -209,15 +203,9 @@
     fix_string_key primaryOidcIssuer "${PRIMARY_OIDC_ISSUER}"
     fix_string_key primaryOidcUserInfoEndpoint "${PRIMARY_OIDC_USERINFO_ENDPOINT}"
     fix_string_key primaryOidcjwksEndpoint "${PRIMARY_OIDC_JWKS_ENDPOINT}"
-<<<<<<< HEAD
     fix_string_key webAclAttributeArn "${WEBACL_ATTRIBUTE_ARN}"
     fix_list_key githubAllowListIpv4 "${GITHUB_ACTIONS_RUNNER_IPV4}"
     
-=======
-
-    fix_string_key webAclAttributeArn "${WEBACL_ATTRIBUTE_ARN}"
-
->>>>>>> 7002d8c1
     if [ "$USE_MOCK_OIDC" == "true" ]; then
         fix_string_key mockOidcClientId "${MOCK_OIDC_CLIENT_ID}"
         fix_string_key mockOidcTokenEndpoint "${MOCK_OIDC_TOKEN_ENDPOINT}"
