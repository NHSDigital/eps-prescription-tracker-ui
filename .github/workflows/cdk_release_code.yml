--- conflicted
+++ resolved
@@ -44,11 +44,8 @@
         type: string
       mockOidcjwksEndpoint:
         type: string
-<<<<<<< HEAD
-=======
       useLocalhostCallback:
         type: boolean
->>>>>>> 3273a14a
     secrets:
       CLOUD_FORMATION_DEPLOY_ROLE:
         required: true
@@ -162,10 +159,7 @@
           --arg mockOidcjwksEndpoint "${{ inputs.mockOidcjwksEndpoint }}" \
           --arg shortCloudfrontDomain "${shortCloudfrontDomain}" \
           --arg fullCloudfrontDomain "${fullCloudfrontDomain}" \
-<<<<<<< HEAD
-=======
           --arg useLocalhostCallback "${{ inputs.useLocalhostCallback }}" \
->>>>>>> 3273a14a
           '.context += {
             "serviceName": $serviceName,
             "VERSION_NUMBER": $VERSION_NUMBER,
@@ -192,12 +186,8 @@
             "mockOidcAuthorizeEndpoint": $mockOidcAuthorizeEndpoint,
             "mockOidcTokenEndpoint": $mockOidcTokenEndpoint,
             "mockOidcUserInfoEndpoint": $mockOidcUserInfoEndpoint,
-<<<<<<< HEAD
-            "mockOidcjwksEndpoint": $mockOidcjwksEndpoint}' \
-=======
             "mockOidcjwksEndpoint": $mockOidcjwksEndpoint,
             "useLocalhostCallback": $useLocalhostCallback}' \
->>>>>>> 3273a14a
           .build/cdk.json > .build/cdk.new.json
           mv .build/cdk.new.json .build/cdk.json
 
