name: cdk release code

on:
  workflow_call:
    inputs:
      SERVICE_NAME:
        required: true
        type: string
      TARGET_ENVIRONMENT:
        required: true
        type: string
      VERSION_NUMBER:
        required: true
        type: string
      COMMIT_ID:
        required: true
        type: string
      CDK_APP_NAME:
        required: true
        type: string
      LOG_RETENTION_IN_DAYS:
        required: true
        type: string
      LOG_LEVEL:
        type: string
      useMockOidc:
        type: boolean
        default: false
      primaryOidcIssuer:
        type: string
      primaryOidcAuthorizeEndpoint:
        type: string
      primaryOidcTokenEndpoint:
        type: string
      primaryOidcUserInfoEndpoint:
        type: string
      primaryOidcjwksEndpoint:
        type: string
      mockOidcIssuer:
        type: string
      mockOidcAuthorizeEndpoint:
        type: string
      mockOidcTokenEndpoint:
        type: string
      mockOidcUserInfoEndpoint:
        type: string
      mockOidcjwksEndpoint:
        type: string
      allowLocalhostAccess:
        type: boolean
      useCustomCognitoDomain:
        type: boolean
      APIGEE_CIS2_TOKEN_ENDPOINT:
        type: string
      APIGEE_MOCK_TOKEN_ENDPOINT:
        type: string
      APIGEE_PRESCRIPTIONS_ENDPOINT:
        type: string
      APIGEE_PDS_ENDPOINT:
        type: string
      APIGEE_DOHS_ENDPOINT:
        type: string
      JWT_KID:
        type: string
      ROLE_ID:
        type: string
      CONFIG_FILE:
        type: string
<<<<<<< HEAD
      WAF_ALLOW_GA_RUNNER_CONNECTIVITY:
        type: boolean
=======
      USE_ZONE_APEX:
        type: boolean
      ROUTE53_EXPORT_NAME:
        type: string
>>>>>>> f33e965e
    secrets:
      CLOUD_FORMATION_DEPLOY_ROLE:
        required: true
      CDK_PULL_IMAGE_ROLE:
        required: true
      primaryOidcClientId:
        required: false
      mockOidcClientId:
        required: false
      APIGEE_API_KEY:
        required: false
      APIGEE_API_SECRET:
        required: false
      APIGEE_PTL_DOHS_API_KEY:
        required: false
jobs:
  release_code:
    runs-on: ubuntu-22.04
    environment: ${{ inputs.TARGET_ENVIRONMENT }}
    name: deploy cdk app ${{ inputs.CDK_APP_NAME }}
    permissions:
      id-token: write
      contents: write

    steps:
      - name: Checkout local github actions
        uses: actions/checkout@v4
        with:
          ref: ${{ env.BRANCH_NAME }}
          fetch-depth: 0
          sparse-checkout: |
            .github

      - name: Configure AWS Credentials
        id: connect-aws-pull-image
        uses: aws-actions/configure-aws-credentials@v4
        with:
          aws-region: eu-west-2
          role-to-assume: ${{ secrets.CDK_PULL_IMAGE_ROLE }}
          role-session-name: prescription-clinical-tracker-ui-pull-image

      - name: build_artifact download
        uses: actions/download-artifact@v4
        with:
          name: build_artifact

      - name: extract build_artifact
        run: |
          mkdir -p .build
          tar -xf artifact.tar -C .build

      - name: Retrieve AWS Account ID
        id: retrieve-account-id
        run: echo "ACCOUNT_ID=$(aws sts get-caller-identity --query Account --output text)" >> "$GITHUB_ENV"

      - name: Login to Amazon ECR
        id: login-ecr
        run: |
          aws ecr get-login-password --region eu-west-2 | docker login --username AWS --password-stdin ${{ env.ACCOUNT_ID }}.dkr.ecr.eu-west-2.amazonaws.com

      - name: Pull cdk-utils-build from Amazon ECR
        run: |
          docker pull "${{ env.ACCOUNT_ID }}.dkr.ecr.eu-west-2.amazonaws.com/cdk-utils-build-repo:latest"
          docker tag "${{ env.ACCOUNT_ID }}.dkr.ecr.eu-west-2.amazonaws.com/cdk-utils-build-repo:latest" cdk-utils-build-repo:latest

      - name: Configure AWS Credentials
        id: connect-aws
        uses: aws-actions/configure-aws-credentials@v4
        with:
          aws-region: eu-west-2
          role-to-assume: ${{ secrets.CLOUD_FORMATION_DEPLOY_ROLE }}
          role-session-name: prescription-clinical-tracker-ui-deployment
          output-credentials: true
  
      - name: fix cdk.json for deployment
        run: |
          ./.github/scripts/fix_cdk_json.sh .build/${{ inputs.CONFIG_FILE }}
          echo "******"
          cat .build/${{ inputs.CONFIG_FILE }}
        env:
          SERVICE_NAME: ${{ inputs.SERVICE_NAME }}
          VERSION_NUMBER: "${{ inputs.VERSION_NUMBER }}"
          COMMIT_ID: "${{ inputs.COMMIT_ID }}"
          LOG_RETENTION_IN_DAYS: "${{ inputs.LOG_RETENTION_IN_DAYS }}"
          LOG_LEVEL: "${{ inputs.LOG_LEVEL }}"
          AUTO_DELETE_OBJECTS: "true"
          USE_MOCK_OIDC: "${{ inputs.useMockOidc }}"
          PRIMARY_OIDC_CLIENT_ID: "${{ secrets.primaryOidcClientId }}"
          PRIMARY_OIDC_ISSUER: "${{ inputs.primaryOidcIssuer }}"
          PRIMARY_OIDC_AUTHORIZE_ENDPOINT: "${{ inputs.primaryOidcAuthorizeEndpoint }}"
          PRIMARY_OIDC_TOKEN_ENDPOINT: "${{ inputs.primaryOidcTokenEndpoint }}"
          PRIMARY_OIDC_USERINFO_ENDPOINT: "${{ inputs.primaryOidcUserInfoEndpoint }}"
          PRIMARY_OIDC_JWKS_ENDPOINT: "${{ inputs.primaryOidcjwksEndpoint }}"
          MOCK_OIDC_CLIENT_ID: "${{ secrets.mockOidcClientId }}"
          MOCK_OIDC_ISSUER: "${{ inputs.mockOidcIssuer }}"
          MOCK_OIDC_AUTHORIZE_ENDPOINT: "${{ inputs.mockOidcAuthorizeEndpoint }}"
          MOCK_OIDC_TOKEN_ENDPOINT: "${{ inputs.mockOidcTokenEndpoint }}"
          MOCK_OIDC_USERINFO_ENDPOINT: "${{ inputs.mockOidcUserInfoEndpoint }}"
          MOCK_OIDC_JWKS_ENDPOINT: ${{ inputs.mockOidcjwksEndpoint }}
          USE_CUSTOM_COGNITO_DOMAIN: ${{ inputs.useCustomCognitoDomain }}
          ALLOW_LOCALHOST_ACCESS: ${{ inputs.allowLocalhostAccess }}
          APIGEE_CIS2_TOKEN_ENDPOINT: ${{ inputs.APIGEE_CIS2_TOKEN_ENDPOINT }}
          APIGEE_MOCK_TOKEN_ENDPOINT: ${{ inputs.APIGEE_MOCK_TOKEN_ENDPOINT }}
          APIGEE_PRESCRIPTION_ENDPOINT: ${{ inputs.APIGEE_PRESCRIPTIONS_ENDPOINT }}
          APIGEE_PERSONAL_DEMOGRAPHICS_ENDPOINT: ${{ inputs.APIGEE_PDS_ENDPOINT }}
          APIGEE_DOHS_ENDPOINT: ${{ inputs.APIGEE_DOHS_ENDPOINT }}
          APIGEE_API_KEY: ${{ secrets.APIGEE_API_KEY }}
          APIGEE_API_SECRET: ${{ secrets.APIGEE_API_SECRET }}
          APIGEE_PTL_DOHS_API_KEY: ${{ secrets.APIGEE_PTL_DOHS_API_KEY }}
          JWT_KID: ${{ inputs.JWT_KID }}
          ROLE_ID: ${{ inputs.ROLE_ID }}
          CDK_APP_NAME: ${{ inputs.CDK_APP_NAME }}
<<<<<<< HEAD
          WAF_ALLOW_GA_RUNNER_CONNECTIVITY: ${{ inputs.WAF_ALLOW_GA_RUNNER_CONNECTIVITY }}
=======
          USE_ZONE_APEX: ${{ inputs.USE_ZONE_APEX }}
          ROUTE53_EXPORT_NAME: ${{ inputs.ROUTE53_EXPORT_NAME }}
>>>>>>> f33e965e

      - name: Show diff
        run: |
          docker run \
          -v "$(pwd)/.build":/home/cdkuser/workspace/ \
          -e AWS_ACCESS_KEY_ID=${{ steps.connect-aws.outputs.aws-access-key-id }} \
          -e AWS_SECRET_ACCESS_KEY=${{ steps.connect-aws.outputs.aws-secret-access-key }} \
          -e AWS_SESSION_TOKEN=${{ steps.connect-aws.outputs.aws-session-token }} \
          -e AWS_REGION="eu-west-2" \
          -e SHOW_DIFF="true" \
          -e DEPLOY_CODE="false" \
          -e CONFIG_FILE_NAME="${{ inputs.CONFIG_FILE }}" \
          -e CDK_APP_PATH="packages/cdk/bin/${{ inputs.CDK_APP_NAME }}.ts" \
          cdk-utils-build-repo:latest
        shell: bash

      - name: Deploy code
        run: |
          docker run \
          -v "$(pwd)/.build":/home/cdkuser/workspace/ \
          -e AWS_ACCESS_KEY_ID=${{ steps.connect-aws.outputs.aws-access-key-id }} \
          -e AWS_SECRET_ACCESS_KEY=${{ steps.connect-aws.outputs.aws-secret-access-key }} \
          -e AWS_SESSION_TOKEN=${{ steps.connect-aws.outputs.aws-session-token }} \
          -e AWS_REGION="eu-west-2" \
          -e SHOW_DIFF="false" \
          -e DEPLOY_CODE="true" \
          -e CONFIG_FILE_NAME="${{ inputs.CONFIG_FILE }}" \
          -e CDK_APP_PATH="packages/cdk/bin/${{ inputs.CDK_APP_NAME }}.ts" \
          cdk-utils-build-repo:latest
        shell: bash<|MERGE_RESOLUTION|>--- conflicted
+++ resolved
@@ -66,15 +66,12 @@
         type: string
       CONFIG_FILE:
         type: string
-<<<<<<< HEAD
       WAF_ALLOW_GA_RUNNER_CONNECTIVITY:
         type: boolean
-=======
       USE_ZONE_APEX:
         type: boolean
       ROUTE53_EXPORT_NAME:
         type: string
->>>>>>> f33e965e
     secrets:
       CLOUD_FORMATION_DEPLOY_ROLE:
         required: true
@@ -187,12 +184,9 @@
           JWT_KID: ${{ inputs.JWT_KID }}
           ROLE_ID: ${{ inputs.ROLE_ID }}
           CDK_APP_NAME: ${{ inputs.CDK_APP_NAME }}
-<<<<<<< HEAD
           WAF_ALLOW_GA_RUNNER_CONNECTIVITY: ${{ inputs.WAF_ALLOW_GA_RUNNER_CONNECTIVITY }}
-=======
           USE_ZONE_APEX: ${{ inputs.USE_ZONE_APEX }}
           ROUTE53_EXPORT_NAME: ${{ inputs.ROUTE53_EXPORT_NAME }}
->>>>>>> f33e965e
 
       - name: Show diff
         run: |
