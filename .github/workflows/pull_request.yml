--- conflicted
+++ resolved
@@ -89,12 +89,9 @@
       ROLE_ID: "555254242106"
       LOG_LEVEL: "DEBUG"
       RUN_REGRESSION_TESTS: true
-<<<<<<< HEAD
       REACT_LOG_LEVEL: "debug"
-=======
       USE_ZONE_APEX: false
       ROUTE53_EXPORT_NAME: EPS
->>>>>>> f33e965e
     secrets:
       CDK_PULL_IMAGE_ROLE: ${{ secrets.DEV_CDK_PULL_IMAGE_ROLE }}
       CLOUD_FORMATION_DEPLOY_ROLE: ${{ secrets.DEV_CLOUD_FORMATION_DEPLOY_ROLE }}
