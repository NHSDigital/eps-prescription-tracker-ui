--- conflicted
+++ resolved
@@ -95,15 +95,10 @@
       JWT_KID: "eps-cpt-ui-dev"
       ROLE_ID: "555254242106"
       LOG_LEVEL: "DEBUG"
-<<<<<<< HEAD
       RUN_REGRESSION_TESTS: false
-      WAF_ALLOW_GA_RUNNER_CONNECTIVITY: true
-=======
-      RUN_REGRESSION_TESTS: true
       WAF_ALLOW_GA_RUNNER_CONNECTIVITY: true
       USE_ZONE_APEX: false
       ROUTE53_EXPORT_NAME: EPS
->>>>>>> 7002d8c1
     secrets:
       CDK_PULL_IMAGE_ROLE: ${{ secrets.DEV_CDK_PULL_IMAGE_ROLE }}
       CLOUD_FORMATION_DEPLOY_ROLE: ${{ secrets.DEV_CLOUD_FORMATION_DEPLOY_ROLE }}
