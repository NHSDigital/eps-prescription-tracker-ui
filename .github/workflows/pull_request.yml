name: deploy_pr

on:
  pull_request:
    branches: [main]

env:
  BRANCH_NAME: ${{ github.event.pull_request.head.ref }}

jobs:
  get_commit_message:
    runs-on: ubuntu-22.04
    outputs:
      commit_message: ${{ steps.commit_message.outputs.commit_message }}
    steps:
      - name: Checkout code
        uses: actions/checkout@v4
        with:
          ref: ${{ env.BRANCH_NAME }}
          fetch-depth: 0
      - name: Get Commit message
        id: commit_message
        run: |
          echo "commit_message=$(git show -s --format=%s)" >> "$GITHUB_OUTPUT"
  
  quality_checks:
    needs: [get_commit_message]
    if: ${{ !contains(needs.get_commit_message.outputs.commit_message, '#skip-qc') }}
    uses: NHSDigital/eps-workflow-quality-checks/.github/workflows/quality-checks.yml@v4.0.5
    secrets:
      SONAR_TOKEN: ${{ secrets.SONAR_TOKEN }}

  pr_title_format_check:
    uses: ./.github/workflows/pr_title_check.yml

  get_issue_number:
    runs-on: ubuntu-22.04
    outputs:
      issue_number: ${{steps.get_issue_number.outputs.result}}

    steps:
      - uses: actions/github-script@v7
        name: get issue number
        id: get_issue_number
        with:
          script: |
            if (context.issue.number) {
              // Return issue number if present
              return context.issue.number;
            } else {
              // Otherwise return issue number from commit
              return (
                await github.rest.repos.listPullRequestsAssociatedWithCommit({
                  commit_sha: context.sha,
                  owner: context.repo.owner,
                  repo: context.repo.repo,
                })
              ).data[0].number;
            }
          result-encoding: string

  get_commit_id:
    runs-on: ubuntu-22.04
    outputs:
      commit_id: ${{ steps.commit_id.outputs.commit_id }}
    steps:
      - name: Get Commit ID
        id: commit_id
        run: |
          echo "commit_id=${{ github.sha }}" >> "$GITHUB_OUTPUT"

  package_code:
    needs: [get_issue_number, get_commit_id, quality_checks]
    if: |
      always() &&
      ! contains(needs.*.result, 'failure') &&
      ! contains(needs.*.result, 'cancelled')
    uses: ./.github/workflows/cdk_package_code.yml
    with:
      VERSION_NUMBER: PR-${{ needs.get_issue_number.outputs.issue_number }}
      COMMIT_ID: ${{ needs.get_commit_id.outputs.commit_id }}

  release_code:
    needs: [get_issue_number, package_code, get_commit_id]
    if: |
      always() &&
      ! contains(needs.*.result, 'failure') &&
      ! contains(needs.*.result, 'cancelled')
    uses: ./.github/workflows/release_all_stacks.yml
    with:
      SERVICE_NAME: cpt-ui-pr-${{needs.get_issue_number.outputs.issue_number}}
      TARGET_ENVIRONMENT: dev-pr
      VERSION_NUMBER: PR-${{ needs.get_issue_number.outputs.issue_number }}
      COMMIT_ID: "static-pr"
      useMockOidc: true
      primaryOidcIssuer: "https://am.nhsint.auth-ptl.cis2.spineservices.nhs.uk:443/openam/oauth2/realms/root/realms/NHSIdentity/realms/Healthcare"
      primaryOidcAuthorizeEndpoint: "https://am.nhsint.auth-ptl.cis2.spineservices.nhs.uk:443/openam/oauth2/realms/root/realms/NHSIdentity/realms/Healthcare/authorize"
      primaryOidcTokenEndpoint: "https://am.nhsint.auth-ptl.cis2.spineservices.nhs.uk:443/openam/oauth2/realms/root/realms/NHSIdentity/realms/Healthcare/access_token"
      primaryOidcUserInfoEndpoint: "https://am.nhsint.auth-ptl.cis2.spineservices.nhs.uk:443/openam/oauth2/realms/root/realms/NHSIdentity/realms/Healthcare/userinfo"
      primaryOidcjwksEndpoint: "https://am.nhsint.auth-ptl.cis2.spineservices.nhs.uk:443/openam/oauth2/realms/root/realms/NHSIdentity/realms/Healthcare/connect/jwk_uri"
      mockOidcIssuer: "https://identity.ptl.api.platform.nhs.uk/realms/Cis2-mock-internal-dev"
      mockOidcAuthorizeEndpoint: "https://internal-dev.api.service.nhs.uk/oauth2-mock/authorize"
      mockOidcTokenEndpoint: "https://internal-dev.api.service.nhs.uk/oauth2-mock/token"
      mockOidcUserInfoEndpoint: "https://internal-dev.api.service.nhs.uk/oauth2-mock/userinfo"
      mockOidcjwksEndpoint: "https://identity.ptl.api.platform.nhs.uk/realms/Cis2-mock-internal-dev/protocol/openid-connect/certs"
      allowLocalhostAccess: true
      useCustomCognitoDomain: false
      APIGEE_CIS2_TOKEN_ENDPOINT: "https://internal-dev.api.service.nhs.uk/oauth2/token"
      APIGEE_MOCK_TOKEN_ENDPOINT: "https://internal-dev.api.service.nhs.uk/oauth2-mock/token"
      APIGEE_PRESCRIPTIONS_ENDPOINT: "https://internal-dev.api.service.nhs.uk/clinical-prescription-tracker/"
      APIGEE_PDS_ENDPOINT: "https://internal-dev.api.service.nhs.uk/personal-demographics/FHIR/R4/"
      APIGEE_DOHS_ENDPOINT: "https://int.api.service.nhs.uk/service-search-api/"
      JWT_KID: "eps-cpt-ui-dev"
      ROLE_ID: "555254242106"
      LOG_LEVEL: "DEBUG"
      RUN_REGRESSION_TESTS: true
      WAF_ALLOW_GA_RUNNER_CONNECTIVITY: true
      USE_ZONE_APEX: false
      ROUTE53_EXPORT_NAME: EPS
<<<<<<< HEAD
    secrets: inherit
=======
    secrets:
      CDK_PULL_IMAGE_ROLE: ${{ secrets.DEV_CDK_PULL_IMAGE_ROLE }}
      CLOUD_FORMATION_DEPLOY_ROLE: ${{ secrets.DEV_CLOUD_FORMATION_DEPLOY_ROLE }}
      primaryOidcClientId: ${{ secrets.DEV_CIS2_OIDC_CLIENT_ID }}
      mockOidcClientId: ${{ secrets.DEV_MOCK_CLIENT_ID }}
      CIS2_PRIVATE_KEY: ${{ secrets.DEV_JWT_PRIVATE_KEY }}
      REGRESSION_TESTS_PEM: ${{ secrets.REGRESSION_TESTS_PEM }}
      APIGEE_API_KEY: ${{ secrets.APIGEE_DEV_API_KEY }}
      APIGEE_API_SECRET: ${{ secrets.APIGEE_DEV_API_SECRET }}
      APIGEE_PTL_DOHS_API_KEY: ${{ secrets.APIGEE_PTL_DOHS_API_KEY }}
      CLOUDFRONT_ORIGIN_CUSTOM_HEADER: ${{ secrets.CLOUDFRONT_ORIGIN_CUSTOM_HEADER_WAF_CODE_PTL }}
>>>>>>> 8d6aece9
  report_deployed_url:
    needs: [release_code, get_issue_number]
    if: |
      always() &&
      ! contains(needs.*.result, 'failure') &&
      ! contains(needs.*.result, 'cancelled')
    runs-on: ubuntu-22.04
    steps:
      - name: Report Deployed URL
        run: |
          echo "Deployed URL: https://cpt-ui-pr-${{ needs.get_issue_number.outputs.issue_number }}.dev.eps.national.nhs.uk" >> "$GITHUB_STEP_SUMMARY"<|MERGE_RESOLUTION|>--- conflicted
+++ resolved
@@ -117,21 +117,7 @@
       WAF_ALLOW_GA_RUNNER_CONNECTIVITY: true
       USE_ZONE_APEX: false
       ROUTE53_EXPORT_NAME: EPS
-<<<<<<< HEAD
     secrets: inherit
-=======
-    secrets:
-      CDK_PULL_IMAGE_ROLE: ${{ secrets.DEV_CDK_PULL_IMAGE_ROLE }}
-      CLOUD_FORMATION_DEPLOY_ROLE: ${{ secrets.DEV_CLOUD_FORMATION_DEPLOY_ROLE }}
-      primaryOidcClientId: ${{ secrets.DEV_CIS2_OIDC_CLIENT_ID }}
-      mockOidcClientId: ${{ secrets.DEV_MOCK_CLIENT_ID }}
-      CIS2_PRIVATE_KEY: ${{ secrets.DEV_JWT_PRIVATE_KEY }}
-      REGRESSION_TESTS_PEM: ${{ secrets.REGRESSION_TESTS_PEM }}
-      APIGEE_API_KEY: ${{ secrets.APIGEE_DEV_API_KEY }}
-      APIGEE_API_SECRET: ${{ secrets.APIGEE_DEV_API_SECRET }}
-      APIGEE_PTL_DOHS_API_KEY: ${{ secrets.APIGEE_PTL_DOHS_API_KEY }}
-      CLOUDFRONT_ORIGIN_CUSTOM_HEADER: ${{ secrets.CLOUDFRONT_ORIGIN_CUSTOM_HEADER_WAF_CODE_PTL }}
->>>>>>> 8d6aece9
   report_deployed_url:
     needs: [release_code, get_issue_number]
     if: |
