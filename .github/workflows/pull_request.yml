name: deploy_pr

on:
  pull_request:
    branches: [main]

env:
  BRANCH_NAME: ${{ github.event.pull_request.head.ref }}

jobs:
<<<<<<< HEAD
  # TODO: uncomment before merge
  # quality_checks:
  #   uses: NHSDigital/eps-workflow-quality-checks/.github/workflows/quality-checks.yml@v4.0.5
  #   secrets:
  #     SONAR_TOKEN: ${{ secrets.SONAR_TOKEN }}

=======
  quality_checks:
    uses: NHSDigital/eps-workflow-quality-checks/.github/workflows/quality-checks.yml@v4.0.5
    secrets:
      SONAR_TOKEN: ${{ secrets.SONAR_TOKEN }}
      
>>>>>>> 7e4efee0
  pr_title_format_check:
    uses: ./.github/workflows/pr_title_check.yml

  get_issue_number:
    runs-on: ubuntu-22.04
    outputs:
      issue_number: ${{steps.get_issue_number.outputs.result}}

    steps:
      - uses: actions/github-script@v7
        name: get issue number
        id: get_issue_number
        with:
          script: |
            if (context.issue.number) {
              // Return issue number if present
              return context.issue.number;
            } else {
              // Otherwise return issue number from commit
              return (
                await github.rest.repos.listPullRequestsAssociatedWithCommit({
                  commit_sha: context.sha,
                  owner: context.repo.owner,
                  repo: context.repo.repo,
                })
              ).data[0].number;
            }
          result-encoding: string

  get_commit_id:
    runs-on: ubuntu-22.04
    outputs:
      commit_id: ${{ steps.commit_id.outputs.commit_id }}
    steps:
      - name: Get Commit ID
        id: commit_id
        run: |
          echo "commit_id=${{ github.sha }}" >> "$GITHUB_OUTPUT"

  package_code:
    # TODO: uncomment before merge
    # needs: [get_issue_number, get_commit_id, quality_checks]
    needs: [get_issue_number, get_commit_id]
    uses: ./.github/workflows/cdk_package_code.yml
    with:
      VERSION_NUMBER: PR-${{ needs.get_issue_number.outputs.issue_number }}
      COMMIT_ID: ${{ needs.get_commit_id.outputs.commit_id }}

  release_code:
    # TODO: uncomment before merge
    # needs: [get_issue_number, package_code, get_commit_id, quality_checks]
    needs: [get_issue_number, package_code, get_commit_id]
    uses: ./.github/workflows/release_all_stacks.yml
    with:
      SERVICE_NAME: cpt-ui-pr-${{needs.get_issue_number.outputs.issue_number}}
      TARGET_ENVIRONMENT: dev-pr
      VERSION_NUMBER: PR-${{ needs.get_issue_number.outputs.issue_number }}
      COMMIT_ID: ${{ needs.get_commit_id.outputs.commit_id }}
      useMockOidc: true
      primaryOidcIssuer: "https://am.nhsint.auth-ptl.cis2.spineservices.nhs.uk:443/openam/oauth2/realms/root/realms/NHSIdentity/realms/Healthcare"
      primaryOidcAuthorizeEndpoint: "https://am.nhsint.auth-ptl.cis2.spineservices.nhs.uk:443/openam/oauth2/realms/root/realms/NHSIdentity/realms/Healthcare/authorize"
      primaryOidcTokenEndpoint: "https://am.nhsint.auth-ptl.cis2.spineservices.nhs.uk:443/openam/oauth2/realms/root/realms/NHSIdentity/realms/Healthcare/access_token"
      primaryOidcUserInfoEndpoint: "https://am.nhsint.auth-ptl.cis2.spineservices.nhs.uk:443/openam/oauth2/realms/root/realms/NHSIdentity/realms/Healthcare/userinfo"
      primaryOidcjwksEndpoint: "https://am.nhsint.auth-ptl.cis2.spineservices.nhs.uk:443/openam/oauth2/realms/root/realms/NHSIdentity/realms/Healthcare/connect/jwk_uri"
      mockOidcIssuer: "https://identity.ptl.api.platform.nhs.uk/realms/Cis2-mock-internal-dev"
      mockOidcAuthorizeEndpoint: "https://identity.ptl.api.platform.nhs.uk/realms/Cis2-mock-internal-dev/protocol/openid-connect/auth"
      mockOidcTokenEndpoint: "https://identity.ptl.api.platform.nhs.uk/realms/Cis2-mock-internal-dev/protocol/openid-connect/token"
      mockOidcUserInfoEndpoint: "https://identity.ptl.api.platform.nhs.uk/realms/Cis2-mock-internal-dev/protocol/openid-connect/userinfo"
      mockOidcjwksEndpoint: "https://identity.ptl.api.platform.nhs.uk/realms/Cis2-mock-internal-dev/protocol/openid-connect/certs"
      allowLocalhostAccess: true
      useCustomCognitoDomain: false
      APIGEE_CIS2_TOKEN_ENDPOINT: "https://internal-dev.api.service.nhs.uk/oauth2/token"
      APIGEE_MOCK_TOKEN_ENDPOINT: "https://internal-dev.api.service.nhs.uk/oauth2-mock/token"
      APIGEE_PRESCRIPTIONS_ENDPOINT: "https://internal-dev.api.service.nhs.uk/clinical-prescription-tracker/"
      APIGEE_PDS_ENDPOINT: "https://internal-dev.api.service.nhs.uk/personal-demographics/FHIR/R4/"
      JWT_KID: "eps-cpt-ui-test"
      # this needs uncommenting and above line deleted once it is merged
      # JWT_KID: "eps-cpt-ui-dev"
      ROLE_ID: "555254242106"
      LOG_LEVEL: "DEBUG"
    secrets:
      CDK_PULL_IMAGE_ROLE: ${{ secrets.DEV_CDK_PULL_IMAGE_ROLE }}
      CLOUD_FORMATION_DEPLOY_ROLE: ${{ secrets.DEV_CLOUD_FORMATION_DEPLOY_ROLE }}
      primaryOidcClientId: ${{ secrets.DEV_CIS2_OIDC_CLIENT_ID }}
      mockOidcClientId: ${{ secrets.DEV_MOCK_CLIENT_ID }}
      CIS2_PRIVATE_KEY: ${{ secrets.PTL_CIS2_PRIVATE_KEY }}
      # this needs uncommenting and above line deleted once it is merged
      # CIS2_PRIVATE_KEY: ${{ secrets.DEV_JWT_PRIVATE_KEY }}
      REGRESSION_TESTS_PEM: ${{ secrets.REGRESSION_TESTS_PEM }}
      APIGEE_API_KEY: ${{ secrets.APIGEE_DEV_API_KEY }}
      
  report_deployed_url:
    needs: [release_code, get_issue_number]
    runs-on: ubuntu-22.04
    steps:
      - name: Report Deployed URL
        run: |
          echo "Deployed URL: https://cpt-ui-pr-${{ needs.get_issue_number.outputs.issue_number }}.dev.eps.national.nhs.uk" >> "$GITHUB_STEP_SUMMARY"<|MERGE_RESOLUTION|>--- conflicted
+++ resolved
@@ -8,20 +8,12 @@
   BRANCH_NAME: ${{ github.event.pull_request.head.ref }}
 
 jobs:
-<<<<<<< HEAD
   # TODO: uncomment before merge
   # quality_checks:
   #   uses: NHSDigital/eps-workflow-quality-checks/.github/workflows/quality-checks.yml@v4.0.5
   #   secrets:
   #     SONAR_TOKEN: ${{ secrets.SONAR_TOKEN }}
 
-=======
-  quality_checks:
-    uses: NHSDigital/eps-workflow-quality-checks/.github/workflows/quality-checks.yml@v4.0.5
-    secrets:
-      SONAR_TOKEN: ${{ secrets.SONAR_TOKEN }}
-      
->>>>>>> 7e4efee0
   pr_title_format_check:
     uses: ./.github/workflows/pr_title_check.yml
 
