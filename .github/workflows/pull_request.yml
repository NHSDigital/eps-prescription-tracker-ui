name: deploy_pr

on:
  pull_request:
    branches: [main]

env:
  BRANCH_NAME: ${{ github.event.pull_request.head.ref }}

jobs:
  get_commit_message:
    runs-on: ubuntu-22.04
    outputs:
      commit_message: ${{ steps.commit_message.outputs.commit_message }}
    steps:
      - name: Checkout code
        uses: actions/checkout@v4
        with:
          ref: ${{ env.BRANCH_NAME }}
          fetch-depth: 0
      - name: Get Commit message
        id: commit_message
        run: |
          echo "commit_message=$(git show -s --format=%s)" >> "$GITHUB_OUTPUT"
  
  quality_checks:
    needs: [get_commit_message]
    if: ${{ !contains(needs.get_commit_message.outputs.commit_message, '#skip-qc') }}
    uses: NHSDigital/eps-workflow-quality-checks/.github/workflows/quality-checks.yml@v4.0.5
    secrets:
      SONAR_TOKEN: ${{ secrets.SONAR_TOKEN }}
  
  pr_title_format_check:
    uses: ./.github/workflows/pr_title_check.yml

  get_issue_number:
    runs-on: ubuntu-22.04
    outputs:
      issue_number: ${{steps.get_issue_number.outputs.result}}

    steps:
      - uses: actions/github-script@v7
        name: get issue number
        id: get_issue_number
        with:
          script: |
            if (context.issue.number) {
              // Return issue number if present
              return context.issue.number;
            } else {
              // Otherwise return issue number from commit
              return (
                await github.rest.repos.listPullRequestsAssociatedWithCommit({
                  commit_sha: context.sha,
                  owner: context.repo.owner,
                  repo: context.repo.repo,
                })
              ).data[0].number;
            }
          result-encoding: string

  get_commit_id:
    runs-on: ubuntu-22.04
    outputs:
      commit_id: ${{ steps.commit_id.outputs.commit_id }}
    steps:
      - name: Get Commit ID
        id: commit_id
        run: |
          echo "commit_id=${{ github.sha }}" >> "$GITHUB_OUTPUT"

  package_code:
    needs: [get_issue_number, get_commit_id, quality_checks]
    if: |
      always() &&
      ! contains(needs.*.result, 'failure') &&
      ! contains(needs.*.result, 'cancelled')
    uses: ./.github/workflows/cdk_package_code.yml
    with:
      VERSION_NUMBER: PR-${{ needs.get_issue_number.outputs.issue_number }}
      COMMIT_ID: ${{ needs.get_commit_id.outputs.commit_id }}

  release_code:
    needs: [get_issue_number, package_code, get_commit_id]
    if: |
      always() &&
      ! contains(needs.*.result, 'failure') &&
      ! contains(needs.*.result, 'cancelled')
    uses: ./.github/workflows/release_all_stacks.yml
    with:
      SERVICE_NAME: cpt-ui-pr-${{needs.get_issue_number.outputs.issue_number}}
      TARGET_ENVIRONMENT: dev-pr
      VERSION_NUMBER: PR-${{ needs.get_issue_number.outputs.issue_number }}
      COMMIT_ID: "static-pr"
      useMockOidc: true
      primaryOidcIssuer: "https://am.nhsint.auth-ptl.cis2.spineservices.nhs.uk:443/openam/oauth2/realms/root/realms/NHSIdentity/realms/Healthcare"
      primaryOidcAuthorizeEndpoint: "https://am.nhsint.auth-ptl.cis2.spineservices.nhs.uk:443/openam/oauth2/realms/root/realms/NHSIdentity/realms/Healthcare/authorize"
      primaryOidcTokenEndpoint: "https://am.nhsint.auth-ptl.cis2.spineservices.nhs.uk:443/openam/oauth2/realms/root/realms/NHSIdentity/realms/Healthcare/access_token"
      primaryOidcUserInfoEndpoint: "https://am.nhsint.auth-ptl.cis2.spineservices.nhs.uk:443/openam/oauth2/realms/root/realms/NHSIdentity/realms/Healthcare/userinfo"
      primaryOidcjwksEndpoint: "https://am.nhsint.auth-ptl.cis2.spineservices.nhs.uk:443/openam/oauth2/realms/root/realms/NHSIdentity/realms/Healthcare/connect/jwk_uri"
      mockOidcIssuer: "https://identity.ptl.api.platform.nhs.uk/realms/Cis2-mock-internal-dev"
      mockOidcAuthorizeEndpoint: "https://internal-dev.api.service.nhs.uk/oauth2-mock/authorize"
      mockOidcTokenEndpoint: "https://internal-dev.api.service.nhs.uk/oauth2-mock/token"
      mockOidcUserInfoEndpoint: "https://internal-dev.api.service.nhs.uk/oauth2-mock/userinfo"
      mockOidcjwksEndpoint: "https://identity.ptl.api.platform.nhs.uk/realms/Cis2-mock-internal-dev/protocol/openid-connect/certs"
      allowLocalhostAccess: true
      useCustomCognitoDomain: false
      APIGEE_CIS2_TOKEN_ENDPOINT: "https://internal-dev.api.service.nhs.uk/oauth2/token"
      APIGEE_MOCK_TOKEN_ENDPOINT: "https://internal-dev.api.service.nhs.uk/oauth2-mock/token"
      APIGEE_PRESCRIPTIONS_ENDPOINT: "https://internal-dev.api.service.nhs.uk/clinical-prescription-tracker/"
      APIGEE_PDS_ENDPOINT: "https://internal-dev.api.service.nhs.uk/personal-demographics/FHIR/R4/"
      APIGEE_DOHS_ENDPOINT: "https://int.api.service.nhs.uk/service-search-api/"
      JWT_KID: "eps-cpt-ui-dev"
      ROLE_ID: "555254242106"
      LOG_LEVEL: "DEBUG"
      RUN_REGRESSION_TESTS: true
<<<<<<< HEAD
      REACT_LOG_LEVEL: "debug"
=======
      WAF_ALLOW_GA_RUNNER_CONNECTIVITY: true
>>>>>>> 6b01dd48
      USE_ZONE_APEX: false
      ROUTE53_EXPORT_NAME: EPS
    secrets:
      CDK_PULL_IMAGE_ROLE: ${{ secrets.DEV_CDK_PULL_IMAGE_ROLE }}
      CLOUD_FORMATION_DEPLOY_ROLE: ${{ secrets.DEV_CLOUD_FORMATION_DEPLOY_ROLE }}
      primaryOidcClientId: ${{ secrets.DEV_CIS2_OIDC_CLIENT_ID }}
      mockOidcClientId: ${{ secrets.DEV_MOCK_CLIENT_ID }}
      CIS2_PRIVATE_KEY: ${{ secrets.DEV_JWT_PRIVATE_KEY }}
      REGRESSION_TESTS_PEM: ${{ secrets.REGRESSION_TESTS_PEM }}
      APIGEE_API_KEY: ${{ secrets.APIGEE_DEV_API_KEY }}
      APIGEE_API_SECRET: ${{ secrets.APIGEE_DEV_API_SECRET }}
      APIGEE_PTL_DOHS_API_KEY: ${{ secrets.APIGEE_PTL_DOHS_API_KEY }}
  report_deployed_url:
    needs: [release_code, get_issue_number]
    if: |
      always() &&
      ! contains(needs.*.result, 'failure') &&
      ! contains(needs.*.result, 'cancelled')
    runs-on: ubuntu-22.04
    steps:
      - name: Report Deployed URL
        run: |
          echo "Deployed URL: https://cpt-ui-pr-${{ needs.get_issue_number.outputs.issue_number }}.dev.eps.national.nhs.uk" >> "$GITHUB_STEP_SUMMARY"<|MERGE_RESOLUTION|>--- conflicted
+++ resolved
@@ -114,11 +114,8 @@
       ROLE_ID: "555254242106"
       LOG_LEVEL: "DEBUG"
       RUN_REGRESSION_TESTS: true
-<<<<<<< HEAD
       REACT_LOG_LEVEL: "debug"
-=======
       WAF_ALLOW_GA_RUNNER_CONNECTIVITY: true
->>>>>>> 6b01dd48
       USE_ZONE_APEX: false
       ROUTE53_EXPORT_NAME: EPS
     secrets:
