name: deploy_pr

on:
  pull_request:
    branches: [main]

env:
  BRANCH_NAME: ${{ github.event.pull_request.head.ref }}

jobs:
  quality_checks:
    uses: NHSDigital/eps-workflow-quality-checks/.github/workflows/quality-checks.yml@v2
    with:
      node_version: '20'
    secrets:
      SONAR_TOKEN: ${{ secrets.SONAR_TOKEN }}

  pr_title_format_check:
    uses: ./.github/workflows/pr_title_check.yml

  get_issue_number:
    runs-on: ubuntu-latest
    outputs:
      issue_number: ${{steps.get_issue_number.outputs.result}}

    steps:
      - uses: actions/github-script@v7
        name: get issue number
        id: get_issue_number
        with:
          script: |
            if (context.issue.number) {
              // Return issue number if present
              return context.issue.number;
            } else {
              // Otherwise return issue number from commit
              return (
                await github.rest.repos.listPullRequestsAssociatedWithCommit({
                  commit_sha: context.sha,
                  owner: context.repo.owner,
                  repo: context.repo.repo,
                })
              ).data[0].number;
            }
          result-encoding: string

  get_commit_id:
    runs-on: ubuntu-latest
    outputs:
      commit_id: ${{ steps.commit_id.outputs.commit_id }}
    steps:
      - name: Get Commit ID
        id: commit_id
        run: |
          echo "commit_id=${{ github.sha }}" >> "$GITHUB_OUTPUT"

  package_code:
    needs: [get_issue_number, get_commit_id, quality_checks]
    uses: ./.github/workflows/cdk_package_code.yml
    with:
      STACK_NAME: cpt-ui-pr-${{needs.get_issue_number.outputs.issue_number}}
      VERSION_NUMBER: PR-${{ needs.get_issue_number.outputs.issue_number }}
      COMMIT_ID: ${{ needs.get_commit_id.outputs.commit_id }}

  release_code:
    needs: [get_issue_number, package_code, get_commit_id, quality_checks]
    uses: ./.github/workflows/cdk_release_code.yml
    with:
      STACK_NAME: cpt-ui-pr-${{needs.get_issue_number.outputs.issue_number}}
      TARGET_ENVIRONMENT: dev-pr
      VERSION_NUMBER: PR-${{ needs.get_issue_number.outputs.issue_number }}
      COMMIT_ID: ${{ needs.get_commit_id.outputs.commit_id }}
    secrets:
      CDK_PULL_IMAGE_ROLE: ${{ secrets.DEV_CDK_PULL_IMAGE_ROLE }}
<<<<<<< HEAD
      CLOUD_FORMATION_DEPLOY_ROLE: ${{ secrets.DEV_CLOUD_FORMATION_DEPLOY_ROLE }}
      Auth0ClientID: ${{ secrets.Auth0ClientID }}
      Auth0ClientSecret: ${{ secrets.Auth0ClientSecret }}
      Auth0Issuer: ${{ secrets.Auth0Issuer }}
      Auth0AuthorizeEndpoint: ${{ secrets.Auth0AuthorizeEndpoint }}
      Auth0TokenEndpoint: ${{ secrets.Auth0TokenEndpoint }}
      Auth0UserInfoEndpoint: ${{ secrets.Auth0UserInfoEndpoint }}
      Auth0JWKSEndpoint: ${{ secrets.Auth0JWKSEndpoint }}
=======
      CLOUD_FORMATION_DEPLOY_ROLE: ${{ secrets.DEV_CLOUD_FORMATION_DEPLOY_ROLE }}
>>>>>>> 66784606
<|MERGE_RESOLUTION|>--- conflicted
+++ resolved
@@ -72,7 +72,6 @@
       COMMIT_ID: ${{ needs.get_commit_id.outputs.commit_id }}
     secrets:
       CDK_PULL_IMAGE_ROLE: ${{ secrets.DEV_CDK_PULL_IMAGE_ROLE }}
-<<<<<<< HEAD
       CLOUD_FORMATION_DEPLOY_ROLE: ${{ secrets.DEV_CLOUD_FORMATION_DEPLOY_ROLE }}
       Auth0ClientID: ${{ secrets.Auth0ClientID }}
       Auth0ClientSecret: ${{ secrets.Auth0ClientSecret }}
@@ -80,7 +79,4 @@
       Auth0AuthorizeEndpoint: ${{ secrets.Auth0AuthorizeEndpoint }}
       Auth0TokenEndpoint: ${{ secrets.Auth0TokenEndpoint }}
       Auth0UserInfoEndpoint: ${{ secrets.Auth0UserInfoEndpoint }}
-      Auth0JWKSEndpoint: ${{ secrets.Auth0JWKSEndpoint }}
-=======
-      CLOUD_FORMATION_DEPLOY_ROLE: ${{ secrets.DEV_CLOUD_FORMATION_DEPLOY_ROLE }}
->>>>>>> 66784606
+      Auth0JWKSEndpoint: ${{ secrets.Auth0JWKSEndpoint }}