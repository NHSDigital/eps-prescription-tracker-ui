--- conflicted
+++ resolved
@@ -88,8 +88,7 @@
       mockOidcClientId: ${{ secrets.PTL_MOCK_CLIENT_ID }}
       mockOidClientSecret: ${{ secrets.PTL_MOCK_CLIENT_SECRET }}
       CIS2_PRIVATE_KEY: ${{ secrets.PTL_CIS2_PRIVATE_KEY }}
-<<<<<<< HEAD
-
+      REGRESSION_TESTS_PEM: ${{ secrets.REGRESSION_TESTS_PEM }}
       
   report_deployed_url:
     needs: [release_code, get_issue_number]
@@ -97,7 +96,4 @@
     steps:
       - name: Report Deployed URL
         run: |
-          echo "Deployed URL: https://cpt-ui-pr-${{ needs.get_issue_number.outputs.issue_number }}.dev.eps.national.nhs.uk" >> "$GITHUB_STEP_SUMMARY"
-=======
-      REGRESSION_TESTS_PEM: ${{ secrets.REGRESSION_TESTS_PEM }}
->>>>>>> 0295a389
+          echo "Deployed URL: https://cpt-ui-pr-${{ needs.get_issue_number.outputs.issue_number }}.dev.eps.national.nhs.uk" >> "$GITHUB_STEP_SUMMARY"