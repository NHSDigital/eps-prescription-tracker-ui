--- conflicted
+++ resolved
@@ -123,13 +123,9 @@
       STACK_NAME: cpt-ui
       TARGET_ENVIRONMENT: dev
       VERSION_NUMBER: ${{needs.tag_release.outputs.version_tag}}
-<<<<<<< HEAD
-=======
       COMMIT_ID: ${{needs.get_commit_id.outputs.commit_id}}
->>>>>>> 66784606
       CREATE_INT_RELEASE_NOTES: true
       CREATE_PROD_RELEASE_NOTES: true
-      COMMIT_ID: ${{needs.get_commit_id.outputs.commit_id}}
     secrets:
       CDK_PULL_IMAGE_ROLE: ${{ secrets.DEV_CDK_PULL_IMAGE_ROLE }}
       CLOUD_FORMATION_DEPLOY_ROLE: ${{ secrets.DEV_CLOUD_FORMATION_DEPLOY_ROLE }}
@@ -169,19 +165,11 @@
       STACK_NAME: cpt-ui
       TARGET_ENVIRONMENT: int
       VERSION_NUMBER: ${{needs.tag_release.outputs.version_tag}}
-<<<<<<< HEAD
-=======
       COMMIT_ID: ${{needs.get_commit_id.outputs.commit_id}}
->>>>>>> 66784606
       CREATE_INT_RELEASE_NOTES: true
       CREATE_INT_RC_RELEASE_NOTES: true
-      COMMIT_ID: ${{needs.get_commit_id.outputs.commit_id}}
     secrets:
-<<<<<<< HEAD
-      CDK_PULL_IMAGE_ROLE: ${{ secrets.DEV_CDK_PULL_IMAGE_ROLE }}
-=======
       CDK_PULL_IMAGE_ROLE: ${{ secrets.PROD_CDK_PULL_IMAGE_ROLE }}
->>>>>>> 66784606
       CLOUD_FORMATION_DEPLOY_ROLE: ${{ secrets.INT_CLOUD_FORMATION_DEPLOY_ROLE }}
       DEV_CLOUD_FORMATION_CHECK_VERSION_ROLE: ${{ secrets.DEV_CLOUD_FORMATION_CHECK_VERSION_ROLE }}
       INT_CLOUD_FORMATION_CHECK_VERSION_ROLE: ${{ secrets.INT_CLOUD_FORMATION_CHECK_VERSION_ROLE }}
@@ -196,19 +184,11 @@
   #     TARGET_ENVIRONMENT: prod
   #     BUILD_ARTIFACT: packaged_code
   #     VERSION_NUMBER: ${{needs.tag_release.outputs.version_tag}}
-<<<<<<< HEAD
-  #     MARK_JIRA_RELEASED: true
-  #     CREATE_PROD_RELEASE_NOTES: true
-  #     COMMIT_ID: ${{needs.get_commit_id.outputs.commit_id}}
-  #   secrets:
-  #     CDK_PULL_IMAGE_ROLE: ${{ secrets.DEV_CDK_PULL_IMAGE_ROLE }}
-=======
   #     COMMIT_ID: ${{needs.get_commit_id.outputs.commit_id}}
   #     MARK_JIRA_RELEASED: true
   #     CREATE_PROD_RELEASE_NOTES: true
   #   secrets:
   #     CDK_PULL_IMAGE_ROLE: ${{ secrets.PROD_CDK_PULL_IMAGE_ROLE }}
->>>>>>> 66784606
   #     CLOUD_FORMATION_DEPLOY_ROLE: ${{ secrets.PROD_CLOUD_FORMATION_DEPLOY_ROLE }}
   #     DEV_CLOUD_FORMATION_CHECK_VERSION_ROLE: ${{ secrets.DEV_CLOUD_FORMATION_CHECK_VERSION_ROLE }}
   #     INT_CLOUD_FORMATION_CHECK_VERSION_ROLE: ${{ secrets.INT_CLOUD_FORMATION_CHECK_VERSION_ROLE }}
