--- conflicted
+++ resolved
@@ -30,56 +30,6 @@
     steps:
       - name: Checkout code
         uses: actions/checkout@v5
-<<<<<<< HEAD
-        with:
-          ref: ${{ env.BRANCH_NAME }}
-          fetch-depth: 0
-
-      # using git commit sha for version of action to ensure we have stable version
-      - name: Install asdf
-        uses: asdf-vm/actions/setup@1902764435ca0dd2f3388eea723a4f92a4eb8302
-        with:
-          asdf_branch: v0.14.1
-
-      - name: Cache asdf
-        uses: actions/cache@v4
-        with:
-          path: |
-            ~/.asdf
-          key: ${{ runner.os }}-asdf-${{ hashFiles('**/.tool-versions') }}
-          restore-keys: |
-            ${{ runner.os }}-asdf-${{ hashFiles('**/.tool-versions') }}
-
-      - name: Install asdf dependencies in .tool-versions
-        uses: asdf-vm/actions/install@1902764435ca0dd2f3388eea723a4f92a4eb8302
-        with:
-          asdf_branch: v0.14.1
-        env:
-          PYTHON_CONFIGURE_OPTS: --enable-shared
-
-      - name: Install dependencies
-        run: |
-          make install
-
-      - name: Set VERSION_TAG to be next tag varsion
-        id: output_version_tag
-        run: |
-          NEXT_VERSION=$(npx semantic-release --dry-run | grep -i 'The next release version is' | sed -E 's/.* ([[:digit:].]+)$/\1/')
-          tagFormat=$(node -e "const config=require('./release.config.js'); console.log(config.tagFormat)")
-          if [ "${tagFormat}" = "null" ]
-          then
-            tagFormat="v\${version}"
-          fi
-          # disabling shellcheck as replace does not work
-          # shellcheck disable=SC2001
-          VERSION_TAG=$(echo "$tagFormat" | sed "s/\${version}/$NEXT_VERSION/")
-          echo "## VERSION TAG : ${VERSION_TAG}" >> "$GITHUB_STEP_SUMMARY"
-          echo "VERSION_TAG=${VERSION_TAG}" >> "$GITHUB_OUTPUT"
-          echo "VERSION_TAG=${VERSION_TAG}" >> "$GITHUB_ENV"
-        env:
-          GITHUB_TOKEN: ${{ github.token }}
-=======
->>>>>>> b1d8ab5c
 
       - name: Get asdf version
         id: asdf-version
