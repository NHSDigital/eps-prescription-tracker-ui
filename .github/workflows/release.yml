name: deploy to environments

on:
  workflow_dispatch:

env:
  BRANCH_NAME: ${{ github.event.ref.BRANCH_NAME }}

jobs:
  quality_checks:
    uses: NHSDigital/eps-workflow-quality-checks/.github/workflows/quality-checks.yml@v4.0.5
    secrets:
      SONAR_TOKEN: ${{ secrets.SONAR_TOKEN }}

  get_commit_id:
    runs-on: ubuntu-22.04
    outputs:
      commit_id: ${{ steps.commit_id.outputs.commit_id }}
    steps:
      - name: Get Commit ID
        id: commit_id
        run: |
          echo "commit_id=${{ github.sha }}" >> "$GITHUB_OUTPUT"

  tag_release:
    needs: quality_checks
    runs-on: ubuntu-22.04
    outputs:
      version_tag: ${{ steps.output_version_tag.outputs.VERSION_TAG }}
    steps:
      - name: Checkout code
        uses: actions/checkout@v4
        with:
          ref: ${{ env.BRANCH_NAME }}
          fetch-depth: 0

      # using git commit sha for version of action to ensure we have stable version
      - name: Install asdf
        uses: asdf-vm/actions/setup@1902764435ca0dd2f3388eea723a4f92a4eb8302
        with:
          asdf_branch: v0.14.1
  
      - name: Cache asdf
        uses: actions/cache@v4
        with:
          path: |
            ~/.asdf
          key: ${{ runner.os }}-asdf-${{ hashFiles('**/.tool-versions') }}
          restore-keys: |
            ${{ runner.os }}-asdf-${{ hashFiles('**/.tool-versions') }}

      - name: Install asdf dependencies in .tool-versions
        uses: asdf-vm/actions/install@1902764435ca0dd2f3388eea723a4f92a4eb8302
        with:
          asdf_branch: v0.14.1
        env:
          PYTHON_CONFIGURE_OPTS: --enable-shared

      - name: Install dependencies
        run: |
          make install
  
      - name: Set VERSION_TAG to be next tag varsion
        id: output_version_tag
        run: |
          NEXT_VERSION=$(npx semantic-release --dry-run | grep -i 'The next release version is' | sed -E 's/.* ([[:digit:].]+)$/\1/')
          tagFormat=$(node -e "const config=require('./release.config.js'); console.log(config.tagFormat)")
          if [ "${tagFormat}" = "null" ]
          then
            tagFormat="v\${version}"
          fi
          # disabling shellcheck as replace does not work
          # shellcheck disable=SC2001
          VERSION_TAG=$(echo "$tagFormat" | sed "s/\${version}/$NEXT_VERSION/")
          echo "## VERSION TAG : ${VERSION_TAG}" >> "$GITHUB_STEP_SUMMARY"
          echo "VERSION_TAG=${VERSION_TAG}" >> "$GITHUB_OUTPUT"
          echo "VERSION_TAG=${VERSION_TAG}" >> "$GITHUB_ENV"
        env:
          GITHUB_TOKEN: ${{ github.token }}

      - name: tag release
        env:
          GITHUB_TOKEN: ${{ secrets.GITHUB_TOKEN }}
        run: |
          npx semantic-release

      - name: Get release for editing
        id: get_release
        # version 1.2.4
        uses: cardinalby/git-get-release-action@5172c3a026600b1d459b117738c605fabc9e4e44
        env:
          GITHUB_TOKEN: ${{ github.token }}
        with:
          tag: ${{ env.VERSION_TAG }}

      - name: Edit Release
        # version 1.2.0
        uses: irongut/EditRelease@ccf529ad26dddf9996e7dd0f24ca5da4ea507cc2
        with:
          token: ${{ secrets.GITHUB_TOKEN }}
          id: ${{ steps.get_release.outputs.id }}
          body: |
            ## Info
            [See code diff](${{ github.event.compare }})
            [Release workflow run](${{ github.server_url }}/${{ github.repository }}/actions/runs/${{ github.run_id }})

            It was initialized by [${{ github.event.sender.login }}](${{ github.event.sender.html_url }})

  package_code:
    needs: [tag_release, get_commit_id]
    uses: ./.github/workflows/cdk_package_code.yml
    with:
      VERSION_NUMBER: ${{needs.tag_release.outputs.version_tag}}
      COMMIT_ID: ${{needs.get_commit_id.outputs.commit_id}}

  release_dev:
    needs: [tag_release, package_code, get_commit_id]
    uses: ./.github/workflows/release_all_stacks.yml
    with:
      SERVICE_NAME: cpt-ui
      TARGET_ENVIRONMENT: dev
      VERSION_NUMBER: ${{needs.tag_release.outputs.version_tag}}
      COMMIT_ID: ${{needs.get_commit_id.outputs.commit_id}}
      useMockOidc: true
      primaryOidcIssuer: "https://am.nhsint.auth-ptl.cis2.spineservices.nhs.uk:443/openam/oauth2/realms/root/realms/NHSIdentity/realms/Healthcare"
      primaryOidcAuthorizeEndpoint: "https://am.nhsint.auth-ptl.cis2.spineservices.nhs.uk:443/openam/oauth2/realms/root/realms/NHSIdentity/realms/Healthcare/authorize"
      primaryOidcTokenEndpoint: "https://am.nhsint.auth-ptl.cis2.spineservices.nhs.uk:443/openam/oauth2/realms/root/realms/NHSIdentity/realms/Healthcare/access_token"
      primaryOidcUserInfoEndpoint: "https://am.nhsint.auth-ptl.cis2.spineservices.nhs.uk:443/openam/oauth2/realms/root/realms/NHSIdentity/realms/Healthcare/userinfo"
      primaryOidcjwksEndpoint: "https://am.nhsint.auth-ptl.cis2.spineservices.nhs.uk:443/openam/oauth2/realms/root/realms/NHSIdentity/realms/Healthcare/connect/jwk_uri"
      mockOidcIssuer: "https://identity.ptl.api.platform.nhs.uk/realms/Cis2-mock-internal-dev"
      mockOidcAuthorizeEndpoint: "https://internal-dev.api.service.nhs.uk/oauth2-mock/authorize"
      mockOidcTokenEndpoint: "https://internal-dev.api.service.nhs.uk/oauth2-mock/token"
      mockOidcUserInfoEndpoint: "https://internal-dev.api.service.nhs.uk/oauth2-mock/userinfo"
      mockOidcjwksEndpoint: "https://identity.ptl.api.platform.nhs.uk/realms/Cis2-mock-internal-dev/protocol/openid-connect/certs"
      allowLocalhostAccess: true
      useCustomCognitoDomain: true
      APIGEE_CIS2_TOKEN_ENDPOINT: "https://internal-dev.api.service.nhs.uk/oauth2/token"
      APIGEE_MOCK_TOKEN_ENDPOINT: "https://internal-dev.api.service.nhs.uk/oauth2-mock/token"
      APIGEE_PRESCRIPTIONS_ENDPOINT: "https://internal-dev.api.service.nhs.uk/clinical-prescription-tracker/"
      APIGEE_PDS_ENDPOINT: "https://internal-dev.api.service.nhs.uk/personal-demographics/FHIR/R4/"
      APIGEE_DOHS_ENDPOINT: "https://int.api.service.nhs.uk/service-search-api/"
      JWT_KID: "eps-cpt-ui-dev"
      ROLE_ID: "555254242106"
      LOG_LEVEL: "DEBUG"
      WAF_ALLOW_GA_RUNNER_CONNECTIVITY: true
<<<<<<< HEAD
=======
      USE_ZONE_APEX: false
      ROUTE53_EXPORT_NAME: EPS
>>>>>>> 7002d8c1
    secrets:
      CDK_PULL_IMAGE_ROLE: ${{ secrets.DEV_CDK_PULL_IMAGE_ROLE }}
      CLOUD_FORMATION_DEPLOY_ROLE: ${{ secrets.DEV_CLOUD_FORMATION_DEPLOY_ROLE }}
      primaryOidcClientId: ${{ secrets.DEV_CIS2_OIDC_CLIENT_ID }}
      mockOidcClientId: ${{ secrets.DEV_MOCK_CLIENT_ID }}
      CIS2_PRIVATE_KEY: ${{ secrets.DEV_JWT_PRIVATE_KEY }}
      REGRESSION_TESTS_PEM: ${{ secrets.REGRESSION_TESTS_PEM }}
      APIGEE_API_KEY: ${{ secrets.APIGEE_DEV_API_KEY }}
      APIGEE_API_SECRET: ${{ secrets.APIGEE_DEV_API_SECRET }}
      APIGEE_PTL_DOHS_API_KEY: ${{ secrets.APIGEE_PTL_DOHS_API_KEY }}

  create_release_notes:
    needs: [tag_release, package_code, get_commit_id, release_dev]
    uses: ./.github/workflows/create_release_notes.yml
    with:
      VERSION_NUMBER: ${{needs.tag_release.outputs.version_tag}}
      CREATE_INT_RELEASE_NOTES: true
      CREATE_INT_RC_RELEASE_NOTES: false
      CREATE_PROD_RELEASE_NOTES: true
      MARK_JIRA_RELEASED: false
    secrets:
      DEV_CLOUD_FORMATION_EXECUTE_LAMBDA_ROLE: ${{ secrets.DEV_CLOUD_FORMATION_EXECUTE_LAMBDA_ROLE }}
      DEV_CLOUD_FORMATION_CHECK_VERSION_ROLE: ${{ secrets.DEV_CLOUD_FORMATION_CHECK_VERSION_ROLE }}
      INT_CLOUD_FORMATION_CHECK_VERSION_ROLE: ${{ secrets.INT_CLOUD_FORMATION_CHECK_VERSION_ROLE }}
      PROD_CLOUD_FORMATION_CHECK_VERSION_ROLE: ${{ secrets.PROD_CLOUD_FORMATION_CHECK_VERSION_ROLE }}

  release_ref:
    needs: [tag_release, package_code, get_commit_id, release_dev]
    uses: ./.github/workflows/release_all_stacks.yml
    with:
      SERVICE_NAME: cpt-ui
      TARGET_ENVIRONMENT: ref
      VERSION_NUMBER: ${{needs.tag_release.outputs.version_tag}}
      COMMIT_ID: ${{needs.get_commit_id.outputs.commit_id}}
      useMockOidc: true
      primaryOidcIssuer: "https://am.nhsint.auth-ptl.cis2.spineservices.nhs.uk:443/openam/oauth2/realms/root/realms/NHSIdentity/realms/Healthcare"
      primaryOidcAuthorizeEndpoint: "https://am.nhsint.auth-ptl.cis2.spineservices.nhs.uk:443/openam/oauth2/realms/root/realms/NHSIdentity/realms/Healthcare/authorize"
      primaryOidcTokenEndpoint: "https://am.nhsint.auth-ptl.cis2.spineservices.nhs.uk:443/openam/oauth2/realms/root/realms/NHSIdentity/realms/Healthcare/access_token"
      primaryOidcUserInfoEndpoint: "https://am.nhsint.auth-ptl.cis2.spineservices.nhs.uk:443/openam/oauth2/realms/root/realms/NHSIdentity/realms/Healthcare/userinfo"
      primaryOidcjwksEndpoint: "https://am.nhsint.auth-ptl.cis2.spineservices.nhs.uk:443/openam/oauth2/realms/root/realms/NHSIdentity/realms/Healthcare/connect/jwk_uri"
      mockOidcIssuer: "https://identity.ptl.api.platform.nhs.uk/realms/Cis2-mock-ref"
      mockOidcAuthorizeEndpoint: "https://ref.api.service.nhs.uk/oauth2-mock/authorize"
      mockOidcTokenEndpoint: "https://ref.api.service.nhs.uk/oauth2-mock/token"
      mockOidcUserInfoEndpoint: "https://ref.api.service.nhs.uk/oauth2-mock/userinfo"
      mockOidcjwksEndpoint: "https://identity.ptl.api.platform.nhs.uk/realms/Cis2-mock-ref/protocol/openid-connect/certs"
      allowLocalhostAccess: false
      useCustomCognitoDomain: true
      APIGEE_CIS2_TOKEN_ENDPOINT: "https://ref.api.service.nhs.uk/oauth2/token"
      APIGEE_MOCK_TOKEN_ENDPOINT: "https://ref.api.service.nhs.uk/oauth2-mock/token"
      APIGEE_PRESCRIPTIONS_ENDPOINT: "https://ref.api.service.nhs.uk/clinical-prescription-tracker/"
      APIGEE_PDS_ENDPOINT: "https://ref.api.service.nhs.uk/personal-demographics/FHIR/R4/"
      APIGEE_DOHS_ENDPOINT: "https://int.api.service.nhs.uk/service-search-api/"
      JWT_KID: "eps-cpt-ui-ref"
      ROLE_ID: "555254242106"
      LOG_LEVEL: "DEBUG"
      WAF_ALLOW_GA_RUNNER_CONNECTIVITY: true

<<<<<<< HEAD
=======
      USE_ZONE_APEX: false
      ROUTE53_EXPORT_NAME: EPS
>>>>>>> 7002d8c1
    secrets:
      CDK_PULL_IMAGE_ROLE: ${{ secrets.REF_CDK_PULL_IMAGE_ROLE }}
      CLOUD_FORMATION_DEPLOY_ROLE: ${{ secrets.REF_CLOUD_FORMATION_DEPLOY_ROLE }}
      primaryOidcClientId: ${{ secrets.REF_CIS2_OIDC_CLIENT_ID }}
      mockOidcClientId: ${{ secrets.REF_MOCK_CLIENT_ID }}
      CIS2_PRIVATE_KEY: ${{ secrets.REF_JWT_PRIVATE_KEY }}
      REGRESSION_TESTS_PEM: ${{ secrets.REGRESSION_TESTS_PEM }}
      APIGEE_API_KEY: ${{ secrets.APIGEE_REF_API_KEY }}
      APIGEE_API_SECRET: ${{ secrets.APIGEE_REF_API_SECRET }}
      APIGEE_PTL_DOHS_API_KEY: ${{ secrets.APIGEE_PTL_DOHS_API_KEY }}


  release_qa:
    needs: [tag_release, package_code, get_commit_id, release_dev]
    uses: ./.github/workflows/release_all_stacks.yml
    with:
      SERVICE_NAME: cpt-ui
      TARGET_ENVIRONMENT: qa
      VERSION_NUMBER: ${{needs.tag_release.outputs.version_tag}}
      COMMIT_ID: ${{needs.get_commit_id.outputs.commit_id}}
      useMockOidc: true
      primaryOidcIssuer: "https://am.nhsint.auth-ptl.cis2.spineservices.nhs.uk:443/openam/oauth2/realms/root/realms/NHSIdentity/realms/Healthcare"
      primaryOidcAuthorizeEndpoint: "https://am.nhsint.auth-ptl.cis2.spineservices.nhs.uk:443/openam/oauth2/realms/root/realms/NHSIdentity/realms/Healthcare/authorize"
      primaryOidcTokenEndpoint: "https://am.nhsint.auth-ptl.cis2.spineservices.nhs.uk:443/openam/oauth2/realms/root/realms/NHSIdentity/realms/Healthcare/access_token"
      primaryOidcUserInfoEndpoint: "https://am.nhsint.auth-ptl.cis2.spineservices.nhs.uk:443/openam/oauth2/realms/root/realms/NHSIdentity/realms/Healthcare/userinfo"
      primaryOidcjwksEndpoint: "https://am.nhsint.auth-ptl.cis2.spineservices.nhs.uk:443/openam/oauth2/realms/root/realms/NHSIdentity/realms/Healthcare/connect/jwk_uri"
      mockOidcIssuer: "https://identity.ptl.api.platform.nhs.uk/realms/Cis2-mock-internal-qa"
      mockOidcAuthorizeEndpoint: "https://internal-qa.api.service.nhs.uk/oauth2-mock/authorize"
      mockOidcTokenEndpoint: "https://internal-qa.api.service.nhs.uk/oauth2-mock/token"
      mockOidcUserInfoEndpoint: "https://internal-qa.api.service.nhs.uk/oauth2-mock/userinfo"
      mockOidcjwksEndpoint: "https://identity.ptl.api.platform.nhs.uk/realms/Cis2-mock-internal-qa/protocol/openid-connect/certs"
      allowLocalhostAccess: false
      useCustomCognitoDomain: true
      APIGEE_CIS2_TOKEN_ENDPOINT: "https://internal-qa.api.service.nhs.uk/oauth2-int/token"
      APIGEE_MOCK_TOKEN_ENDPOINT: "https://internal-qa.api.service.nhs.uk/oauth2-mock/token"
      APIGEE_PRESCRIPTIONS_ENDPOINT: "https://internal-qa.api.service.nhs.uk/clinical-prescription-tracker/"
      APIGEE_PDS_ENDPOINT: "https://internal-qa.api.service.nhs.uk/personal-demographics/FHIR/R4/"
      APIGEE_DOHS_ENDPOINT: "https://int.api.service.nhs.uk/service-search-api/"
      JWT_KID: "eps-cpt-ui-qa"
      ROLE_ID: "555254242106"
      LOG_LEVEL: "DEBUG"
      WAF_ALLOW_GA_RUNNER_CONNECTIVITY: true
<<<<<<< HEAD
=======
      USE_ZONE_APEX: false
      ROUTE53_EXPORT_NAME: EPS
>>>>>>> 7002d8c1
    secrets:
      CDK_PULL_IMAGE_ROLE: ${{ secrets.QA_CDK_PULL_IMAGE_ROLE }}
      CLOUD_FORMATION_DEPLOY_ROLE: ${{ secrets.QA_CLOUD_FORMATION_DEPLOY_ROLE }}
      primaryOidcClientId: ${{ secrets.QA_CIS2_OIDC_CLIENT_ID }}
      mockOidcClientId: ${{ secrets.QA_MOCK_CLIENT_ID }}
      CIS2_PRIVATE_KEY: ${{ secrets.QA_JWT_PRIVATE_KEY }}
      REGRESSION_TESTS_PEM: ${{ secrets.REGRESSION_TESTS_PEM }}
      APIGEE_API_KEY: ${{ secrets.APIGEE_QA_API_KEY }}
      APIGEE_API_SECRET: ${{ secrets.APIGEE_QA_API_SECRET }}
      APIGEE_PTL_DOHS_API_KEY: ${{ secrets.APIGEE_PTL_DOHS_API_KEY }}
  
  release_int:
    needs: [tag_release, package_code, get_commit_id, release_qa]
    uses: ./.github/workflows/release_all_stacks.yml
    with:
      SERVICE_NAME: cpt-ui
      TARGET_ENVIRONMENT: int
      VERSION_NUMBER: ${{needs.tag_release.outputs.version_tag}}
      COMMIT_ID: ${{needs.get_commit_id.outputs.commit_id}}
      useMockOidc: false
      primaryOidcIssuer: "https://am.nhsint.auth-ptl.cis2.spineservices.nhs.uk:443/openam/oauth2/realms/root/realms/NHSIdentity/realms/Healthcare"
      primaryOidcAuthorizeEndpoint: "https://am.nhsint.auth-ptl.cis2.spineservices.nhs.uk:443/openam/oauth2/realms/root/realms/NHSIdentity/realms/Healthcare/authorize"
      primaryOidcTokenEndpoint: "https://am.nhsint.auth-ptl.cis2.spineservices.nhs.uk:443/openam/oauth2/realms/root/realms/NHSIdentity/realms/Healthcare/access_token"
      primaryOidcUserInfoEndpoint: "https://am.nhsint.auth-ptl.cis2.spineservices.nhs.uk:443/openam/oauth2/realms/root/realms/NHSIdentity/realms/Healthcare/userinfo"
      primaryOidcjwksEndpoint: "https://am.nhsint.auth-ptl.cis2.spineservices.nhs.uk:443/openam/oauth2/realms/root/realms/NHSIdentity/realms/Healthcare/connect/jwk_uri"
      allowLocalhostAccess: false
      useCustomCognitoDomain: true
      APIGEE_CIS2_TOKEN_ENDPOINT: "https://int.api.service.nhs.uk/oauth2/token"
      APIGEE_MOCK_TOKEN_ENDPOINT: "UNUSED"
      APIGEE_PRESCRIPTIONS_ENDPOINT: "https://int.api.service.nhs.uk/clinical-prescription-tracker/"
      APIGEE_PDS_ENDPOINT: "https://int.api.service.nhs.uk/personal-demographics/FHIR/R4/"
      APIGEE_DOHS_ENDPOINT: "https://int.api.service.nhs.uk/service-search-api/"
      JWT_KID: "eps-cpt-ui-int"
      ROLE_ID: "555254242106"
      LOG_LEVEL: "DEBUG"
      RUN_REGRESSION_TESTS: false
<<<<<<< HEAD
      WAF_ALLOW_GA_RUNNER_CONNECTIVITY: false
=======
      WAF_ALLOW_GA_RUNNER_CONNECTIVITY: true
      USE_ZONE_APEX: true
      ROUTE53_EXPORT_NAME: CPT
>>>>>>> 7002d8c1
    secrets:
      CDK_PULL_IMAGE_ROLE: ${{ secrets.INT_CDK_PULL_IMAGE_ROLE }}
      CLOUD_FORMATION_DEPLOY_ROLE: ${{ secrets.INT_CLOUD_FORMATION_DEPLOY_ROLE }}
      primaryOidcClientId: ${{ secrets.INT_CIS2_OIDC_CLIENT_ID }}
      CIS2_PRIVATE_KEY: ${{ secrets.INT_JWT_PRIVATE_KEY }}
      REGRESSION_TESTS_PEM: ${{ secrets.REGRESSION_TESTS_PEM }}
      APIGEE_API_KEY: ${{ secrets.APIGEE_INT_API_KEY }}
      APIGEE_API_SECRET: ${{ secrets.APIGEE_INT_API_SECRET }}
      APIGEE_PTL_DOHS_API_KEY: ${{ secrets.APIGEE_PTL_DOHS_API_KEY }}
      

  # release_prod:
  #   needs: [tag_release, package_code, get_commit_id, release_int]
  #   uses: ./.github/workflows/release_all_stacks.yml
  #   with:
  #     SERVICE_NAME: cpt-ui
  #     TARGET_ENVIRONMENT: prod
  #     VERSION_NUMBER: ${{needs.tag_release.outputs.version_tag}}
  #     COMMIT_ID: ${{needs.get_commit_id.outputs.commit_id}}
  #     APIGEE_TOKEN_ENDPOINT: "https://api.service.nhs.uk/oauth2/token"
  #     APIGEE_PRESCRIPTIONS_ENDPOINT: "https://api.service.nhs.uk/clinical-prescription-tracker/"
  #     APIGEE_PDS_ENDPOINT: "https://api.service.nhs.uk/personal-demographics/FHIR/R4/"
  #     ROLE_ID: "555254242106"
  #     LOG_LEVEL: "INFO"
  #   secrets:
  #     CDK_PULL_IMAGE_ROLE: ${{ secrets.PROD_CDK_PULL_IMAGE_ROLE }}
  #     CLOUD_FORMATION_DEPLOY_ROLE: ${{ secrets.PROD_CLOUD_FORMATION_DEPLOY_ROLE }}<|MERGE_RESOLUTION|>--- conflicted
+++ resolved
@@ -143,11 +143,8 @@
       ROLE_ID: "555254242106"
       LOG_LEVEL: "DEBUG"
       WAF_ALLOW_GA_RUNNER_CONNECTIVITY: true
-<<<<<<< HEAD
-=======
       USE_ZONE_APEX: false
       ROUTE53_EXPORT_NAME: EPS
->>>>>>> 7002d8c1
     secrets:
       CDK_PULL_IMAGE_ROLE: ${{ secrets.DEV_CDK_PULL_IMAGE_ROLE }}
       CLOUD_FORMATION_DEPLOY_ROLE: ${{ secrets.DEV_CLOUD_FORMATION_DEPLOY_ROLE }}
@@ -205,11 +202,8 @@
       LOG_LEVEL: "DEBUG"
       WAF_ALLOW_GA_RUNNER_CONNECTIVITY: true
 
-<<<<<<< HEAD
-=======
       USE_ZONE_APEX: false
       ROUTE53_EXPORT_NAME: EPS
->>>>>>> 7002d8c1
     secrets:
       CDK_PULL_IMAGE_ROLE: ${{ secrets.REF_CDK_PULL_IMAGE_ROLE }}
       CLOUD_FORMATION_DEPLOY_ROLE: ${{ secrets.REF_CLOUD_FORMATION_DEPLOY_ROLE }}
@@ -252,11 +246,8 @@
       ROLE_ID: "555254242106"
       LOG_LEVEL: "DEBUG"
       WAF_ALLOW_GA_RUNNER_CONNECTIVITY: true
-<<<<<<< HEAD
-=======
       USE_ZONE_APEX: false
       ROUTE53_EXPORT_NAME: EPS
->>>>>>> 7002d8c1
     secrets:
       CDK_PULL_IMAGE_ROLE: ${{ secrets.QA_CDK_PULL_IMAGE_ROLE }}
       CLOUD_FORMATION_DEPLOY_ROLE: ${{ secrets.QA_CLOUD_FORMATION_DEPLOY_ROLE }}
@@ -293,13 +284,9 @@
       ROLE_ID: "555254242106"
       LOG_LEVEL: "DEBUG"
       RUN_REGRESSION_TESTS: false
-<<<<<<< HEAD
-      WAF_ALLOW_GA_RUNNER_CONNECTIVITY: false
-=======
       WAF_ALLOW_GA_RUNNER_CONNECTIVITY: true
       USE_ZONE_APEX: true
       ROUTE53_EXPORT_NAME: CPT
->>>>>>> 7002d8c1
     secrets:
       CDK_PULL_IMAGE_ROLE: ${{ secrets.INT_CDK_PULL_IMAGE_ROLE }}
       CLOUD_FORMATION_DEPLOY_ROLE: ${{ secrets.INT_CLOUD_FORMATION_DEPLOY_ROLE }}
