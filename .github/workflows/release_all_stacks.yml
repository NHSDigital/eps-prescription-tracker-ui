name: release all stacks

on:
  workflow_call:
    inputs:
      SERVICE_NAME:
        required: true
        type: string
      TARGET_ENVIRONMENT:
        required: true
        type: string
      VERSION_NUMBER:
        required: true
        type: string
      COMMIT_ID:
        required: true
        type: string
      useMockOidc:
        type: boolean
        default: false
      RUN_REGRESSION_TESTS:
        type: boolean
        default: true
      primaryOidcIssuer:
        type: string
      primaryOidcAuthorizeEndpoint:
        type: string
      primaryOidcTokenEndpoint:
        type: string
      primaryOidcUserInfoEndpoint:
        type: string
      primaryOidcjwksEndpoint:
        type: string
      mockOidcIssuer:
        type: string
      mockOidcAuthorizeEndpoint:
        type: string
      mockOidcTokenEndpoint:
        type: string
      mockOidcUserInfoEndpoint:
        type: string
      mockOidcjwksEndpoint:
        type: string
      allowLocalhostAccess:
        type: boolean
      useCustomCognitoDomain:
        type: boolean
      LOG_LEVEL:
          type: string
      APIGEE_CIS2_TOKEN_ENDPOINT:
        type: string
      APIGEE_MOCK_TOKEN_ENDPOINT:
        type: string
      APIGEE_PRESCRIPTIONS_ENDPOINT:
        type: string
      APIGEE_PDS_ENDPOINT:
        type: string
      APIGEE_DOHS_ENDPOINT:
        type: string
      JWT_KID:
        type: string
      ROLE_ID:
        type: string
      WAF_ALLOW_GA_RUNNER_CONNECTIVITY:
        type: boolean
      USE_ZONE_APEX:
        type: boolean
        description: If this is set to true, then the website is deployed using name of the apex of the route 53 zone, otherwise it deploys at cpt-ui..
      ROUTE53_EXPORT_NAME:
        type: string
        description: This is the part of the route53 export name to use to identify the route 53 zone where the domain names are created - can be either EPS (for *.national.nhs.uk) or CPT (for prescriptiontracker.nhs.uk)
    secrets:
      CLOUD_FORMATION_DEPLOY_ROLE:
        required: true
      CDK_PULL_IMAGE_ROLE:
        required: true
      primaryOidcClientId:
        required: false
      mockOidcClientId:
        required: false
      CIS2_PRIVATE_KEY:
        required: true
      REGRESSION_TESTS_PEM:
        required: true
      APIGEE_API_KEY:
        required: true
      APIGEE_API_SECRET:
        required: true
      APIGEE_PTL_DOHS_API_KEY:
        required: false

jobs:
  release_all_code:
    runs-on: ubuntu-22.04
    environment: ${{ inputs.TARGET_ENVIRONMENT }}
    permissions:
      id-token: write
      contents: write
    steps:
      - name: Checkout local github actions
        uses: actions/checkout@v4
        with:
          ref: ${{ env.BRANCH_NAME }}
          fetch-depth: 0
          sparse-checkout: |
            .github
      - name: Configure AWS Credentials
        id: connect_aws_pull_image
        uses: aws-actions/configure-aws-credentials@v4
        with:
          aws-region: eu-west-2
          role-to-assume: ${{ secrets.CDK_PULL_IMAGE_ROLE }}
          role-session-name: prescription-clinical-tracker-ui-pull-image
      - name: build_artifact download
        uses: actions/download-artifact@v4
        with:
          name: build_artifact

      - name: extract build_artifact
        run: |
          mkdir -p .build
          tar -xf artifact.tar -C .build

      - name: Retrieve AWS Account ID
        id: retrieve_aws_account_id
        run: echo "ACCOUNT_ID=$(aws sts get-caller-identity --query Account --output text)" >> "$GITHUB_ENV"

      - name: Login to Amazon ECR
        id: login_ecr
        run: |
          aws ecr get-login-password --region eu-west-2 | docker login --username AWS --password-stdin ${{ env.ACCOUNT_ID }}.dkr.ecr.eu-west-2.amazonaws.com

      - name: Pull cdk-utils-build from Amazon ECR
        run: |
          docker pull "${{ env.ACCOUNT_ID }}.dkr.ecr.eu-west-2.amazonaws.com/cdk-utils-build-repo:latest"
          docker tag "${{ env.ACCOUNT_ID }}.dkr.ecr.eu-west-2.amazonaws.com/cdk-utils-build-repo:latest" cdk-utils-build-repo:latest

      - name: Configure AWS Credentials
        id: connect_aws_for_deployment
        uses: aws-actions/configure-aws-credentials@v4
        with:
          aws-region: eu-west-2
          role-to-assume: ${{ secrets.CLOUD_FORMATION_DEPLOY_ROLE }}
          role-session-name: prescription-clinical-tracker-ui-deployment
          output-credentials: true
  
      - name: check first deployment
        id: check_first_deployment
        run: |
          # shellcheck disable=SC2140
          cloudfrontDistributionId=$(aws cloudformation list-exports --region eu-west-2 --query "Exports[?Name=='"${{ inputs.SERVICE_NAME }}-stateless-resources:cloudfrontDistribution:Id"'].Value" --output text)
          if [ -z "${cloudfrontDistributionId}" ]; then
            FIRST_DEPLOYMENT="true"
            echo "This is the first deployment"
          else
            FIRST_DEPLOYMENT="false"
            echo "This is not the first deployment"
          fi
          echo "FIRST_DEPLOYMENT=$FIRST_DEPLOYMENT" >> "$GITHUB_OUTPUT"
        shell: bash

<<<<<<< HEAD
      - name: fix cdk.json for deployment stateful stack
        run: |
          ./.github/scripts/fix_cdk_json.sh .build/stateful_resources.json
          echo "******"
        env:
          SERVICE_NAME: ${{ inputs.SERVICE_NAME }}
          VERSION_NUMBER: "${{ inputs.VERSION_NUMBER }}"
          COMMIT_ID: "${{ inputs.COMMIT_ID }}"
          LOG_RETENTION_IN_DAYS: 30
          LOG_LEVEL: "${{ inputs.LOG_LEVEL }}"
          AUTO_DELETE_OBJECTS: "true"
          USE_MOCK_OIDC: "${{ inputs.useMockOidc }}"
          PRIMARY_OIDC_CLIENT_ID: "${{ secrets.primaryOidcClientId }}"
          PRIMARY_OIDC_ISSUER: "${{ inputs.primaryOidcIssuer }}"
          PRIMARY_OIDC_AUTHORIZE_ENDPOINT: "${{ inputs.primaryOidcAuthorizeEndpoint }}"
          PRIMARY_OIDC_TOKEN_ENDPOINT: "${{ inputs.primaryOidcTokenEndpoint }}"
          PRIMARY_OIDC_USERINFO_ENDPOINT: "${{ inputs.primaryOidcUserInfoEndpoint }}"
          PRIMARY_OIDC_JWKS_ENDPOINT: "${{ inputs.primaryOidcjwksEndpoint }}"
          MOCK_OIDC_CLIENT_ID: "${{ secrets.mockOidcClientId }}"
          MOCK_OIDC_ISSUER: "${{ inputs.mockOidcIssuer }}"
          MOCK_OIDC_AUTHORIZE_ENDPOINT: "${{ inputs.mockOidcAuthorizeEndpoint }}"
          MOCK_OIDC_TOKEN_ENDPOINT: "${{ inputs.mockOidcTokenEndpoint }}"
          MOCK_OIDC_USERINFO_ENDPOINT: "${{ inputs.mockOidcUserInfoEndpoint }}"
          MOCK_OIDC_JWKS_ENDPOINT: ${{ inputs.mockOidcjwksEndpoint }}
          USE_CUSTOM_COGNITO_DOMAIN: ${{ inputs.useCustomCognitoDomain }}
          ALLOW_LOCALHOST_ACCESS: ${{ inputs.allowLocalhostAccess }}
          APIGEE_CIS2_TOKEN_ENDPOINT: ${{ inputs.APIGEE_CIS2_TOKEN_ENDPOINT }}
          APIGEE_MOCK_TOKEN_ENDPOINT: ${{ inputs.APIGEE_MOCK_TOKEN_ENDPOINT }}
          APIGEE_PRESCRIPTION_ENDPOINT: ${{ inputs.APIGEE_PRESCRIPTIONS_ENDPOINT }}
          APIGEE_PERSONAL_DEMOGRAPHICS_ENDPOINT: ${{ inputs.APIGEE_PDS_ENDPOINT }}
          APIGEE_DOHS_ENDPOINT: ${{ inputs.APIGEE_DOHS_ENDPOINT }}
          APIGEE_API_KEY: ${{ secrets.APIGEE_API_KEY }}
          APIGEE_API_SECRET: ${{ secrets.APIGEE_API_SECRET }}
          APIGEE_PTL_DOHS_API_KEY: ${{ secrets.APIGEE_PTL_DOHS_API_KEY }}
          JWT_KID: ${{ inputs.JWT_KID }}
          ROLE_ID: ${{ inputs.ROLE_ID }}
          CDK_APP_NAME: StatefulResourcesApp
          USE_ZONE_APEX: ${{ inputs.USE_ZONE_APEX }}
          ROUTE53_EXPORT_NAME: ${{ inputs.ROUTE53_EXPORT_NAME }}

      - name: Show diff for stateful stack
        run: |
          docker run \
          -v "$(pwd)/.build":/home/cdkuser/workspace/ \
          -e AWS_ACCESS_KEY_ID=${{ steps.connect_aws_for_deployment.outputs.aws-access-key-id }} \
          -e AWS_SECRET_ACCESS_KEY=${{ steps.connect_aws_for_deployment.outputs.aws-secret-access-key }} \
          -e AWS_SESSION_TOKEN=${{ steps.connect_aws_for_deployment.outputs.aws-session-token }} \
          -e AWS_REGION="eu-west-2" \
          -e SHOW_DIFF="true" \
          -e DEPLOY_CODE="false" \
          -e CONFIG_FILE_NAME="stateful_resources.json" \
          -e CDK_APP_PATH="packages/cdk/bin/StatefulResourcesApp.ts" \
          cdk-utils-build-repo:latest
        shell: bash

      - name: Deploy for stateful stack
        run: |
          docker run \
          -v "$(pwd)/.build":/home/cdkuser/workspace/ \
          -e AWS_ACCESS_KEY_ID=${{ steps.connect_aws_for_deployment.outputs.aws-access-key-id }} \
          -e AWS_SECRET_ACCESS_KEY=${{ steps.connect_aws_for_deployment.outputs.aws-secret-access-key }} \
          -e AWS_SESSION_TOKEN=${{ steps.connect_aws_for_deployment.outputs.aws-session-token }} \
          -e AWS_REGION="eu-west-2" \
          -e SHOW_DIFF="false" \
          -e DEPLOY_CODE="true" \
          -e CONFIG_FILE_NAME="stateful_resources.json" \
          -e CDK_APP_PATH="packages/cdk/bin/StatefulResourcesApp.ts" \
          cdk-utils-build-repo:latest
        shell: bash
      - name: Set Environment Variables for website deployment
        id: setup_env_website_deployment
        run: |
          CF_LONDON_EXPORTS=$(aws cloudformation list-exports --region eu-west-2 --output json)
          CF_US_EXPORTS=$(aws cloudformation list-exports --region us-east-1 --output json)
          SERVICE_NAME='${{ inputs.SERVICE_NAME }}'
          hostedLoginDomain=$(echo "$CF_US_EXPORTS" | jq  --arg EXPORT_NAME "${SERVICE_NAME}-us-certs:fullCognitoDomain:Name" -r '.Exports[] | select(.Name == $EXPORT_NAME) | .Value')
          userPoolClientId=$(echo "$CF_LONDON_EXPORTS" | jq  --arg EXPORT_NAME "${SERVICE_NAME}-stateful-resources:userPoolClient:userPoolClientId" -r '.Exports[] | select(.Name == $EXPORT_NAME) | .Value')
          userPoolId=$(echo "$CF_LONDON_EXPORTS" | jq  --arg EXPORT_NAME "${SERVICE_NAME}-stateful-resources:userPool:Id" -r '.Exports[] | select(.Name == $EXPORT_NAME) | .Value')
          fullCloudfrontDomain=$(echo "$CF_US_EXPORTS" | jq  --arg EXPORT_NAME "${SERVICE_NAME}-us-certs:fullCloudfrontDomain:Name" -r '.Exports[] | select(.Name == $EXPORT_NAME) | .Value')
          rumUnauthenticatedRumRoleArn=$(echo "$CF_LONDON_EXPORTS" | jq  --arg EXPORT_NAME "${SERVICE_NAME}-stateful-resources:rum:unauthenticatedRumRole:Arn" -r '.Exports[] | select(.Name == $EXPORT_NAME) | .Value')
          rumIdentityPoolId=$(echo "$CF_LONDON_EXPORTS" | jq  --arg EXPORT_NAME "${SERVICE_NAME}-stateful-resources:rum:identityPool:Id" -r '.Exports[] | select(.Name == $EXPORT_NAME) | .Value')
          rumAppId=$(echo "$CF_LONDON_EXPORTS" | jq  --arg EXPORT_NAME "${SERVICE_NAME}-stateful-resources:rum:rumApp:Id" -r '.Exports[] | select(.Name == $EXPORT_NAME) | .Value')
          rumAllowCookies=$(echo "$CF_LONDON_EXPORTS" | jq  --arg EXPORT_NAME "${SERVICE_NAME}-stateful-resources:rum:config:allowCookies" -r '.Exports[] | select(.Name == $EXPORT_NAME) | .Value')
          rumEnableXRay=$(echo "$CF_LONDON_EXPORTS" | jq  --arg EXPORT_NAME "${SERVICE_NAME}-stateful-resources:rum:config:enableXRay" -r '.Exports[] | select(.Name == $EXPORT_NAME) | .Value')
          rumSessionSampleRate=$(echo "$CF_LONDON_EXPORTS" | jq  --arg EXPORT_NAME "${SERVICE_NAME}-stateful-resources:rum:config:sessionSampleRate" -r '.Exports[] | select(.Name == $EXPORT_NAME) | .Value')
          rumTelemetries=$(echo "$CF_LONDON_EXPORTS" | jq  --arg EXPORT_NAME "${SERVICE_NAME}-stateful-resources:rum:config:telemetries" -r '.Exports[] | select(.Name == $EXPORT_NAME) | .Value')

          {
            echo "hostedLoginDomain=${hostedLoginDomain}"
            echo "userPoolClientId=${userPoolClientId}"
            echo "userPoolId=${userPoolId}"
            echo "fullCloudfrontDomain=${fullCloudfrontDomain}"
            echo "rumUnauthenticatedRumRoleArn=${rumUnauthenticatedRumRoleArn}"
            echo "rumIdentityPoolId=${rumIdentityPoolId}"
            echo "rumAppId=${rumAppId}"
            echo "rumAllowCookies=${rumAllowCookies}"
            echo "rumEnableXRay=${rumEnableXRay}"
            echo "rumSessionSampleRate=${rumSessionSampleRate}"
            echo "rumTelemetries=${rumTelemetries}"
            } >> "$GITHUB_ENV"

      - name: build react app
        run: |
          export VITE_hostedLoginDomain=${hostedLoginDomain}
          export VITE_userPoolClientId=${userPoolClientId}
          export VITE_userPoolId=${userPoolId}
          export VITE_redirectSignIn="https://${fullCloudfrontDomain}/site/select-your-role"
          export VITE_redirectSignOut="https://${fullCloudfrontDomain}/site/logout"
          export VITE_COMMIT_ID=${{ inputs.COMMIT_ID }}
          export VITE_TARGET_ENVIRONMENT=${{ inputs.TARGET_ENVIRONMENT }}
          export VITE_RUM_GUEST_ROLE_ARN=${rumUnauthenticatedRumRoleArn}
          export VITE_RUM_IDENTITY_POOL_ID=${rumIdentityPoolId}
          export VITE_RUM_APPLICATION_ID=${rumAppId}
          export VITE_RUM_ALLOW_COOKIES=${rumAllowCookies}
          export VITE_RUM_ENABLE_XRAY=${rumEnableXRay}
          export VITE_RUM_SESSION_SAMPLE_RATE=${rumSessionSampleRate}
          export VITE_RUM_TELEMETRIES=${rumTelemetries}

          cd .build
          make react-build

      - name: build auth_demo react app (temp step for testing)
        run: |
          export REACT_APP_hostedLoginDomain=${hostedLoginDomain}
          export REACT_APP_userPoolClientId=${userPoolClientId}
          export REACT_APP_userPoolId=${userPoolId}
          export REACT_APP_redirectSignIn="https://${fullCloudfrontDomain}/auth_demo/"

          cd .build
          make auth_demo_build

      - name: deploy website
        run: |
          staticBucketName=$(aws cloudformation list-exports --query "Exports[?Name=='${{ inputs.SERVICE_NAME }}-stateful-resources:StaticContentBucket:Name'].Value" --output text)
          aws s3 cp ".build/packages/staticContent/404.html" "s3://${staticBucketName}/404.html"
          aws s3 cp ".build/packages/staticContent/404.css" "s3://${staticBucketName}/404.css"
          aws s3 cp ".build/packages/staticContent/500.html" "s3://${staticBucketName}/500.html"
          aws s3 cp ".build/packages/staticContent/jwks/${{ inputs.TARGET_ENVIRONMENT }}/jwks.json" "s3://${staticBucketName}/jwks.json"
          aws s3 cp --recursive ".build/packages/cpt-ui/dist/" "s3://${staticBucketName}/${{ inputs.VERSION_NUMBER }}/"
          aws s3 cp  ".build/packages/cpt-ui/dist/assets/" "s3://${staticBucketName}/source_maps/${{ inputs.COMMIT_ID }}/site/assets/" --exclude "*" --include "*.map" --recursive

      - name: deploy auth_demo website (temp for testing)
        run: |
          staticBucketName=$(aws cloudformation list-exports --query "Exports[?Name=='${{ inputs.SERVICE_NAME }}-stateful-resources:StaticContentBucket:Name'].Value" --output text)
          aws s3 cp --recursive ".build/packages/auth_demo/build/" "s3://${staticBucketName}/auth_demo/"
=======
  release_stateful_resources:
    uses: ./.github/workflows/cdk_release_code.yml
    with:
      SERVICE_NAME: ${{ inputs.SERVICE_NAME }}
      TARGET_ENVIRONMENT: ${{ inputs.TARGET_ENVIRONMENT }}
      VERSION_NUMBER: ${{ inputs.VERSION_NUMBER }}
      COMMIT_ID: ${{ inputs.COMMIT_ID }}
      CDK_APP_NAME: StatefulResourcesApp
      LOG_RETENTION_IN_DAYS: 30
      LOG_LEVEL: ${{ inputs.LOG_LEVEL }}
      useMockOidc: ${{ inputs.useMockOidc }}
      primaryOidcIssuer: ${{ inputs.primaryOidcIssuer }}
      primaryOidcAuthorizeEndpoint: ${{ inputs.primaryOidcAuthorizeEndpoint }}
      primaryOidcTokenEndpoint: ${{ inputs.primaryOidcTokenEndpoint }}
      primaryOidcUserInfoEndpoint: ${{ inputs.primaryOidcUserInfoEndpoint }}
      primaryOidcjwksEndpoint: ${{ inputs.primaryOidcjwksEndpoint }}
      mockOidcIssuer: ${{ inputs.mockOidcIssuer }}
      mockOidcAuthorizeEndpoint: ${{ inputs.mockOidcAuthorizeEndpoint }}
      mockOidcTokenEndpoint: ${{ inputs.mockOidcTokenEndpoint }}
      mockOidcUserInfoEndpoint: ${{ inputs.mockOidcUserInfoEndpoint }}
      mockOidcjwksEndpoint: ${{ inputs.mockOidcjwksEndpoint }}
      allowLocalhostAccess: ${{ inputs.allowLocalhostAccess }}
      useCustomCognitoDomain: ${{ inputs.useCustomCognitoDomain }}
      JWT_KID: ${{ inputs.JWT_KID }}
      ROLE_ID: ${{ inputs.ROLE_ID }}
      CONFIG_FILE: stateful_resources.json
      WAF_ALLOW_GA_RUNNER_CONNECTIVITY: ${{ inputs.WAF_ALLOW_GA_RUNNER_CONNECTIVITY }}
      USE_ZONE_APEX: ${{ inputs.USE_ZONE_APEX }}
      ROUTE53_EXPORT_NAME: ${{ inputs.ROUTE53_EXPORT_NAME }}
    secrets:
      CDK_PULL_IMAGE_ROLE: ${{ secrets.CDK_PULL_IMAGE_ROLE }}
      CLOUD_FORMATION_DEPLOY_ROLE: ${{ secrets.CLOUD_FORMATION_DEPLOY_ROLE }}
      primaryOidcClientId: ${{ secrets.primaryOidcClientId }}
      mockOidcClientId: ${{ secrets.mockOidcClientId }}

  deploy_website_content:
    uses: ./.github/workflows/deploy_website_content.yml
    needs: [release_stateful_resources]
    with:
      SERVICE_NAME: ${{ inputs.SERVICE_NAME }}
      TARGET_ENVIRONMENT: ${{ inputs.TARGET_ENVIRONMENT }}
      VERSION_NUMBER: ${{ inputs.VERSION_NUMBER }}
      COMMIT_ID: ${{ inputs.COMMIT_ID }}
    secrets:
      CLOUD_FORMATION_DEPLOY_ROLE: ${{ secrets.CLOUD_FORMATION_DEPLOY_ROLE }}

  release_stateless_resources:
    uses: ./.github/workflows/cdk_release_code.yml
    needs: [deploy_website_content]
    with:
      SERVICE_NAME: ${{ inputs.SERVICE_NAME }}
      TARGET_ENVIRONMENT: ${{ inputs.TARGET_ENVIRONMENT }}
      VERSION_NUMBER: ${{ inputs.VERSION_NUMBER }}
      COMMIT_ID: ${{ inputs.COMMIT_ID }}
      CDK_APP_NAME: StatelessResourcesApp
      LOG_RETENTION_IN_DAYS: 30
      LOG_LEVEL: ${{ inputs.LOG_LEVEL }}
      useMockOidc: ${{ inputs.useMockOidc }}
      primaryOidcIssuer: ${{ inputs.primaryOidcIssuer }}
      primaryOidcAuthorizeEndpoint: ${{ inputs.primaryOidcAuthorizeEndpoint }}
      primaryOidcTokenEndpoint: ${{ inputs.primaryOidcTokenEndpoint }}
      primaryOidcUserInfoEndpoint: ${{ inputs.primaryOidcUserInfoEndpoint }}
      primaryOidcjwksEndpoint: ${{ inputs.primaryOidcjwksEndpoint }}
      mockOidcIssuer: ${{ inputs.mockOidcIssuer }}
      mockOidcAuthorizeEndpoint: ${{ inputs.mockOidcAuthorizeEndpoint }}
      mockOidcTokenEndpoint: ${{ inputs.mockOidcTokenEndpoint }}
      mockOidcUserInfoEndpoint: ${{ inputs.mockOidcUserInfoEndpoint }}
      mockOidcjwksEndpoint: ${{ inputs.mockOidcjwksEndpoint }}
      allowLocalhostAccess: ${{ inputs.allowLocalhostAccess }}
      useCustomCognitoDomain: ${{ inputs.useCustomCognitoDomain }}
      APIGEE_CIS2_TOKEN_ENDPOINT: ${{ inputs.APIGEE_CIS2_TOKEN_ENDPOINT }}
      APIGEE_MOCK_TOKEN_ENDPOINT: ${{ inputs.APIGEE_MOCK_TOKEN_ENDPOINT }}
      APIGEE_PRESCRIPTIONS_ENDPOINT: ${{ inputs.APIGEE_PRESCRIPTIONS_ENDPOINT }}
      APIGEE_PDS_ENDPOINT: ${{ inputs.APIGEE_PDS_ENDPOINT }}
      APIGEE_DOHS_ENDPOINT: ${{ inputs.APIGEE_DOHS_ENDPOINT }}
      JWT_KID: ${{ inputs.JWT_KID }}
      ROLE_ID: ${{ inputs.ROLE_ID }}
      CONFIG_FILE: stateless_resources.json
      WAF_ALLOW_GA_RUNNER_CONNECTIVITY: ${{ inputs.WAF_ALLOW_GA_RUNNER_CONNECTIVITY }}
      USE_ZONE_APEX: ${{ inputs.USE_ZONE_APEX }}
      ROUTE53_EXPORT_NAME: ${{ inputs.ROUTE53_EXPORT_NAME }}
    secrets:
      CDK_PULL_IMAGE_ROLE: ${{ secrets.CDK_PULL_IMAGE_ROLE }}
      CLOUD_FORMATION_DEPLOY_ROLE: ${{ secrets.CLOUD_FORMATION_DEPLOY_ROLE }}
      primaryOidcClientId: ${{ secrets.primaryOidcClientId }}
      mockOidcClientId: ${{ secrets.mockOidcClientId }}
      APIGEE_API_KEY: ${{ secrets.APIGEE_API_KEY }}
      APIGEE_API_SECRET: ${{ secrets.APIGEE_API_SECRET }}
      APIGEE_PTL_DOHS_API_KEY: ${{ secrets.APIGEE_PTL_DOHS_API_KEY }}

  update_cloudfront_kvs:
    runs-on: ubuntu-22.04
    environment: ${{ inputs.TARGET_ENVIRONMENT }}
    needs: [release_stateless_resources]
    permissions:
      id-token: write
      contents: read
    steps:
      - name: Configure AWS Credentials
        id: connect-aws
        uses: aws-actions/configure-aws-credentials@v4
        with:
          aws-region: eu-west-2
          role-to-assume: ${{ secrets.CLOUD_FORMATION_DEPLOY_ROLE }}
          role-session-name: prescription-clinical-tracker-ui-deployment
          output-credentials: true
>>>>>>> 6b01dd48

      - name: fix cdk.json for deployment for stateless stack
        run: |
          ./.github/scripts/fix_cdk_json.sh .build/stateless_resources.json
          echo "******"
          cat .build/stateless_resources.json
        env:
          SERVICE_NAME: ${{ inputs.SERVICE_NAME }}
          VERSION_NUMBER: "${{ inputs.VERSION_NUMBER }}"
          COMMIT_ID: "${{ inputs.COMMIT_ID }}"
          LOG_RETENTION_IN_DAYS: "30"
          LOG_LEVEL: "${{ inputs.LOG_LEVEL }}"
          AUTO_DELETE_OBJECTS: "true"
          USE_MOCK_OIDC: "${{ inputs.useMockOidc }}"
          PRIMARY_OIDC_CLIENT_ID: "${{ secrets.primaryOidcClientId }}"
          PRIMARY_OIDC_ISSUER: "${{ inputs.primaryOidcIssuer }}"
          PRIMARY_OIDC_AUTHORIZE_ENDPOINT: "${{ inputs.primaryOidcAuthorizeEndpoint }}"
          PRIMARY_OIDC_TOKEN_ENDPOINT: "${{ inputs.primaryOidcTokenEndpoint }}"
          PRIMARY_OIDC_USERINFO_ENDPOINT: "${{ inputs.primaryOidcUserInfoEndpoint }}"
          PRIMARY_OIDC_JWKS_ENDPOINT: "${{ inputs.primaryOidcjwksEndpoint }}"
          MOCK_OIDC_CLIENT_ID: "${{ secrets.mockOidcClientId }}"
          MOCK_OIDC_ISSUER: "${{ inputs.mockOidcIssuer }}"
          MOCK_OIDC_AUTHORIZE_ENDPOINT: "${{ inputs.mockOidcAuthorizeEndpoint }}"
          MOCK_OIDC_TOKEN_ENDPOINT: "${{ inputs.mockOidcTokenEndpoint }}"
          MOCK_OIDC_USERINFO_ENDPOINT: "${{ inputs.mockOidcUserInfoEndpoint }}"
          MOCK_OIDC_JWKS_ENDPOINT: ${{ inputs.mockOidcjwksEndpoint }}
          USE_CUSTOM_COGNITO_DOMAIN: ${{ inputs.useCustomCognitoDomain }}
          ALLOW_LOCALHOST_ACCESS: ${{ inputs.allowLocalhostAccess }}
          APIGEE_CIS2_TOKEN_ENDPOINT: ${{ inputs.APIGEE_CIS2_TOKEN_ENDPOINT }}
          APIGEE_MOCK_TOKEN_ENDPOINT: ${{ inputs.APIGEE_MOCK_TOKEN_ENDPOINT }}
          APIGEE_PRESCRIPTION_ENDPOINT: ${{ inputs.APIGEE_PRESCRIPTIONS_ENDPOINT }}
          APIGEE_PERSONAL_DEMOGRAPHICS_ENDPOINT: ${{ inputs.APIGEE_PDS_ENDPOINT }}
          APIGEE_DOHS_ENDPOINT: ${{ inputs.APIGEE_DOHS_ENDPOINT }}
          APIGEE_API_KEY: ${{ secrets.APIGEE_API_KEY }}
          APIGEE_API_SECRET: ${{ secrets.APIGEE_API_SECRET }}
          APIGEE_PTL_DOHS_API_KEY: ${{ secrets.APIGEE_PTL_DOHS_API_KEY }}
          JWT_KID: ${{ inputs.JWT_KID }}
          ROLE_ID: ${{ inputs.ROLE_ID }}
          CDK_APP_NAME: StatelessResourcesApp
          USE_ZONE_APEX: ${{ inputs.USE_ZONE_APEX }}
          ROUTE53_EXPORT_NAME: ${{ inputs.ROUTE53_EXPORT_NAME }}

      - name: Show diff for stateless stack
        run: |
          docker run \
          -v "$(pwd)/.build":/home/cdkuser/workspace/ \
          -e AWS_ACCESS_KEY_ID=${{ steps.connect_aws_for_deployment.outputs.aws-access-key-id }} \
          -e AWS_SECRET_ACCESS_KEY=${{ steps.connect_aws_for_deployment.outputs.aws-secret-access-key }} \
          -e AWS_SESSION_TOKEN=${{ steps.connect_aws_for_deployment.outputs.aws-session-token }} \
          -e AWS_REGION="eu-west-2" \
          -e SHOW_DIFF="true" \
          -e DEPLOY_CODE="false" \
          -e CONFIG_FILE_NAME="stateless_resources.json" \
          -e CDK_APP_PATH="packages/cdk/bin/StatelessResourcesApp.ts" \
          cdk-utils-build-repo:latest
        shell: bash

      - name: Deploy code for stateless stack
        run: |
          docker run \
          -v "$(pwd)/.build":/home/cdkuser/workspace/ \
          -e AWS_ACCESS_KEY_ID=${{ steps.connect_aws_for_deployment.outputs.aws-access-key-id }} \
          -e AWS_SECRET_ACCESS_KEY=${{ steps.connect_aws_for_deployment.outputs.aws-secret-access-key }} \
          -e AWS_SESSION_TOKEN=${{ steps.connect_aws_for_deployment.outputs.aws-session-token }} \
          -e AWS_REGION="eu-west-2" \
          -e SHOW_DIFF="false" \
          -e DEPLOY_CODE="true" \
          -e CONFIG_FILE_NAME="stateless_resources.json" \
          -e CDK_APP_PATH="packages/cdk/bin/StatelessResourcesApp.ts" \
          cdk-utils-build-repo:latest
        shell: bash
      - name: update cloudfront kvs
        id: update_cloudfront_kvs
        shell: bash
        run: |
          # shellcheck disable=SC2140
          keyValueStore=$(aws cloudformation list-exports --region eu-west-2 --query "Exports[?Name=='"${{ inputs.SERVICE_NAME }}-stateless-resources:KeyValueStore:Arn"'].Value" --output text)
          # shellcheck disable=SC2140
          cloudfrontDistributionId=$(aws cloudformation list-exports --region eu-west-2 --query "Exports[?Name=='"${{ inputs.SERVICE_NAME }}-stateless-resources:cloudfrontDistribution:Id"'].Value" --output text)
          # shellcheck disable=SC2140
          primaryJwtPrivateKeyArn=$(aws cloudformation list-exports --region eu-west-2 --query "Exports[?Name=='"${{ inputs.SERVICE_NAME }}-stateless-resources:primaryJwtPrivateKey:Arn"'].Value" --output text)
          # shellcheck disable=SC2140
          mockJwtPrivateKeyArn=$(aws cloudformation list-exports --region eu-west-2 --query "Exports[?Name=='"${{ inputs.SERVICE_NAME }}-stateless-resources:mockJwtPrivateKey:Arn"'].Value" --output text)

          newVersion="${{ inputs.VERSION_NUMBER }}"

          ETag=$(aws cloudfront-keyvaluestore describe-key-value-store \
              --kvs-arn="$keyValueStore" \
              --query ETag --output text)

          existing_keys=$(aws cloudfront-keyvaluestore list-keys --kvs-arn "$keyValueStore" --query "Items[?Key=='site_version']" --output text)

          # Check if "version" key exists
          if [[ -z "$existing_keys" ]]; then
            # Insert a new "version" key
            aws cloudfront-keyvaluestore put-key \
              --if-match="${ETag}" \
              --key=site_version \
              --value="$newVersion"\
              --kvs-arn "$keyValueStore"
            echo "Inserted new 'site_version' key with value $newVersion."
          else
            # Update the existing "version" key
            aws cloudfront-keyvaluestore update-keys \
              --if-match="${ETag}" \
              --kvs-arn "$keyValueStore" \
              --puts Key=site_version,Value="$newVersion"
            echo "Updated the 'site_version' key to $newVersion."
          fi

          # invalidate the cache
          aws cloudfront create-invalidation --distribution-id "${cloudfrontDistributionId}" --paths '/*'

          # set the primaryJwtPrivateKeyArn secret
          if [ -z "${primaryJwtPrivateKeyArn}" ]; then
            echo "primaryJwtPrivateKeyArn is unset or set to the empty string"
          else
            aws secretsmanager put-secret-value --secret-id "${primaryJwtPrivateKeyArn}" --secret-string "${{ secrets.CIS2_PRIVATE_KEY }}"
          fi
          # set the mockJwtPrivateKeyArn secret
          if [ -z "${mockJwtPrivateKeyArn}" ]; then
            echo "mockJwtPrivateKeyArn is unset or set to the empty string"
          else
            aws secretsmanager put-secret-value --secret-id "${mockJwtPrivateKeyArn}" --secret-string "${{ secrets.CIS2_PRIVATE_KEY }}"
          fi
<<<<<<< HEAD

      - name: fix cdk.json for deployment for stateful stack redeployment
        if: ${{ steps.check_first_deployment.outputs.FIRST_DEPLOYMENT == 'true' }}
        run: |
          ./.github/scripts/fix_cdk_json.sh .build/stateful_resources.json
          echo "******"
          cat .build/stateful_resources.json
        env:
          SERVICE_NAME: ${{ inputs.SERVICE_NAME }}
          VERSION_NUMBER: "${{ inputs.VERSION_NUMBER }}"
          COMMIT_ID: "${{ inputs.COMMIT_ID }}"
          LOG_RETENTION_IN_DAYS: "30"
          LOG_LEVEL: "${{ inputs.LOG_LEVEL }}"
          AUTO_DELETE_OBJECTS: "true"
          USE_MOCK_OIDC: "${{ inputs.useMockOidc }}"
          PRIMARY_OIDC_CLIENT_ID: "${{ secrets.primaryOidcClientId }}"
          PRIMARY_OIDC_ISSUER: "${{ inputs.primaryOidcIssuer }}"
          PRIMARY_OIDC_AUTHORIZE_ENDPOINT: "${{ inputs.primaryOidcAuthorizeEndpoint }}"
          PRIMARY_OIDC_TOKEN_ENDPOINT: "${{ inputs.primaryOidcTokenEndpoint }}"
          PRIMARY_OIDC_USERINFO_ENDPOINT: "${{ inputs.primaryOidcUserInfoEndpoint }}"
          PRIMARY_OIDC_JWKS_ENDPOINT: "${{ inputs.primaryOidcjwksEndpoint }}"
          MOCK_OIDC_CLIENT_ID: "${{ secrets.mockOidcClientId }}"
          MOCK_OIDC_ISSUER: "${{ inputs.mockOidcIssuer }}"
          MOCK_OIDC_AUTHORIZE_ENDPOINT: "${{ inputs.mockOidcAuthorizeEndpoint }}"
          MOCK_OIDC_TOKEN_ENDPOINT: "${{ inputs.mockOidcTokenEndpoint }}"
          MOCK_OIDC_USERINFO_ENDPOINT: "${{ inputs.mockOidcUserInfoEndpoint }}"
          MOCK_OIDC_JWKS_ENDPOINT: ${{ inputs.mockOidcjwksEndpoint }}
          USE_CUSTOM_COGNITO_DOMAIN: ${{ inputs.useCustomCognitoDomain }}
          ALLOW_LOCALHOST_ACCESS: ${{ inputs.allowLocalhostAccess }}
          APIGEE_CIS2_TOKEN_ENDPOINT: ${{ inputs.APIGEE_CIS2_TOKEN_ENDPOINT }}
          APIGEE_MOCK_TOKEN_ENDPOINT: ${{ inputs.APIGEE_MOCK_TOKEN_ENDPOINT }}
          APIGEE_PRESCRIPTION_ENDPOINT: ${{ inputs.APIGEE_PRESCRIPTIONS_ENDPOINT }}
          APIGEE_PERSONAL_DEMOGRAPHICS_ENDPOINT: ${{ inputs.APIGEE_PDS_ENDPOINT }}
          APIGEE_DOHS_ENDPOINT: ${{ inputs.APIGEE_DOHS_ENDPOINT }}
          APIGEE_API_KEY: ${{ secrets.APIGEE_API_KEY }}
          APIGEE_API_SECRET: ${{ secrets.APIGEE_API_SECRET }}
          APIGEE_PTL_DOHS_API_KEY: ${{ secrets.APIGEE_PTL_DOHS_API_KEY }}
          JWT_KID: ${{ inputs.JWT_KID }}
          ROLE_ID: ${{ inputs.ROLE_ID }}
          CDK_APP_NAME: StatefulResourcesApp
          USE_ZONE_APEX: ${{ inputs.USE_ZONE_APEX }}
          ROUTE53_EXPORT_NAME: ${{ inputs.ROUTE53_EXPORT_NAME }}

      - name: Show diff for stateful stack redeployment
        if: ${{ steps.check_first_deployment.outputs.FIRST_DEPLOYMENT == 'true' }}
        run: |
          docker run \
          -v "$(pwd)/.build":/home/cdkuser/workspace/ \
          -e AWS_ACCESS_KEY_ID=${{ steps.connect_aws_for_deployment.outputs.aws-access-key-id }} \
          -e AWS_SECRET_ACCESS_KEY=${{ steps.connect_aws_for_deployment.outputs.aws-secret-access-key }} \
          -e AWS_SESSION_TOKEN=${{ steps.connect_aws_for_deployment.outputs.aws-session-token }} \
          -e AWS_REGION="eu-west-2" \
          -e SHOW_DIFF="true" \
          -e DEPLOY_CODE="false" \
          -e CONFIG_FILE_NAME="stateful_resources.json" \
          -e CDK_APP_PATH="packages/cdk/bin/StatefulResourcesApp.ts" \
          cdk-utils-build-repo:latest
        shell: bash

      - name: Deploy code for stateful stack redeployment
        if: ${{ steps.check_first_deployment.outputs.FIRST_DEPLOYMENT == 'true' }}
        run: |
          docker run \
          -v "$(pwd)/.build":/home/cdkuser/workspace/ \
          -e AWS_ACCESS_KEY_ID=${{ steps.connect_aws_for_deployment.outputs.aws-access-key-id }} \
          -e AWS_SECRET_ACCESS_KEY=${{ steps.connect_aws_for_deployment.outputs.aws-secret-access-key }} \
          -e AWS_SESSION_TOKEN=${{ steps.connect_aws_for_deployment.outputs.aws-session-token }} \
          -e AWS_REGION="eu-west-2" \
          -e SHOW_DIFF="false" \
          -e DEPLOY_CODE="true" \
          -e CONFIG_FILE_NAME="stateful_resources.json" \
          -e CDK_APP_PATH="packages/cdk/bin/StatefulResourcesApp.ts" \
          cdk-utils-build-repo:latest
        shell: bash
=======
  rerelease_stateful_resources:
    if: ${{ needs.check_first_deployment.outputs.FIRST_DEPLOYMENT == 'true' }}
    uses: ./.github/workflows/cdk_release_code.yml
    needs: [check_first_deployment, release_stateless_resources]
    with:
      SERVICE_NAME: ${{ inputs.SERVICE_NAME }}
      TARGET_ENVIRONMENT: ${{ inputs.TARGET_ENVIRONMENT }}
      VERSION_NUMBER: ${{ inputs.VERSION_NUMBER }}
      COMMIT_ID: ${{ inputs.COMMIT_ID }}
      CDK_APP_NAME: StatefulResourcesApp
      LOG_RETENTION_IN_DAYS: 30
      LOG_LEVEL: ${{ inputs.LOG_LEVEL }}
      useMockOidc: ${{ inputs.useMockOidc }}
      primaryOidcIssuer: ${{ inputs.primaryOidcIssuer }}
      primaryOidcAuthorizeEndpoint: ${{ inputs.primaryOidcAuthorizeEndpoint }}
      primaryOidcTokenEndpoint: ${{ inputs.primaryOidcTokenEndpoint }}
      primaryOidcUserInfoEndpoint: ${{ inputs.primaryOidcUserInfoEndpoint }}
      primaryOidcjwksEndpoint: ${{ inputs.primaryOidcjwksEndpoint }}
      mockOidcIssuer: ${{ inputs.mockOidcIssuer }}
      mockOidcAuthorizeEndpoint: ${{ inputs.mockOidcAuthorizeEndpoint }}
      mockOidcTokenEndpoint: ${{ inputs.mockOidcTokenEndpoint }}
      mockOidcUserInfoEndpoint: ${{ inputs.mockOidcUserInfoEndpoint }}
      mockOidcjwksEndpoint: ${{ inputs.mockOidcjwksEndpoint }}
      allowLocalhostAccess: ${{ inputs.allowLocalhostAccess }}
      useCustomCognitoDomain: ${{ inputs.useCustomCognitoDomain }}
      JWT_KID: ${{ inputs.JWT_KID }}
      CONFIG_FILE: stateful_resources.json
      USE_ZONE_APEX: ${{ inputs.USE_ZONE_APEX }}
      ROUTE53_EXPORT_NAME: ${{ inputs.ROUTE53_EXPORT_NAME }}
      WAF_ALLOW_GA_RUNNER_CONNECTIVITY: ${{ inputs.WAF_ALLOW_GA_RUNNER_CONNECTIVITY }}
    secrets:
      CDK_PULL_IMAGE_ROLE: ${{ secrets.CDK_PULL_IMAGE_ROLE }}
      CLOUD_FORMATION_DEPLOY_ROLE: ${{ secrets.CLOUD_FORMATION_DEPLOY_ROLE }}
      primaryOidcClientId: ${{ secrets.primaryOidcClientId }}
      mockOidcClientId: ${{ secrets.mockOidcClientId }}
>>>>>>> 6b01dd48

  update_github_pages:
    runs-on: ubuntu-22.04
    if: ${{ always() && !failure() && !cancelled() }}
    needs: [release_all_code]
    permissions:
      id-token: write
      contents: write
    steps:
      - name: Checkout gh-pages
        if: ${{ !startsWith(inputs.SERVICE_NAME, 'cpt-ui-pr-') }}
        uses: actions/checkout@v4
        with:
          ref: gh-pages
          path: gh-pages

      - name: update release tag in github pages
        if: ${{ !startsWith(inputs.SERVICE_NAME, 'cpt-ui-pr-') }}
        run: |
          cd gh-pages
          NOW=$(date +'%Y-%m-%dT%H:%M:%S')
          echo "tag,release_datetime" > _data/${{ inputs.TARGET_ENVIRONMENT }}_latest.csv
          echo "${{ inputs.VERSION_NUMBER }},${NOW}" >> _data/${{ inputs.TARGET_ENVIRONMENT }}_latest.csv
          echo "${{ inputs.VERSION_NUMBER }},${NOW}" >> _data/${{ inputs.TARGET_ENVIRONMENT }}_deployments.csv
          git config user.name github-actions
          git config user.email github-actions@github.com
          git add _data/${{ inputs.TARGET_ENVIRONMENT }}_latest.csv
          git add _data/${{ inputs.TARGET_ENVIRONMENT }}_deployments.csv
          git commit -m 'update releases for ${{ inputs.TARGET_ENVIRONMENT }}'
          parallel --retries 10 --delay 3 ::: "git pull --rebase && git push"

  regression_tests:
    name: Regression Tests
    uses: ./.github/workflows/run_regression_tests.yml
    if: ${{ always() && !failure() && !cancelled() && inputs.RUN_REGRESSION_TESTS == true }}
    needs: [release_all_code]
    with:
      ENVIRONMENT: ${{ inputs.TARGET_ENVIRONMENT }}
      VERSION_NUMBER: ${{ inputs.VERSION_NUMBER }}
    secrets:
      REGRESSION_TESTS_PEM: ${{ secrets.REGRESSION_TESTS_PEM }}<|MERGE_RESOLUTION|>--- conflicted
+++ resolved
@@ -159,7 +159,6 @@
           echo "FIRST_DEPLOYMENT=$FIRST_DEPLOYMENT" >> "$GITHUB_OUTPUT"
         shell: bash
 
-<<<<<<< HEAD
       - name: fix cdk.json for deployment stateful stack
         run: |
           ./.github/scripts/fix_cdk_json.sh .build/stateful_resources.json
@@ -305,114 +304,6 @@
         run: |
           staticBucketName=$(aws cloudformation list-exports --query "Exports[?Name=='${{ inputs.SERVICE_NAME }}-stateful-resources:StaticContentBucket:Name'].Value" --output text)
           aws s3 cp --recursive ".build/packages/auth_demo/build/" "s3://${staticBucketName}/auth_demo/"
-=======
-  release_stateful_resources:
-    uses: ./.github/workflows/cdk_release_code.yml
-    with:
-      SERVICE_NAME: ${{ inputs.SERVICE_NAME }}
-      TARGET_ENVIRONMENT: ${{ inputs.TARGET_ENVIRONMENT }}
-      VERSION_NUMBER: ${{ inputs.VERSION_NUMBER }}
-      COMMIT_ID: ${{ inputs.COMMIT_ID }}
-      CDK_APP_NAME: StatefulResourcesApp
-      LOG_RETENTION_IN_DAYS: 30
-      LOG_LEVEL: ${{ inputs.LOG_LEVEL }}
-      useMockOidc: ${{ inputs.useMockOidc }}
-      primaryOidcIssuer: ${{ inputs.primaryOidcIssuer }}
-      primaryOidcAuthorizeEndpoint: ${{ inputs.primaryOidcAuthorizeEndpoint }}
-      primaryOidcTokenEndpoint: ${{ inputs.primaryOidcTokenEndpoint }}
-      primaryOidcUserInfoEndpoint: ${{ inputs.primaryOidcUserInfoEndpoint }}
-      primaryOidcjwksEndpoint: ${{ inputs.primaryOidcjwksEndpoint }}
-      mockOidcIssuer: ${{ inputs.mockOidcIssuer }}
-      mockOidcAuthorizeEndpoint: ${{ inputs.mockOidcAuthorizeEndpoint }}
-      mockOidcTokenEndpoint: ${{ inputs.mockOidcTokenEndpoint }}
-      mockOidcUserInfoEndpoint: ${{ inputs.mockOidcUserInfoEndpoint }}
-      mockOidcjwksEndpoint: ${{ inputs.mockOidcjwksEndpoint }}
-      allowLocalhostAccess: ${{ inputs.allowLocalhostAccess }}
-      useCustomCognitoDomain: ${{ inputs.useCustomCognitoDomain }}
-      JWT_KID: ${{ inputs.JWT_KID }}
-      ROLE_ID: ${{ inputs.ROLE_ID }}
-      CONFIG_FILE: stateful_resources.json
-      WAF_ALLOW_GA_RUNNER_CONNECTIVITY: ${{ inputs.WAF_ALLOW_GA_RUNNER_CONNECTIVITY }}
-      USE_ZONE_APEX: ${{ inputs.USE_ZONE_APEX }}
-      ROUTE53_EXPORT_NAME: ${{ inputs.ROUTE53_EXPORT_NAME }}
-    secrets:
-      CDK_PULL_IMAGE_ROLE: ${{ secrets.CDK_PULL_IMAGE_ROLE }}
-      CLOUD_FORMATION_DEPLOY_ROLE: ${{ secrets.CLOUD_FORMATION_DEPLOY_ROLE }}
-      primaryOidcClientId: ${{ secrets.primaryOidcClientId }}
-      mockOidcClientId: ${{ secrets.mockOidcClientId }}
-
-  deploy_website_content:
-    uses: ./.github/workflows/deploy_website_content.yml
-    needs: [release_stateful_resources]
-    with:
-      SERVICE_NAME: ${{ inputs.SERVICE_NAME }}
-      TARGET_ENVIRONMENT: ${{ inputs.TARGET_ENVIRONMENT }}
-      VERSION_NUMBER: ${{ inputs.VERSION_NUMBER }}
-      COMMIT_ID: ${{ inputs.COMMIT_ID }}
-    secrets:
-      CLOUD_FORMATION_DEPLOY_ROLE: ${{ secrets.CLOUD_FORMATION_DEPLOY_ROLE }}
-
-  release_stateless_resources:
-    uses: ./.github/workflows/cdk_release_code.yml
-    needs: [deploy_website_content]
-    with:
-      SERVICE_NAME: ${{ inputs.SERVICE_NAME }}
-      TARGET_ENVIRONMENT: ${{ inputs.TARGET_ENVIRONMENT }}
-      VERSION_NUMBER: ${{ inputs.VERSION_NUMBER }}
-      COMMIT_ID: ${{ inputs.COMMIT_ID }}
-      CDK_APP_NAME: StatelessResourcesApp
-      LOG_RETENTION_IN_DAYS: 30
-      LOG_LEVEL: ${{ inputs.LOG_LEVEL }}
-      useMockOidc: ${{ inputs.useMockOidc }}
-      primaryOidcIssuer: ${{ inputs.primaryOidcIssuer }}
-      primaryOidcAuthorizeEndpoint: ${{ inputs.primaryOidcAuthorizeEndpoint }}
-      primaryOidcTokenEndpoint: ${{ inputs.primaryOidcTokenEndpoint }}
-      primaryOidcUserInfoEndpoint: ${{ inputs.primaryOidcUserInfoEndpoint }}
-      primaryOidcjwksEndpoint: ${{ inputs.primaryOidcjwksEndpoint }}
-      mockOidcIssuer: ${{ inputs.mockOidcIssuer }}
-      mockOidcAuthorizeEndpoint: ${{ inputs.mockOidcAuthorizeEndpoint }}
-      mockOidcTokenEndpoint: ${{ inputs.mockOidcTokenEndpoint }}
-      mockOidcUserInfoEndpoint: ${{ inputs.mockOidcUserInfoEndpoint }}
-      mockOidcjwksEndpoint: ${{ inputs.mockOidcjwksEndpoint }}
-      allowLocalhostAccess: ${{ inputs.allowLocalhostAccess }}
-      useCustomCognitoDomain: ${{ inputs.useCustomCognitoDomain }}
-      APIGEE_CIS2_TOKEN_ENDPOINT: ${{ inputs.APIGEE_CIS2_TOKEN_ENDPOINT }}
-      APIGEE_MOCK_TOKEN_ENDPOINT: ${{ inputs.APIGEE_MOCK_TOKEN_ENDPOINT }}
-      APIGEE_PRESCRIPTIONS_ENDPOINT: ${{ inputs.APIGEE_PRESCRIPTIONS_ENDPOINT }}
-      APIGEE_PDS_ENDPOINT: ${{ inputs.APIGEE_PDS_ENDPOINT }}
-      APIGEE_DOHS_ENDPOINT: ${{ inputs.APIGEE_DOHS_ENDPOINT }}
-      JWT_KID: ${{ inputs.JWT_KID }}
-      ROLE_ID: ${{ inputs.ROLE_ID }}
-      CONFIG_FILE: stateless_resources.json
-      WAF_ALLOW_GA_RUNNER_CONNECTIVITY: ${{ inputs.WAF_ALLOW_GA_RUNNER_CONNECTIVITY }}
-      USE_ZONE_APEX: ${{ inputs.USE_ZONE_APEX }}
-      ROUTE53_EXPORT_NAME: ${{ inputs.ROUTE53_EXPORT_NAME }}
-    secrets:
-      CDK_PULL_IMAGE_ROLE: ${{ secrets.CDK_PULL_IMAGE_ROLE }}
-      CLOUD_FORMATION_DEPLOY_ROLE: ${{ secrets.CLOUD_FORMATION_DEPLOY_ROLE }}
-      primaryOidcClientId: ${{ secrets.primaryOidcClientId }}
-      mockOidcClientId: ${{ secrets.mockOidcClientId }}
-      APIGEE_API_KEY: ${{ secrets.APIGEE_API_KEY }}
-      APIGEE_API_SECRET: ${{ secrets.APIGEE_API_SECRET }}
-      APIGEE_PTL_DOHS_API_KEY: ${{ secrets.APIGEE_PTL_DOHS_API_KEY }}
-
-  update_cloudfront_kvs:
-    runs-on: ubuntu-22.04
-    environment: ${{ inputs.TARGET_ENVIRONMENT }}
-    needs: [release_stateless_resources]
-    permissions:
-      id-token: write
-      contents: read
-    steps:
-      - name: Configure AWS Credentials
-        id: connect-aws
-        uses: aws-actions/configure-aws-credentials@v4
-        with:
-          aws-region: eu-west-2
-          role-to-assume: ${{ secrets.CLOUD_FORMATION_DEPLOY_ROLE }}
-          role-session-name: prescription-clinical-tracker-ui-deployment
-          output-credentials: true
->>>>>>> 6b01dd48
 
       - name: fix cdk.json for deployment for stateless stack
         run: |
@@ -538,7 +429,6 @@
           else
             aws secretsmanager put-secret-value --secret-id "${mockJwtPrivateKeyArn}" --secret-string "${{ secrets.CIS2_PRIVATE_KEY }}"
           fi
-<<<<<<< HEAD
 
       - name: fix cdk.json for deployment for stateful stack redeployment
         if: ${{ steps.check_first_deployment.outputs.FIRST_DEPLOYMENT == 'true' }}
@@ -613,43 +503,6 @@
           -e CDK_APP_PATH="packages/cdk/bin/StatefulResourcesApp.ts" \
           cdk-utils-build-repo:latest
         shell: bash
-=======
-  rerelease_stateful_resources:
-    if: ${{ needs.check_first_deployment.outputs.FIRST_DEPLOYMENT == 'true' }}
-    uses: ./.github/workflows/cdk_release_code.yml
-    needs: [check_first_deployment, release_stateless_resources]
-    with:
-      SERVICE_NAME: ${{ inputs.SERVICE_NAME }}
-      TARGET_ENVIRONMENT: ${{ inputs.TARGET_ENVIRONMENT }}
-      VERSION_NUMBER: ${{ inputs.VERSION_NUMBER }}
-      COMMIT_ID: ${{ inputs.COMMIT_ID }}
-      CDK_APP_NAME: StatefulResourcesApp
-      LOG_RETENTION_IN_DAYS: 30
-      LOG_LEVEL: ${{ inputs.LOG_LEVEL }}
-      useMockOidc: ${{ inputs.useMockOidc }}
-      primaryOidcIssuer: ${{ inputs.primaryOidcIssuer }}
-      primaryOidcAuthorizeEndpoint: ${{ inputs.primaryOidcAuthorizeEndpoint }}
-      primaryOidcTokenEndpoint: ${{ inputs.primaryOidcTokenEndpoint }}
-      primaryOidcUserInfoEndpoint: ${{ inputs.primaryOidcUserInfoEndpoint }}
-      primaryOidcjwksEndpoint: ${{ inputs.primaryOidcjwksEndpoint }}
-      mockOidcIssuer: ${{ inputs.mockOidcIssuer }}
-      mockOidcAuthorizeEndpoint: ${{ inputs.mockOidcAuthorizeEndpoint }}
-      mockOidcTokenEndpoint: ${{ inputs.mockOidcTokenEndpoint }}
-      mockOidcUserInfoEndpoint: ${{ inputs.mockOidcUserInfoEndpoint }}
-      mockOidcjwksEndpoint: ${{ inputs.mockOidcjwksEndpoint }}
-      allowLocalhostAccess: ${{ inputs.allowLocalhostAccess }}
-      useCustomCognitoDomain: ${{ inputs.useCustomCognitoDomain }}
-      JWT_KID: ${{ inputs.JWT_KID }}
-      CONFIG_FILE: stateful_resources.json
-      USE_ZONE_APEX: ${{ inputs.USE_ZONE_APEX }}
-      ROUTE53_EXPORT_NAME: ${{ inputs.ROUTE53_EXPORT_NAME }}
-      WAF_ALLOW_GA_RUNNER_CONNECTIVITY: ${{ inputs.WAF_ALLOW_GA_RUNNER_CONNECTIVITY }}
-    secrets:
-      CDK_PULL_IMAGE_ROLE: ${{ secrets.CDK_PULL_IMAGE_ROLE }}
-      CLOUD_FORMATION_DEPLOY_ROLE: ${{ secrets.CLOUD_FORMATION_DEPLOY_ROLE }}
-      primaryOidcClientId: ${{ secrets.primaryOidcClientId }}
-      mockOidcClientId: ${{ secrets.mockOidcClientId }}
->>>>>>> 6b01dd48
 
   update_github_pages:
     runs-on: ubuntu-22.04
