--- conflicted
+++ resolved
@@ -63,15 +63,12 @@
         type: string
       WAF_ALLOW_GA_RUNNER_CONNECTIVITY:
         type: boolean
-<<<<<<< HEAD
-=======
       USE_ZONE_APEX:
         type: boolean
         description: If this is set to true, then the website is deployed using name of the apex of the route 53 zone, otherwise it deploys at cpt-ui..
       ROUTE53_EXPORT_NAME:
         type: string
         description: This is the part of the route53 export name to use to identify the route 53 zone where the domain names are created - can be either EPS (for *.national.nhs.uk) or CPT (for prescriptiontracker.nhs.uk)
->>>>>>> 7002d8c1
     secrets:
       CLOUD_FORMATION_DEPLOY_ROLE:
         required: true
@@ -153,11 +150,8 @@
       ROLE_ID: ${{ inputs.ROLE_ID }}
       CONFIG_FILE: stateful_resources.json
       WAF_ALLOW_GA_RUNNER_CONNECTIVITY: ${{ inputs.WAF_ALLOW_GA_RUNNER_CONNECTIVITY }}
-<<<<<<< HEAD
-=======
       USE_ZONE_APEX: ${{ inputs.USE_ZONE_APEX }}
       ROUTE53_EXPORT_NAME: ${{ inputs.ROUTE53_EXPORT_NAME }}
->>>>>>> 7002d8c1
     secrets:
       CDK_PULL_IMAGE_ROLE: ${{ secrets.CDK_PULL_IMAGE_ROLE }}
       CLOUD_FORMATION_DEPLOY_ROLE: ${{ secrets.CLOUD_FORMATION_DEPLOY_ROLE }}
