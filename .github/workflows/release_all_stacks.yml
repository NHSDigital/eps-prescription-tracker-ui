name: release all stacks

on:
  workflow_call:
    inputs:
      SERVICE_NAME:
        required: true
        type: string
      TARGET_ENVIRONMENT:
        required: true
        type: string
      VERSION_NUMBER:
        required: true
        type: string
      COMMIT_ID:
        required: true
        type: string
      useMockOidc:
        type: boolean
        default: false
      RUN_REGRESSION_TESTS:
        type: boolean
        default: true
      primaryOidcIssuer:
        type: string
      primaryOidcAuthorizeEndpoint:
        type: string
      primaryOidcTokenEndpoint:
        type: string
      primaryOidcUserInfoEndpoint:
        type: string
      primaryOidcjwksEndpoint:
        type: string
      mockOidcIssuer:
        type: string
      mockOidcAuthorizeEndpoint:
        type: string
      mockOidcTokenEndpoint:
        type: string
      mockOidcUserInfoEndpoint:
        type: string
      mockOidcjwksEndpoint:
        type: string
      allowLocalhostAccess:
        type: boolean
      useCustomCognitoDomain:
        type: boolean
      LOG_LEVEL:
          type: string
      APIGEE_CIS2_TOKEN_ENDPOINT:
        type: string
      APIGEE_MOCK_TOKEN_ENDPOINT:
        type: string
      APIGEE_PRESCRIPTIONS_ENDPOINT:
        type: string
      APIGEE_PDS_ENDPOINT:
        type: string
      APIGEE_DOHS_ENDPOINT:
        type: string
      JWT_KID:
        type: string
      ROLE_ID:
        type: string
<<<<<<< HEAD
      REACT_LOG_LEVEL:
        required: true
        type: string
=======
      WAF_ALLOW_GA_RUNNER_CONNECTIVITY:
        type: boolean
>>>>>>> 6b01dd48
      USE_ZONE_APEX:
        type: boolean
        description: If this is set to true, then the website is deployed using name of the apex of the route 53 zone, otherwise it deploys at cpt-ui..
      ROUTE53_EXPORT_NAME:
        type: string
        description: This is the part of the route53 export name to use to identify the route 53 zone where the domain names are created - can be either EPS (for *.national.nhs.uk) or CPT (for prescriptiontracker.nhs.uk)
    secrets:
      CLOUD_FORMATION_DEPLOY_ROLE:
        required: true
      CDK_PULL_IMAGE_ROLE:
        required: true
      primaryOidcClientId:
        required: false
      mockOidcClientId:
        required: false
      CIS2_PRIVATE_KEY:
        required: true
      REGRESSION_TESTS_PEM:
        required: true
      APIGEE_API_KEY:
        required: true
      APIGEE_API_SECRET:
        required: true
      APIGEE_PTL_DOHS_API_KEY:
        required: false

jobs:
  check_first_deployment:
    runs-on: ubuntu-22.04
    environment: ${{ inputs.TARGET_ENVIRONMENT }}
    permissions:
      id-token: write
      contents: read
    outputs:
      FIRST_DEPLOYMENT: ${{ steps.get_cloudfront_distribution_id.outputs.FIRST_DEPLOYMENT }}
    steps:
      - name: Configure AWS Credentials
        id: connect-aws
        uses: aws-actions/configure-aws-credentials@v4
        with:
          aws-region: eu-west-2
          role-to-assume: ${{ secrets.CLOUD_FORMATION_DEPLOY_ROLE }}
          role-session-name: prescription-clinical-tracker-ui-check-deployment
          output-credentials: true

      - name: get cloudfront distribution id
        id: get_cloudfront_distribution_id
        run: |
          # shellcheck disable=SC2140
          cloudfrontDistributionId=$(aws cloudformation list-exports --region eu-west-2 --query "Exports[?Name=='"${{ inputs.SERVICE_NAME }}-stateless-resources:cloudfrontDistribution:Id"'].Value" --output text)
          if [ -z "${cloudfrontDistributionId}" ]; then
            FIRST_DEPLOYMENT="true"
            echo "This is the first deployment"
          else
            FIRST_DEPLOYMENT="false"
            echo "This is not the first deployment"
          fi
          echo "FIRST_DEPLOYMENT=$FIRST_DEPLOYMENT" >> "$GITHUB_OUTPUT"
        shell: bash

  release_stateful_resources:
    uses: ./.github/workflows/cdk_release_code.yml
    with:
      SERVICE_NAME: ${{ inputs.SERVICE_NAME }}
      TARGET_ENVIRONMENT: ${{ inputs.TARGET_ENVIRONMENT }}
      VERSION_NUMBER: ${{ inputs.VERSION_NUMBER }}
      COMMIT_ID: ${{ inputs.COMMIT_ID }}
      CDK_APP_NAME: StatefulResourcesApp
      LOG_RETENTION_IN_DAYS: 30
      LOG_LEVEL: ${{ inputs.LOG_LEVEL }}
      useMockOidc: ${{ inputs.useMockOidc }}
      primaryOidcIssuer: ${{ inputs.primaryOidcIssuer }}
      primaryOidcAuthorizeEndpoint: ${{ inputs.primaryOidcAuthorizeEndpoint }}
      primaryOidcTokenEndpoint: ${{ inputs.primaryOidcTokenEndpoint }}
      primaryOidcUserInfoEndpoint: ${{ inputs.primaryOidcUserInfoEndpoint }}
      primaryOidcjwksEndpoint: ${{ inputs.primaryOidcjwksEndpoint }}
      mockOidcIssuer: ${{ inputs.mockOidcIssuer }}
      mockOidcAuthorizeEndpoint: ${{ inputs.mockOidcAuthorizeEndpoint }}
      mockOidcTokenEndpoint: ${{ inputs.mockOidcTokenEndpoint }}
      mockOidcUserInfoEndpoint: ${{ inputs.mockOidcUserInfoEndpoint }}
      mockOidcjwksEndpoint: ${{ inputs.mockOidcjwksEndpoint }}
      allowLocalhostAccess: ${{ inputs.allowLocalhostAccess }}
      useCustomCognitoDomain: ${{ inputs.useCustomCognitoDomain }}
      JWT_KID: ${{ inputs.JWT_KID }}
      ROLE_ID: ${{ inputs.ROLE_ID }}
      CONFIG_FILE: stateful_resources.json
      WAF_ALLOW_GA_RUNNER_CONNECTIVITY: ${{ inputs.WAF_ALLOW_GA_RUNNER_CONNECTIVITY }}
      USE_ZONE_APEX: ${{ inputs.USE_ZONE_APEX }}
      ROUTE53_EXPORT_NAME: ${{ inputs.ROUTE53_EXPORT_NAME }}
    secrets:
      CDK_PULL_IMAGE_ROLE: ${{ secrets.CDK_PULL_IMAGE_ROLE }}
      CLOUD_FORMATION_DEPLOY_ROLE: ${{ secrets.CLOUD_FORMATION_DEPLOY_ROLE }}
      primaryOidcClientId: ${{ secrets.primaryOidcClientId }}
      mockOidcClientId: ${{ secrets.mockOidcClientId }}

  deploy_website_content:
    uses: ./.github/workflows/deploy_website_content.yml
    needs: [release_stateful_resources]
    with:
      SERVICE_NAME: ${{ inputs.SERVICE_NAME }}
      TARGET_ENVIRONMENT: ${{ inputs.TARGET_ENVIRONMENT }}
      VERSION_NUMBER: ${{ inputs.VERSION_NUMBER }}
      COMMIT_ID: ${{ inputs.COMMIT_ID }}
      REACT_LOG_LEVEL: ${{ inputs.REACT_LOG_LEVEL }}
    secrets:
      CLOUD_FORMATION_DEPLOY_ROLE: ${{ secrets.CLOUD_FORMATION_DEPLOY_ROLE }}

  release_stateless_resources:
    uses: ./.github/workflows/cdk_release_code.yml
    needs: [deploy_website_content]
    with:
      SERVICE_NAME: ${{ inputs.SERVICE_NAME }}
      TARGET_ENVIRONMENT: ${{ inputs.TARGET_ENVIRONMENT }}
      VERSION_NUMBER: ${{ inputs.VERSION_NUMBER }}
      COMMIT_ID: ${{ inputs.COMMIT_ID }}
      CDK_APP_NAME: StatelessResourcesApp
      LOG_RETENTION_IN_DAYS: 30
      LOG_LEVEL: ${{ inputs.LOG_LEVEL }}
      useMockOidc: ${{ inputs.useMockOidc }}
      primaryOidcIssuer: ${{ inputs.primaryOidcIssuer }}
      primaryOidcAuthorizeEndpoint: ${{ inputs.primaryOidcAuthorizeEndpoint }}
      primaryOidcTokenEndpoint: ${{ inputs.primaryOidcTokenEndpoint }}
      primaryOidcUserInfoEndpoint: ${{ inputs.primaryOidcUserInfoEndpoint }}
      primaryOidcjwksEndpoint: ${{ inputs.primaryOidcjwksEndpoint }}
      mockOidcIssuer: ${{ inputs.mockOidcIssuer }}
      mockOidcAuthorizeEndpoint: ${{ inputs.mockOidcAuthorizeEndpoint }}
      mockOidcTokenEndpoint: ${{ inputs.mockOidcTokenEndpoint }}
      mockOidcUserInfoEndpoint: ${{ inputs.mockOidcUserInfoEndpoint }}
      mockOidcjwksEndpoint: ${{ inputs.mockOidcjwksEndpoint }}
      allowLocalhostAccess: ${{ inputs.allowLocalhostAccess }}
      useCustomCognitoDomain: ${{ inputs.useCustomCognitoDomain }}
      APIGEE_CIS2_TOKEN_ENDPOINT: ${{ inputs.APIGEE_CIS2_TOKEN_ENDPOINT }}
      APIGEE_MOCK_TOKEN_ENDPOINT: ${{ inputs.APIGEE_MOCK_TOKEN_ENDPOINT }}
      APIGEE_PRESCRIPTIONS_ENDPOINT: ${{ inputs.APIGEE_PRESCRIPTIONS_ENDPOINT }}
      APIGEE_PDS_ENDPOINT: ${{ inputs.APIGEE_PDS_ENDPOINT }}
      APIGEE_DOHS_ENDPOINT: ${{ inputs.APIGEE_DOHS_ENDPOINT }}
      JWT_KID: ${{ inputs.JWT_KID }}
      ROLE_ID: ${{ inputs.ROLE_ID }}
      CONFIG_FILE: stateless_resources.json
      WAF_ALLOW_GA_RUNNER_CONNECTIVITY: ${{ inputs.WAF_ALLOW_GA_RUNNER_CONNECTIVITY }}
      USE_ZONE_APEX: ${{ inputs.USE_ZONE_APEX }}
      ROUTE53_EXPORT_NAME: ${{ inputs.ROUTE53_EXPORT_NAME }}
    secrets:
      CDK_PULL_IMAGE_ROLE: ${{ secrets.CDK_PULL_IMAGE_ROLE }}
      CLOUD_FORMATION_DEPLOY_ROLE: ${{ secrets.CLOUD_FORMATION_DEPLOY_ROLE }}
      primaryOidcClientId: ${{ secrets.primaryOidcClientId }}
      mockOidcClientId: ${{ secrets.mockOidcClientId }}
      APIGEE_API_KEY: ${{ secrets.APIGEE_API_KEY }}
      APIGEE_API_SECRET: ${{ secrets.APIGEE_API_SECRET }}
      APIGEE_PTL_DOHS_API_KEY: ${{ secrets.APIGEE_PTL_DOHS_API_KEY }}

  update_cloudfront_kvs:
    runs-on: ubuntu-22.04
    environment: ${{ inputs.TARGET_ENVIRONMENT }}
    needs: [release_stateless_resources]
    permissions:
      id-token: write
      contents: read
    steps:
      - name: Configure AWS Credentials
        id: connect-aws
        uses: aws-actions/configure-aws-credentials@v4
        with:
          aws-region: eu-west-2
          role-to-assume: ${{ secrets.CLOUD_FORMATION_DEPLOY_ROLE }}
          role-session-name: prescription-clinical-tracker-ui-deployment
          output-credentials: true

      - name: update cloudfront kvs
        id: update_cloudfront_kvs
        shell: bash
        run: |
          # shellcheck disable=SC2140
          keyValueStore=$(aws cloudformation list-exports --region eu-west-2 --query "Exports[?Name=='"${{ inputs.SERVICE_NAME }}-stateless-resources:KeyValueStore:Arn"'].Value" --output text)
          # shellcheck disable=SC2140
          cloudfrontDistributionId=$(aws cloudformation list-exports --region eu-west-2 --query "Exports[?Name=='"${{ inputs.SERVICE_NAME }}-stateless-resources:cloudfrontDistribution:Id"'].Value" --output text)
          # shellcheck disable=SC2140
          primaryJwtPrivateKeyArn=$(aws cloudformation list-exports --region eu-west-2 --query "Exports[?Name=='"${{ inputs.SERVICE_NAME }}-stateless-resources:primaryJwtPrivateKey:Arn"'].Value" --output text)
          # shellcheck disable=SC2140
          mockJwtPrivateKeyArn=$(aws cloudformation list-exports --region eu-west-2 --query "Exports[?Name=='"${{ inputs.SERVICE_NAME }}-stateless-resources:mockJwtPrivateKey:Arn"'].Value" --output text)

          newVersion="${{ inputs.VERSION_NUMBER }}"

          ETag=$(aws cloudfront-keyvaluestore describe-key-value-store \
              --kvs-arn="$keyValueStore" \
              --query ETag --output text)

          existing_keys=$(aws cloudfront-keyvaluestore list-keys --kvs-arn "$keyValueStore" --query "Items[?Key=='site_version']" --output text)

          # Check if "version" key exists
          if [[ -z "$existing_keys" ]]; then
            # Insert a new "version" key
            aws cloudfront-keyvaluestore put-key \
              --if-match="${ETag}" \
              --key=site_version \
              --value="$newVersion"\
              --kvs-arn "$keyValueStore"
            echo "Inserted new 'site_version' key with value $newVersion."
          else
            # Update the existing "version" key
            aws cloudfront-keyvaluestore update-keys \
              --if-match="${ETag}" \
              --kvs-arn "$keyValueStore" \
              --puts Key=site_version,Value="$newVersion"
            echo "Updated the 'site_version' key to $newVersion."
          fi

          # invalidate the cache
          aws cloudfront create-invalidation --distribution-id "${cloudfrontDistributionId}" --paths '/*'

          # set the primaryJwtPrivateKeyArn secret
          if [ -z "${primaryJwtPrivateKeyArn}" ]; then
            echo "primaryJwtPrivateKeyArn is unset or set to the empty string"
          else
            aws secretsmanager put-secret-value --secret-id "${primaryJwtPrivateKeyArn}" --secret-string "${{ secrets.CIS2_PRIVATE_KEY }}"
          fi
          # set the mockJwtPrivateKeyArn secret
          if [ -z "${mockJwtPrivateKeyArn}" ]; then
            echo "mockJwtPrivateKeyArn is unset or set to the empty string"
          else
            aws secretsmanager put-secret-value --secret-id "${mockJwtPrivateKeyArn}" --secret-string "${{ secrets.CIS2_PRIVATE_KEY }}"
          fi
  rerelease_stateful_resources:
    if: ${{ needs.check_first_deployment.outputs.FIRST_DEPLOYMENT == 'true' }}
    uses: ./.github/workflows/cdk_release_code.yml
    needs: [check_first_deployment, release_stateless_resources]
    with:
      SERVICE_NAME: ${{ inputs.SERVICE_NAME }}
      TARGET_ENVIRONMENT: ${{ inputs.TARGET_ENVIRONMENT }}
      VERSION_NUMBER: ${{ inputs.VERSION_NUMBER }}
      COMMIT_ID: ${{ inputs.COMMIT_ID }}
      CDK_APP_NAME: StatefulResourcesApp
      LOG_RETENTION_IN_DAYS: 30
      LOG_LEVEL: ${{ inputs.LOG_LEVEL }}
      useMockOidc: ${{ inputs.useMockOidc }}
      primaryOidcIssuer: ${{ inputs.primaryOidcIssuer }}
      primaryOidcAuthorizeEndpoint: ${{ inputs.primaryOidcAuthorizeEndpoint }}
      primaryOidcTokenEndpoint: ${{ inputs.primaryOidcTokenEndpoint }}
      primaryOidcUserInfoEndpoint: ${{ inputs.primaryOidcUserInfoEndpoint }}
      primaryOidcjwksEndpoint: ${{ inputs.primaryOidcjwksEndpoint }}
      mockOidcIssuer: ${{ inputs.mockOidcIssuer }}
      mockOidcAuthorizeEndpoint: ${{ inputs.mockOidcAuthorizeEndpoint }}
      mockOidcTokenEndpoint: ${{ inputs.mockOidcTokenEndpoint }}
      mockOidcUserInfoEndpoint: ${{ inputs.mockOidcUserInfoEndpoint }}
      mockOidcjwksEndpoint: ${{ inputs.mockOidcjwksEndpoint }}
      allowLocalhostAccess: ${{ inputs.allowLocalhostAccess }}
      useCustomCognitoDomain: ${{ inputs.useCustomCognitoDomain }}
      JWT_KID: ${{ inputs.JWT_KID }}
      CONFIG_FILE: stateful_resources.json
      USE_ZONE_APEX: ${{ inputs.USE_ZONE_APEX }}
      ROUTE53_EXPORT_NAME: ${{ inputs.ROUTE53_EXPORT_NAME }}
      WAF_ALLOW_GA_RUNNER_CONNECTIVITY: ${{ inputs.WAF_ALLOW_GA_RUNNER_CONNECTIVITY }}
    secrets:
      CDK_PULL_IMAGE_ROLE: ${{ secrets.CDK_PULL_IMAGE_ROLE }}
      CLOUD_FORMATION_DEPLOY_ROLE: ${{ secrets.CLOUD_FORMATION_DEPLOY_ROLE }}
      primaryOidcClientId: ${{ secrets.primaryOidcClientId }}
      mockOidcClientId: ${{ secrets.mockOidcClientId }}

  update_github_pages:
    runs-on: ubuntu-22.04
    if: ${{ always() && !failure() && !cancelled() }}
    needs: [release_stateful_resources, release_stateless_resources, rerelease_stateful_resources, deploy_website_content, update_cloudfront_kvs]
    permissions:
      id-token: write
      contents: write
    steps:
      - name: Checkout gh-pages
        if: ${{ !startsWith(inputs.SERVICE_NAME, 'cpt-ui-pr-') }}
        uses: actions/checkout@v4
        with:
          ref: gh-pages
          path: gh-pages

      - name: update release tag in github pages
        if: ${{ !startsWith(inputs.SERVICE_NAME, 'cpt-ui-pr-') }}
        run: |
          cd gh-pages
          NOW=$(date +'%Y-%m-%dT%H:%M:%S')
          echo "tag,release_datetime" > _data/${{ inputs.TARGET_ENVIRONMENT }}_latest.csv
          echo "${{ inputs.VERSION_NUMBER }},${NOW}" >> _data/${{ inputs.TARGET_ENVIRONMENT }}_latest.csv
          echo "${{ inputs.VERSION_NUMBER }},${NOW}" >> _data/${{ inputs.TARGET_ENVIRONMENT }}_deployments.csv
          git config user.name github-actions
          git config user.email github-actions@github.com
          git add _data/${{ inputs.TARGET_ENVIRONMENT }}_latest.csv
          git add _data/${{ inputs.TARGET_ENVIRONMENT }}_deployments.csv
          git commit -m 'update releases for ${{ inputs.TARGET_ENVIRONMENT }}'
          parallel --retries 10 --delay 3 ::: "git pull --rebase && git push"

  regression_tests:
    name: Regression Tests
    uses: ./.github/workflows/run_regression_tests.yml
    if: ${{ always() && !failure() && !cancelled() && inputs.RUN_REGRESSION_TESTS == true }}
    needs: [release_stateful_resources, release_stateless_resources, rerelease_stateful_resources, deploy_website_content, update_cloudfront_kvs]
    with:
      ENVIRONMENT: ${{ inputs.TARGET_ENVIRONMENT }}
      VERSION_NUMBER: ${{ inputs.VERSION_NUMBER }}
    secrets:
      REGRESSION_TESTS_PEM: ${{ secrets.REGRESSION_TESTS_PEM }}<|MERGE_RESOLUTION|>--- conflicted
+++ resolved
@@ -61,14 +61,11 @@
         type: string
       ROLE_ID:
         type: string
-<<<<<<< HEAD
       REACT_LOG_LEVEL:
         required: true
         type: string
-=======
       WAF_ALLOW_GA_RUNNER_CONNECTIVITY:
         type: boolean
->>>>>>> 6b01dd48
       USE_ZONE_APEX:
         type: boolean
         description: If this is set to true, then the website is deployed using name of the apex of the route 53 zone, otherwise it deploys at cpt-ui..
