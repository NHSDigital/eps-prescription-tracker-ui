name: merge to main workflow

on:
  push:
    branches: [main]

env:
  BRANCH_NAME: ${{ github.event.ref.BRANCH_NAME }}

jobs:
  quality_checks:
    uses: ./.github/workflows/quality_checks.yml
    secrets:
      SONAR_TOKEN: ${{ secrets.SONAR_TOKEN }}

  get_commit_id:
    runs-on: ubuntu-latest
    outputs:
      commit_id: ${{ steps.commit_id.outputs.commit_id }}
    steps:
      - name: Get Commit ID
        id: commit_id
        run: |
          echo "commit_id=${{ github.sha }}" >> "$GITHUB_OUTPUT"

  tag_release:
    needs: quality_checks
    runs-on: ubuntu-latest
    outputs:
      version_tag: ${{ steps.output_version_tag.outputs.VERSION_TAG }}
    steps:
      - name: Checkout code
        uses: actions/checkout@v4
        with:
          ref: ${{ env.BRANCH_NAME }}
          fetch-depth: 0

      # using git commit sha for version of action to ensure we have stable version
      - name: Install asdf
        uses: asdf-vm/actions/setup@05e0d2ed97b598bfce82fd30daf324ae0c4570e6
        with:
          asdf_branch: v0.14.1
  
      - name: Cache asdf
        uses: actions/cache@v4
        with:
          path: |
            ~/.asdf
          key: ${{ runner.os }}-asdf-${{ hashFiles('**/.tool-versions') }}
          restore-keys: |
            ${{ runner.os }}-asdf-

      - name: Install asdf dependencies in .tool-versions
        uses: asdf-vm/actions/install@05e0d2ed97b598bfce82fd30daf324ae0c4570e6
        with:
          asdf_branch: v0.14.1
        env:
          PYTHON_CONFIGURE_OPTS: --enable-shared

      - name: Install Dependencies
        run: make install

      - name: Set VERSION_TAG env var to be short git SHA and get next tag varsion
        id: output_version_tag
        run: |
          VERSION_TAG=$(git rev-parse --short HEAD)
          npx semantic-release --dry-run > semantic-release-output.log
          NEXT_VERSION=$(grep -i 'The next release version is' semantic-release-output.log | sed -E 's/.* ([[:digit:].]+)$/\1/')
          if [ -z "${NEXT_VERSION}" ]
          then
            echo "Could not get next tag. Here is the log from semantic-release"
            cat semantic-release-output.log
            exit 1
          fi
          tagFormat=$(node -e "const config=require('./release.config.js'); console.log(config.tagFormat)")
          if [ "${tagFormat}" = "null" ]
          then
            tagFormat="v\${version}"
          fi
          # disabling shellcheck as replace does not work
          # shellcheck disable=SC2001
          NEW_VERSION_TAG=$(echo "$tagFormat" | sed "s/\${version}/$NEXT_VERSION/")
          echo "## VERSION TAG : ${VERSION_TAG}" >> "$GITHUB_STEP_SUMMARY"
          echo "## NEXT TAG WILL BE : ${NEW_VERSION_TAG}" >> "$GITHUB_STEP_SUMMARY"
          echo "VERSION_TAG=${VERSION_TAG}" >> "$GITHUB_OUTPUT"
          echo "VERSION_TAG=${VERSION_TAG}" >> "$GITHUB_ENV"
        env:
          GITHUB_TOKEN: ${{ github.token }}

  package_code:
<<<<<<< HEAD
    needs: tag_release
    uses: ./.github/workflows/cdk_package_code.yml
=======
    needs: [tag_release, get_commit_id]
    uses: ./.github/workflows/cdk_package_code.yml
    with:
      STACK_NAME: cpt-ui
      VERSION_NUMBER: ${{needs.tag_release.outputs.version_tag}}
      COMMIT_ID: ${{needs.get_commit_id.outputs.commit_id}}
>>>>>>> 9300a871

  release_dev:
    needs: [tag_release, package_code, get_commit_id]
    uses: ./.github/workflows/cdk_release_code.yml
    with:
      STACK_NAME: cpt-ui
      TARGET_ENVIRONMENT: dev
      VERSION_NUMBER: ${{needs.tag_release.outputs.version_tag}}
      CREATE_INT_RELEASE_NOTES: true
      CREATE_PROD_RELEASE_NOTES: true
    secrets:
      CDK_PULL_IMAGE_ROLE: ${{ secrets.DEV_CDK_PULL_IMAGE_ROLE }}
      CLOUD_FORMATION_DEPLOY_ROLE: ${{ secrets.DEV_CLOUD_FORMATION_DEPLOY_ROLE }}
      DEV_CLOUD_FORMATION_CHECK_VERSION_ROLE: ${{ secrets.DEV_CLOUD_FORMATION_CHECK_VERSION_ROLE }}
      INT_CLOUD_FORMATION_CHECK_VERSION_ROLE: ${{ secrets.INT_CLOUD_FORMATION_CHECK_VERSION_ROLE }}
      PROD_CLOUD_FORMATION_CHECK_VERSION_ROLE: ${{ secrets.PROD_CLOUD_FORMATION_CHECK_VERSION_ROLE }}
      DEV_CLOUD_FORMATION_EXECUTE_LAMBDA_ROLE: ${{ secrets.DEV_CLOUD_FORMATION_EXECUTE_LAMBDA_ROLE }}

  release_qa:
    needs: [tag_release, release_dev, package_code, get_commit_id]
    uses: ./.github/workflows/cdk_release_code.yml
    with:
      STACK_NAME: cpt-ui
      TARGET_ENVIRONMENT: qa
      VERSION_NUMBER: ${{needs.tag_release.outputs.version_tag}}
    secrets:
      CDK_PULL_IMAGE_ROLE: ${{ secrets.DEV_CDK_PULL_IMAGE_ROLE }}
      CLOUD_FORMATION_DEPLOY_ROLE: ${{ secrets.QA_CLOUD_FORMATION_DEPLOY_ROLE }}<|MERGE_RESOLUTION|>--- conflicted
+++ resolved
@@ -88,17 +88,12 @@
           GITHUB_TOKEN: ${{ github.token }}
 
   package_code:
-<<<<<<< HEAD
-    needs: tag_release
-    uses: ./.github/workflows/cdk_package_code.yml
-=======
     needs: [tag_release, get_commit_id]
     uses: ./.github/workflows/cdk_package_code.yml
     with:
       STACK_NAME: cpt-ui
       VERSION_NUMBER: ${{needs.tag_release.outputs.version_tag}}
       COMMIT_ID: ${{needs.get_commit_id.outputs.commit_id}}
->>>>>>> 9300a871
 
   release_dev:
     needs: [tag_release, package_code, get_commit_id]
@@ -109,6 +104,7 @@
       VERSION_NUMBER: ${{needs.tag_release.outputs.version_tag}}
       CREATE_INT_RELEASE_NOTES: true
       CREATE_PROD_RELEASE_NOTES: true
+      COMMIT_ID: ${{needs.get_commit_id.outputs.commit_id}}
     secrets:
       CDK_PULL_IMAGE_ROLE: ${{ secrets.DEV_CDK_PULL_IMAGE_ROLE }}
       CLOUD_FORMATION_DEPLOY_ROLE: ${{ secrets.DEV_CLOUD_FORMATION_DEPLOY_ROLE }}
@@ -124,6 +120,7 @@
       STACK_NAME: cpt-ui
       TARGET_ENVIRONMENT: qa
       VERSION_NUMBER: ${{needs.tag_release.outputs.version_tag}}
+      COMMIT_ID: ${{needs.get_commit_id.outputs.commit_id}}
     secrets:
       CDK_PULL_IMAGE_ROLE: ${{ secrets.DEV_CDK_PULL_IMAGE_ROLE }}
       CLOUD_FORMATION_DEPLOY_ROLE: ${{ secrets.QA_CLOUD_FORMATION_DEPLOY_ROLE }}