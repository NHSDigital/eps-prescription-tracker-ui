name: merge to main workflow

on:
  push:
    branches: [main]

env:
  BRANCH_NAME: ${{ github.event.ref.BRANCH_NAME }}

jobs:
  quality_checks:
    uses: NHSDigital/eps-workflow-quality-checks/.github/workflows/quality-checks.yml@v4.0.5
    secrets:
      SONAR_TOKEN: ${{ secrets.SONAR_TOKEN }}

  get_commit_id:
    runs-on: ubuntu-22.04
    outputs:
      commit_id: ${{ steps.commit_id.outputs.commit_id }}
    steps:
      - name: Get Commit ID
        id: commit_id
        run: |
          echo "commit_id=${{ github.sha }}" >> "$GITHUB_OUTPUT"

  tag_release:
    needs: quality_checks
    runs-on: ubuntu-22.04
    outputs:
      version_tag: ${{ steps.output_version_tag.outputs.VERSION_TAG }}
    steps:
      - name: Checkout code
        uses: actions/checkout@v4
        with:
          ref: ${{ env.BRANCH_NAME }}
          fetch-depth: 0

      # using git commit sha for version of action to ensure we have stable version
      - name: Install asdf
        uses: asdf-vm/actions/setup@1902764435ca0dd2f3388eea723a4f92a4eb8302
        with:
          asdf_branch: v0.14.1
  
      - name: Cache asdf
        uses: actions/cache@v4
        with:
          path: |
            ~/.asdf
          key: ${{ runner.os }}-asdf-${{ hashFiles('**/.tool-versions') }}
          restore-keys: |
            ${{ runner.os }}-asdf-${{ hashFiles('**/.tool-versions') }}

      - name: Install asdf dependencies in .tool-versions
        uses: asdf-vm/actions/install@1902764435ca0dd2f3388eea723a4f92a4eb8302
        with:
          asdf_branch: v0.14.1
        env:
          PYTHON_CONFIGURE_OPTS: --enable-shared

      - name: Install Dependencies
        run: make install

      - name: Set VERSION_TAG env var to be short git SHA and get next tag varsion
        id: output_version_tag
        run: |
          VERSION_TAG=$(git rev-parse --short HEAD)
          npx semantic-release --dry-run > semantic-release-output.log
          NEXT_VERSION=$(grep -i 'The next release version is' semantic-release-output.log | sed -E 's/.* ([[:digit:].]+)$/\1/')
          if [ -z "${NEXT_VERSION}" ]
          then
            echo "Could not get next tag. Here is the log from semantic-release"
            cat semantic-release-output.log
            exit 1
          fi
          tagFormat=$(node -e "const config=require('./release.config.js'); console.log(config.tagFormat)")
          if [ "${tagFormat}" = "null" ]
          then
            tagFormat="v\${version}"
          fi
          # disabling shellcheck as replace does not work
          # shellcheck disable=SC2001
          NEW_VERSION_TAG=$(echo "$tagFormat" | sed "s/\${version}/$NEXT_VERSION/")
          echo "## VERSION TAG : ${VERSION_TAG}" >> "$GITHUB_STEP_SUMMARY"
          echo "## NEXT TAG WILL BE : ${NEW_VERSION_TAG}" >> "$GITHUB_STEP_SUMMARY"
          echo "VERSION_TAG=${VERSION_TAG}" >> "$GITHUB_OUTPUT"
          echo "VERSION_TAG=${VERSION_TAG}" >> "$GITHUB_ENV"
        env:
          GITHUB_TOKEN: ${{ github.token }}

  package_code:
    needs: [tag_release, get_commit_id]
    uses: ./.github/workflows/cdk_package_code.yml
    with:
      VERSION_NUMBER: ${{needs.tag_release.outputs.version_tag}}
      COMMIT_ID: ${{needs.get_commit_id.outputs.commit_id}}

  release_dev:
    needs: [tag_release, package_code, get_commit_id]
    uses: ./.github/workflows/release_all_stacks.yml
    with:
      SERVICE_NAME: cpt-ui
      TARGET_ENVIRONMENT: dev
      VERSION_NUMBER: ${{needs.tag_release.outputs.version_tag}}
      COMMIT_ID: ${{needs.get_commit_id.outputs.commit_id}}
      useMockOidc: true
      primaryOidcIssuer: "https://am.nhsint.auth-ptl.cis2.spineservices.nhs.uk:443/openam/oauth2/realms/root/realms/NHSIdentity/realms/Healthcare"
      primaryOidcAuthorizeEndpoint: "https://am.nhsint.auth-ptl.cis2.spineservices.nhs.uk:443/openam/oauth2/realms/root/realms/NHSIdentity/realms/Healthcare/authorize"
      primaryOidcTokenEndpoint: "https://am.nhsint.auth-ptl.cis2.spineservices.nhs.uk:443/openam/oauth2/realms/root/realms/NHSIdentity/realms/Healthcare/access_token"
      primaryOidcUserInfoEndpoint: "https://am.nhsint.auth-ptl.cis2.spineservices.nhs.uk:443/openam/oauth2/realms/root/realms/NHSIdentity/realms/Healthcare/userinfo"
      primaryOidcjwksEndpoint: "https://am.nhsint.auth-ptl.cis2.spineservices.nhs.uk:443/openam/oauth2/realms/root/realms/NHSIdentity/realms/Healthcare/connect/jwk_uri"
      mockOidcIssuer: "https://identity.ptl.api.platform.nhs.uk/realms/Cis2-mock-internal-dev"
      mockOidcAuthorizeEndpoint: "https://internal-dev.api.service.nhs.uk/oauth2-mock/authorize"
      mockOidcTokenEndpoint: "https://internal-dev.api.service.nhs.uk/oauth2-mock/token"
      mockOidcUserInfoEndpoint: "https://internal-dev.api.service.nhs.uk/oauth2-mock/userinfo"
      mockOidcjwksEndpoint: "https://identity.ptl.api.platform.nhs.uk/realms/Cis2-mock-internal-dev/protocol/openid-connect/certs"
      allowLocalhostAccess: true
      useCustomCognitoDomain: true
      APIGEE_CIS2_TOKEN_ENDPOINT: "https://internal-dev.api.service.nhs.uk/oauth2/token"
      APIGEE_MOCK_TOKEN_ENDPOINT: "https://internal-dev.api.service.nhs.uk/oauth2-mock/token"
      APIGEE_PRESCRIPTIONS_ENDPOINT: "https://internal-dev.api.service.nhs.uk/clinical-prescription-tracker/"
      APIGEE_PDS_ENDPOINT: "https://internal-dev.api.service.nhs.uk/personal-demographics/FHIR/R4/"
      APIGEE_DOHS_ENDPOINT: "https://int.api.service.nhs.uk/service-search-api/"
      JWT_KID: "eps-cpt-ui-dev"
      ROLE_ID: "555254242106"
      LOG_LEVEL: "DEBUG"
<<<<<<< HEAD
      REACT_LOG_LEVEL: "debug"
=======
      USE_ZONE_APEX: false
      ROUTE53_EXPORT_NAME: EPS
>>>>>>> f33e965e
    secrets:
      CDK_PULL_IMAGE_ROLE: ${{ secrets.DEV_CDK_PULL_IMAGE_ROLE }}
      CLOUD_FORMATION_DEPLOY_ROLE: ${{ secrets.DEV_CLOUD_FORMATION_DEPLOY_ROLE }}
      primaryOidcClientId: ${{ secrets.DEV_CIS2_OIDC_CLIENT_ID }}
      mockOidcClientId: ${{ secrets.DEV_MOCK_CLIENT_ID }}
      CIS2_PRIVATE_KEY: ${{ secrets.DEV_JWT_PRIVATE_KEY }}
      REGRESSION_TESTS_PEM: ${{ secrets.REGRESSION_TESTS_PEM }}
      APIGEE_API_KEY: ${{ secrets.APIGEE_DEV_API_KEY }}
      APIGEE_API_SECRET: ${{ secrets.APIGEE_DEV_API_SECRET }}
      APIGEE_PTL_DOHS_API_KEY: ${{ secrets.APIGEE_PTL_DOHS_API_KEY }}
  
  create_release_notes:
    needs: [tag_release, package_code, get_commit_id, release_dev]
    uses: ./.github/workflows/create_release_notes.yml
    with:
      VERSION_NUMBER: ${{needs.tag_release.outputs.version_tag}}
      CREATE_INT_RELEASE_NOTES: true
      CREATE_INT_RC_RELEASE_NOTES: false
      CREATE_PROD_RELEASE_NOTES: true
      MARK_JIRA_RELEASED: false
    secrets:
      DEV_CLOUD_FORMATION_EXECUTE_LAMBDA_ROLE: ${{ secrets.DEV_CLOUD_FORMATION_EXECUTE_LAMBDA_ROLE }}
      DEV_CLOUD_FORMATION_CHECK_VERSION_ROLE: ${{ secrets.DEV_CLOUD_FORMATION_CHECK_VERSION_ROLE }}
      INT_CLOUD_FORMATION_CHECK_VERSION_ROLE: ${{ secrets.INT_CLOUD_FORMATION_CHECK_VERSION_ROLE }}
      PROD_CLOUD_FORMATION_CHECK_VERSION_ROLE: ${{ secrets.PROD_CLOUD_FORMATION_CHECK_VERSION_ROLE }}


  release_qa:
    needs: [tag_release, release_dev, package_code, get_commit_id]
    uses: ./.github/workflows/release_all_stacks.yml
    with:
      SERVICE_NAME: cpt-ui
      TARGET_ENVIRONMENT: qa
      VERSION_NUMBER: ${{needs.tag_release.outputs.version_tag}}
      COMMIT_ID: ${{needs.get_commit_id.outputs.commit_id}}
      useMockOidc: true
      primaryOidcIssuer: "https://am.nhsint.auth-ptl.cis2.spineservices.nhs.uk:443/openam/oauth2/realms/root/realms/NHSIdentity/realms/Healthcare"
      primaryOidcAuthorizeEndpoint: "https://am.nhsint.auth-ptl.cis2.spineservices.nhs.uk:443/openam/oauth2/realms/root/realms/NHSIdentity/realms/Healthcare/authorize"
      primaryOidcTokenEndpoint: "https://am.nhsint.auth-ptl.cis2.spineservices.nhs.uk:443/openam/oauth2/realms/root/realms/NHSIdentity/realms/Healthcare/access_token"
      primaryOidcUserInfoEndpoint: "https://am.nhsint.auth-ptl.cis2.spineservices.nhs.uk:443/openam/oauth2/realms/root/realms/NHSIdentity/realms/Healthcare/userinfo"
      primaryOidcjwksEndpoint: "https://am.nhsint.auth-ptl.cis2.spineservices.nhs.uk:443/openam/oauth2/realms/root/realms/NHSIdentity/realms/Healthcare/connect/jwk_uri"
      mockOidcIssuer: "https://identity.ptl.api.platform.nhs.uk/realms/Cis2-mock-internal-qa"
      mockOidcAuthorizeEndpoint: "https://internal-qa.api.service.nhs.uk/oauth2-mock/authorize"
      mockOidcTokenEndpoint: "https://internal-qa.api.service.nhs.uk/oauth2-mock/token"
      mockOidcUserInfoEndpoint: "https://internal-qa.api.service.nhs.uk/oauth2-mock/userinfo"
      mockOidcjwksEndpoint: "https://identity.ptl.api.platform.nhs.uk/realms/Cis2-mock-internal-qa/protocol/openid-connect/certs"
      allowLocalhostAccess: false
      useCustomCognitoDomain: true
      APIGEE_CIS2_TOKEN_ENDPOINT: "https://internal-qa.api.service.nhs.uk/oauth2-int/token"
      APIGEE_MOCK_TOKEN_ENDPOINT: "https://internal-qa.api.service.nhs.uk/oauth2-mock/token"
      APIGEE_PRESCRIPTIONS_ENDPOINT: "https://internal-qa.api.service.nhs.uk/clinical-prescription-tracker/"
      APIGEE_PDS_ENDPOINT: "https://internal-qa.api.service.nhs.uk/personal-demographics/FHIR/R4/"
      APIGEE_DOHS_ENDPOINT: "https://int.api.service.nhs.uk/service-search-api/"
      JWT_KID: "eps-cpt-ui-qa"
      ROLE_ID: "555254242106"
      LOG_LEVEL: "DEBUG"
<<<<<<< HEAD
      REACT_LOG_LEVEL: "debug"
=======
      USE_ZONE_APEX: false
      ROUTE53_EXPORT_NAME: EPS
>>>>>>> f33e965e
    secrets:
      CDK_PULL_IMAGE_ROLE: ${{ secrets.QA_CDK_PULL_IMAGE_ROLE }}
      CLOUD_FORMATION_DEPLOY_ROLE: ${{ secrets.QA_CLOUD_FORMATION_DEPLOY_ROLE }}
      primaryOidcClientId: ${{ secrets.QA_CIS2_OIDC_CLIENT_ID }}
      mockOidcClientId: ${{ secrets.QA_MOCK_CLIENT_ID }}
      CIS2_PRIVATE_KEY: ${{ secrets.QA_JWT_PRIVATE_KEY }}
      REGRESSION_TESTS_PEM: ${{ secrets.REGRESSION_TESTS_PEM }}
      APIGEE_API_KEY: ${{ secrets.APIGEE_QA_API_KEY }}
      APIGEE_API_SECRET: ${{ secrets.APIGEE_QA_API_SECRET }}
      APIGEE_PTL_DOHS_API_KEY: ${{ secrets.APIGEE_PTL_DOHS_API_KEY }}<|MERGE_RESOLUTION|>--- conflicted
+++ resolved
@@ -123,12 +123,9 @@
       JWT_KID: "eps-cpt-ui-dev"
       ROLE_ID: "555254242106"
       LOG_LEVEL: "DEBUG"
-<<<<<<< HEAD
       REACT_LOG_LEVEL: "debug"
-=======
       USE_ZONE_APEX: false
       ROUTE53_EXPORT_NAME: EPS
->>>>>>> f33e965e
     secrets:
       CDK_PULL_IMAGE_ROLE: ${{ secrets.DEV_CDK_PULL_IMAGE_ROLE }}
       CLOUD_FORMATION_DEPLOY_ROLE: ${{ secrets.DEV_CLOUD_FORMATION_DEPLOY_ROLE }}
@@ -185,12 +182,9 @@
       JWT_KID: "eps-cpt-ui-qa"
       ROLE_ID: "555254242106"
       LOG_LEVEL: "DEBUG"
-<<<<<<< HEAD
       REACT_LOG_LEVEL: "debug"
-=======
       USE_ZONE_APEX: false
       ROUTE53_EXPORT_NAME: EPS
->>>>>>> f33e965e
     secrets:
       CDK_PULL_IMAGE_ROLE: ${{ secrets.QA_CDK_PULL_IMAGE_ROLE }}
       CLOUD_FORMATION_DEPLOY_ROLE: ${{ secrets.QA_CLOUD_FORMATION_DEPLOY_ROLE }}
