--- conflicted
+++ resolved
@@ -104,13 +104,9 @@
       STACK_NAME: cpt-ui
       TARGET_ENVIRONMENT: dev
       VERSION_NUMBER: ${{needs.tag_release.outputs.version_tag}}
-<<<<<<< HEAD
-=======
       COMMIT_ID: ${{needs.get_commit_id.outputs.commit_id}}
->>>>>>> 66784606
       CREATE_INT_RELEASE_NOTES: true
       CREATE_PROD_RELEASE_NOTES: true
-      COMMIT_ID: ${{needs.get_commit_id.outputs.commit_id}}
     secrets:
       CDK_PULL_IMAGE_ROLE: ${{ secrets.DEV_CDK_PULL_IMAGE_ROLE }}
       CLOUD_FORMATION_DEPLOY_ROLE: ${{ secrets.DEV_CLOUD_FORMATION_DEPLOY_ROLE }}
