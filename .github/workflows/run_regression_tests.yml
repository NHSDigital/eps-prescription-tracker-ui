name: Run Regression Tests

on:
  workflow_call:
    inputs:
      ENVIRONMENT:
        required: true
        type: string
      VERSION_NUMBER:
        required: true
        type: string
      REGRESSION_TESTS_PEM:
        type: string
        default: false
    secrets:
      REGRESSION_TESTS_PEM:
        required: true

jobs:
  run_regression_tests:
    runs-on: ubuntu-22.04
    permissions:
      id-token: write
      contents: write

    steps:
      - name: Checkout local github actions
        uses: actions/checkout@v5
        with:
          ref: ${{ env.BRANCH_NAME }}
          fetch-depth: 0

      - name: Generate a token to authenticate regression testing
        id: generate-token
        uses: actions/create-github-app-token@v2
        with:
          app-id: ${{ vars.REGRESSION_TESTS_APP_ID }}
          private-key: ${{ secrets.REGRESSION_TESTS_PEM }}
          owner: "NHSDigital"
          repositories: "electronic-prescription-service-api-regression-tests"

      # using git commit sha for version of action to ensure we have stable version
      - name: Install asdf
        uses: asdf-vm/actions/setup@1902764435ca0dd2f3388eea723a4f92a4eb8302
        with:
          asdf_branch: v0.11.3

      - name: Cache asdf
        uses: actions/cache@v4
        with:
          path: |
            ~/.asdf
          key: ${{ runner.os }}-asdf-${{ hashFiles('**/.tool-versions') }}
          restore-keys: |
            ${{ runner.os }}-asdf-

      - name: Install asdf dependencies in .tool-versions
        uses: asdf-vm/actions/install@1902764435ca0dd2f3388eea723a4f92a4eb8302
        with:
          asdf_branch: v0.11.3
        env:
          PYTHON_CONFIGURE_OPTS: --enable-shared

      - name: Run Regression Testing
        working-directory: scripts
        env:
          TARGET_ENVIRONMENT: ${{ inputs.ENVIRONMENT }}
          VERSION_NUMBER: ${{ inputs.VERSION_NUMBER }}
          GITHUB-TOKEN: ${{ steps.generate-token.outputs.token }}
        run: |
              if [[ "$TARGET_ENVIRONMENT" != "prod" && "$TARGET_ENVIRONMENT" != "ref" ]]; then
                # this should be the tag of the tests you want to run
<<<<<<< HEAD
                REGRESSION_TEST_REPO_TAG=test_recovery

                # this should be the tag of the regression test workflow you want to run
                # This will normally be the same as REGRESSION_TEST_REPO_TAG
                REGRESSION_TEST_WORKFLOW_TAG=test_recovery
=======
                REGRESSION_TEST_REPO_TAG=v3.2.6

                # this should be the tag of the regression test workflow you want to run
                # This will normally be the same as REGRESSION_TEST_REPO_TAG
                REGRESSION_TEST_WORKFLOW_TAG=v3.2.6
>>>>>>> 5fb34979

                curl https://raw.githubusercontent.com/NHSDigital/electronic-prescription-service-api-regression-tests/refs/heads/${REGRESSION_TEST_WORKFLOW_TAG}/scripts/run_regression_tests.py -o run_regression_tests.py
                poetry install
                echo Running regression tests in the "$TARGET_ENVIRONMENT" environment
                poetry run python -u run_regression_tests.py \
                --env="$TARGET_ENVIRONMENT" \
                --pr_label="$VERSION_NUMBER" \
                --token=${{ steps.generate-token.outputs.token }} \
                --is_called_from_github=true \
                --product=CPTS-UI \
                --regression_test_repo_tag "${REGRESSION_TEST_REPO_TAG}" \
                --regression_test_workflow_tag "${REGRESSION_TEST_WORKFLOW_TAG}"
              fi<|MERGE_RESOLUTION|>--- conflicted
+++ resolved
@@ -70,19 +70,11 @@
         run: |
               if [[ "$TARGET_ENVIRONMENT" != "prod" && "$TARGET_ENVIRONMENT" != "ref" ]]; then
                 # this should be the tag of the tests you want to run
-<<<<<<< HEAD
                 REGRESSION_TEST_REPO_TAG=test_recovery
 
                 # this should be the tag of the regression test workflow you want to run
                 # This will normally be the same as REGRESSION_TEST_REPO_TAG
                 REGRESSION_TEST_WORKFLOW_TAG=test_recovery
-=======
-                REGRESSION_TEST_REPO_TAG=v3.2.6
-
-                # this should be the tag of the regression test workflow you want to run
-                # This will normally be the same as REGRESSION_TEST_REPO_TAG
-                REGRESSION_TEST_WORKFLOW_TAG=v3.2.6
->>>>>>> 5fb34979
 
                 curl https://raw.githubusercontent.com/NHSDigital/electronic-prescription-service-api-regression-tests/refs/heads/${REGRESSION_TEST_WORKFLOW_TAG}/scripts/run_regression_tests.py -o run_regression_tests.py
                 poetry install
