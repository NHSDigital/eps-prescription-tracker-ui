--- conflicted
+++ resolved
@@ -69,13 +69,8 @@
           GITHUB-TOKEN: ${{ steps.generate-token.outputs.token }}
         run: |
               if [[ "$TARGET_ENVIRONMENT" != "prod" && "$TARGET_ENVIRONMENT" != "ref" ]]; then
-<<<<<<< HEAD
-                REGRESSION_TEST_REPO_TAG="v3.3.1" # This is the tag or branch of the regression test code to run, usually a version tag like v3.1.0 or a branch name
-                REGRESSION_TEST_WORKFLOW_TAG="v3.3.1" # This is the tag of the github workflow to run, usually the same as REGRESSION_TEST_REPO_TAG
-=======
                 REGRESSION_TEST_REPO_TAG="v3.3.0" # This is the tag or branch of the regression test code to run, usually a version tag like v3.1.0 or a branch name
                 REGRESSION_TEST_WORKFLOW_TAG="v3.3.0" # This is the tag of the github workflow to run, usually the same as REGRESSION_TEST_REPO_TAG
->>>>>>> f95d2295
 
                 if [[ -z "$REGRESSION_TEST_REPO_TAG" || -z "$REGRESSION_TEST_WORKFLOW_TAG" ]]; then
                   echo "Error: One or both tag variables are not set" >&2
