--- conflicted
+++ resolved
@@ -29,12 +29,8 @@
     cloudfrontFunctions, \
     cognito, \
     CIS2SignOutLambda, \
-<<<<<<< HEAD
-    prescriptionSearchLambda, \
+    prescriptionListLambda, \
     prescriptionDetailsLambda, \
-=======
-    prescriptionListLambda, \
->>>>>>> dae6516c
     trackerUserInfoLambda, \
     selectedRoleLambda, \
     common-middyErrorHandler, \
