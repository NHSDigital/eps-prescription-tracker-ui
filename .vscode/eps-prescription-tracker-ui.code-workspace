{
    "folders": [
      {
      "name": "eps-prescription-tracker-ui-monorepo",
      "path": ".."
      },
      {
        "name": "packages/cpt-ui",
        "path": "../packages/cpt-ui"
      },
      {
        "name": "packages/cdk",
        "path": "../packages/cdk"
      },
      {
        "name": "packages/cloudfrontFunctions",
        "path": "../packages/cloudfrontFunctions"
      },
      {
        "name": "packages/staticContent",
        "path": "../packages/staticContent"
      },
      {
        "name": "packages/cognito",
        "path": "../packages/cognito"
      },
      {
<<<<<<< HEAD
=======
        "name": "packages/prescriptionSearchLambda",
        "path": "../packages/prescriptionSearchLambda"
      },
      {
>>>>>>> 9862a226
        "name": "packages/common/middyErrorHandler",
        "path": "../packages/common/middyErrorHandler"
      },
      {
        "name": "packages/common/testing",
        "path": "../packages/common/testing"
      },
      {
        "name": "packages/auth_demo",
        "path": "../packages/auth_demo"
<<<<<<< HEAD
      },
      {
        "name": "packages/trackerUserInfo",
        "path": "../packages/trackerUserInfo"
=======
>>>>>>> 9862a226
      }

    ],
    "settings": {
      "jest.disabledWorkspaceFolders": [
        "eps-prescription-tracker-ui-monorepo",
        "packages/staticContent",
        "packages/auth_demo",
        "packages/common/testing",
        "packages/staticContent"
      ],
      "files.exclude": {
        "packages/": true
      },
      "cSpell.words": [
        "apigw",
        "ASID",
        "AWSKMS",
        "Caldicott",
        "canonicalise",
        "Canonicaliser",
        "canonicalization",
        "Canonicalized",
        "Codeable",
        "codeinline",
        "codesystem",
        "cpsu",
        "dbaeumer",
        "devcontainer",
        "direnv",
        "eamodio",
        "eps-prescription-status-update-api",
        "esbuild",
        "excelviewer",
        "fhir",
        "Formik",
        "Fulfillment",
        "gsul",
        "Hashable",
        "healthcheck",
        "Helpdesk",
        "homecare",
        "HSCN",
        "kohler",
        "liter",
        "mermade",
        "milliliter",
        "mkhl",
        "nHSCHI",
        "NHSD",
        "nhsdlogin",
        "NHSE",
        "nhslogin",
        "NOSONAR",
        "OIDC",
        "openapi",
        "orta",
        "Orthoptist",
        "Payor",
        "pino",
        "pollable",
        "powertools",
        "pratica",
        "prescriptionid",
        "Prosthetist",
        "pylint",
        "pytest",
        "querystring",
        "reingest",
        "reingested",
        "Reingestion",
        "rvest",
        "serialisation",
        "shellcheck",
        "smartcard",
        "smartcards",
        "Snomed",
        "sourcetype",
        "timonwong",
        "Truststore",
        "URID",
        "URPID",
        "uuidv4",
        "vars",
        "venv",
        "versionable",
        "whens",
        "jwks",
        "oidcjwks"
      ],
      "cSpell.dictionaries": ["en-GB"],
      "cSpell.ignorePaths": ["package-lock.json", "node_modules", ".vscode"],
      "jest.jestCommandLine": "NODE_OPTIONS=--experimental-vm-modules node_modules/.bin/jest --no-cache",
      "jest.nodeEnv": {
        "POWERTOOLS_DEV": true
      },
      "typescript.tsdk": "eps-prescription-tracker-ui-monorepo/node_modules/typescript/lib",
      "eslint.useFlatConfig": true,
      "eslint.format.enable": true
    },
    "extensions": {
      "recommendations": [
        "AmazonWebServices.aws-toolkit-vscode",
        "redhat.vscode-yaml",
        "ms-python.python",
        "ms-python.flake8",
        "eamodio.gitlens",
        "github.vscode-pull-request-github",
        "orta.vscode-jest",
        "42crunch.vscode-openapi",
        "mermade.openapi-lint",
        "redhat.vscode-yaml",
        "christian-kohler.npm-intellisense",
        "dbaeumer.vscode-eslint",
        "lfm.vscode-makefile-term",
        "GrapeCity.gc-excelviewer",
        "redhat.vscode-xml",
        "streetsidesoftware.code-spell-checker",
        "timonwong.shellcheck",
        "mkhl.direnv",
        "tamasfe.even-better-toml"
      ]
    }
  }<|MERGE_RESOLUTION|>--- conflicted
+++ resolved
@@ -25,13 +25,10 @@
         "path": "../packages/cognito"
       },
       {
-<<<<<<< HEAD
-=======
         "name": "packages/prescriptionSearchLambda",
         "path": "../packages/prescriptionSearchLambda"
       },
       {
->>>>>>> 9862a226
         "name": "packages/common/middyErrorHandler",
         "path": "../packages/common/middyErrorHandler"
       },
@@ -42,13 +39,10 @@
       {
         "name": "packages/auth_demo",
         "path": "../packages/auth_demo"
-<<<<<<< HEAD
       },
       {
         "name": "packages/trackerUserInfo",
         "path": "../packages/trackerUserInfo"
-=======
->>>>>>> 9862a226
       }
 
     ],
