{
    "folders": [
      {
      "name": "eps-prescription-tracker-ui-monorepo",
      "path": ".."
      },
      {
        "name": "packages/cpt-ui",
        "path": "../packages/cpt-ui"
      },
      {
        "name": "packages/cdk",
        "path": "../packages/cdk"
      },
      {
        "name": "packages/cloudfrontFunctions",
        "path": "../packages/cloudfrontFunctions"
      },
      {
        "name": "packages/staticContent",
        "path": "../packages/staticContent"
      },
      {
        "name": "packages/cognito",
        "path": "../packages/cognito"
      },
      {
<<<<<<< HEAD
        "name": "packages/prescriptionSearchLambda",
        "path": "../packages/prescriptionSearchLambda"
      },
      {
=======
>>>>>>> 53e78a8a
        "name": "packages/common/middyErrorHandler",
        "path": "../packages/common/middyErrorHandler"
      },
      {
        "name": "packages/common/testing",
        "path": "../packages/common/testing"
      },
      {
        "name": "packages/auth_demo",
        "path": "../packages/auth_demo"
      }

    ],
    "settings": {
      "jest.disabledWorkspaceFolders": [
        "eps-prescription-tracker-ui-monorepo",
        "packages/staticContent",
        "packages/auth_demo",
        "packages/common/testing",
        "packages/staticContent"
      ],
      "files.exclude": {
        "packages/": true
      },
      "cSpell.words": [
        "apigw",
        "ASID",
        "AWSKMS",
        "Caldicott",
        "canonicalise",
        "Canonicaliser",
        "canonicalization",
        "Canonicalized",
        "Codeable",
        "codeinline",
        "codesystem",
        "cpsu",
        "dbaeumer",
        "devcontainer",
        "direnv",
        "eamodio",
        "eps-prescription-status-update-api",
        "esbuild",
        "excelviewer",
        "fhir",
        "Formik",
        "Fulfillment",
        "gsul",
        "Hashable",
        "healthcheck",
        "Helpdesk",
        "homecare",
        "HSCN",
        "kohler",
        "liter",
        "mermade",
        "milliliter",
        "mkhl",
        "nHSCHI",
        "NHSD",
        "nhsdlogin",
        "NHSE",
        "nhslogin",
        "NOSONAR",
        "OIDC",
        "openapi",
        "orta",
        "Orthoptist",
        "Payor",
        "pino",
        "pollable",
        "powertools",
        "pratica",
        "prescriptionid",
        "Prosthetist",
        "pylint",
        "pytest",
        "querystring",
        "reingest",
        "reingested",
        "Reingestion",
        "rvest",
        "serialisation",
        "shellcheck",
        "smartcard",
        "smartcards",
        "Snomed",
        "sourcetype",
        "timonwong",
        "Truststore",
        "URID",
        "URPID",
        "uuidv4",
        "vars",
        "venv",
        "versionable",
        "whens",
        "jwks",
        "oidcjwks"
      ],
      "cSpell.dictionaries": ["en-GB"],
      "cSpell.ignorePaths": ["package-lock.json", "node_modules", ".vscode"],
      "jest.jestCommandLine": "NODE_OPTIONS=--experimental-vm-modules node_modules/.bin/jest --no-cache",
      "jest.nodeEnv": {
        "POWERTOOLS_DEV": true
      },
      "typescript.tsdk": "eps-prescription-tracker-ui-monorepo/node_modules/typescript/lib",
      "eslint.useFlatConfig": true,
      "eslint.format.enable": true
    },
    "extensions": {
      "recommendations": [
        "AmazonWebServices.aws-toolkit-vscode",
        "redhat.vscode-yaml",
        "ms-python.python",
        "ms-python.flake8",
        "eamodio.gitlens",
        "github.vscode-pull-request-github",
        "orta.vscode-jest",
        "42crunch.vscode-openapi",
        "mermade.openapi-lint",
        "redhat.vscode-yaml",
        "christian-kohler.npm-intellisense",
        "dbaeumer.vscode-eslint",
        "lfm.vscode-makefile-term",
        "GrapeCity.gc-excelviewer",
        "redhat.vscode-xml",
        "streetsidesoftware.code-spell-checker",
        "timonwong.shellcheck",
        "mkhl.direnv",
        "tamasfe.even-better-toml"
      ]
    }
  }<|MERGE_RESOLUTION|>--- conflicted
+++ resolved
@@ -25,13 +25,6 @@
         "path": "../packages/cognito"
       },
       {
-<<<<<<< HEAD
-        "name": "packages/prescriptionSearchLambda",
-        "path": "../packages/prescriptionSearchLambda"
-      },
-      {
-=======
->>>>>>> 53e78a8a
         "name": "packages/common/middyErrorHandler",
         "path": "../packages/common/middyErrorHandler"
       },
