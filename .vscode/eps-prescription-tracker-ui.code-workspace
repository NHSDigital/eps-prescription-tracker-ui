{
    "folders": [
      {
<<<<<<< HEAD
        "name": "eps-prescription-status-tracker-ui",
        "path": ".."
=======
      "name": "eps-prescription-tracker-ui-monorepo",
      "path": ".."
>>>>>>> 9300a871
      },
      {
        "name": "packages/cdk",
        "path": "../packages/cdk"
      },
      {
        "name": "packages/client",
        "path": "../packages/client"
      },
      {
        "name": "packages/cognito",
        "path": "../packages/cognito"
      },
      {
        "name": "packages/statusLambda",
        "path": "../packages/statusLambda"
      },
      {
        "name": "packages/server",
        "path": "../packages/server"
      },
      {
        "name": "packages/auth-demo",
        "path": "../packages/auth-demo"
      },
      {
        "name": "packages/cpt-ui",
        "path": "../packages/cpt-ui"
      },
      {
        "name": "packages/cdk",
        "path": "../packages/cdk"
      }
    ],
    "settings": {
      "jest.disabledWorkspaceFolders": [
        "eps-prescription-tracker-ui-monorepo"
      ],
      "files.exclude": {
        "packages/": true
      },
      "cSpell.words": [
        "apigw",
        "ASID",
        "AWSKMS",
        "Caldicott",
        "canonicalise",
        "Canonicaliser",
        "canonicalization",
        "Canonicalized",
        "Codeable",
        "codeinline",
        "codesystem",
        "cpsu",
        "dbaeumer",
        "devcontainer",
        "direnv",
        "eamodio",
        "eps-prescription-tracker-ui",
        "esbuild",
        "excelviewer",
        "fhir",
        "Formik",
        "Fulfillment",
        "gsul",
        "Hashable",
        "healthcheck",
        "Helpdesk",
        "homecare",
        "HSCN",
        "kohler",
        "liter",
        "mermade",
        "milliliter",
        "mkhl",
        "nHSCHI",
        "NHSD",
        "nhsdlogin",
        "NHSE",
        "nhslogin",
        "NOSONAR",
        "OIDC",
        "openapi",
        "orta",
        "Orthoptist",
        "Payor",
        "pino",
        "pollable",
        "powertools",
        "pratica",
        "prescriptionid",
        "Prosthetist",
        "pylint",
        "pytest",
        "querystring",
        "reingest",
        "reingested",
        "Reingestion",
        "rvest",
        "serialisation",
        "shellcheck",
        "smartcard",
        "smartcards",
        "Snomed",
        "sourcetype",
        "timonwong",
        "Truststore",
        "URID",
        "URPID",
        "uuidv4",
        "vars",
        "venv",
        "versionable",
        "whens"
      ],
      "cSpell.dictionaries": ["en-GB"],
      "cSpell.ignorePaths": ["package-lock.json", "node_modules", ".vscode"],
      "jest.jestCommandLine": "NODE_OPTIONS=--experimental-vm-modules node_modules/.bin/jest --no-cache",
      "jest.nodeEnv": {
        "POWERTOOLS_DEV": true
      },
      "typescript.tsdk": "eps-prescription-tracker-ui-monorepo/node_modules/typescript/lib",
      "eslint.useFlatConfig": true,
      "eslint.format.enable": true
    },
    "extensions": {
      "recommendations": [
        "AmazonWebServices.aws-toolkit-vscode",
        "redhat.vscode-yaml",
        "ms-python.python",
        "ms-python.flake8",
        "eamodio.gitlens",
        "github.vscode-pull-request-github",
        "orta.vscode-jest",
        "42crunch.vscode-openapi",
        "mermade.openapi-lint",
        "redhat.vscode-yaml",
        "christian-kohler.npm-intellisense",
        "dbaeumer.vscode-eslint",
        "lfm.vscode-makefile-term",
        "GrapeCity.gc-excelviewer",
        "redhat.vscode-xml",
        "streetsidesoftware.code-spell-checker",
        "timonwong.shellcheck",
        "mkhl.direnv",
        "tamasfe.even-better-toml"
      ]
    }
  }<|MERGE_RESOLUTION|>--- conflicted
+++ resolved
@@ -1,21 +1,12 @@
 {
     "folders": [
       {
-<<<<<<< HEAD
         "name": "eps-prescription-status-tracker-ui",
         "path": ".."
-=======
-      "name": "eps-prescription-tracker-ui-monorepo",
-      "path": ".."
->>>>>>> 9300a871
       },
       {
         "name": "packages/cdk",
         "path": "../packages/cdk"
-      },
-      {
-        "name": "packages/client",
-        "path": "../packages/client"
       },
       {
         "name": "packages/cognito",
@@ -26,20 +17,12 @@
         "path": "../packages/statusLambda"
       },
       {
-        "name": "packages/server",
-        "path": "../packages/server"
-      },
-      {
         "name": "packages/auth-demo",
         "path": "../packages/auth-demo"
       },
       {
         "name": "packages/cpt-ui",
         "path": "../packages/cpt-ui"
-      },
-      {
-        "name": "packages/cdk",
-        "path": "../packages/cdk"
       }
     ],
     "settings": {
