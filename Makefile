--- conflicted
+++ resolved
@@ -40,11 +40,8 @@
 	npm run lint --workspace packages/selectedRoleLambda
 	npm run lint --workspace packages/CIS2SignOutLambda
 	npm run lint --workspace packages/common/authFunctions
-<<<<<<< HEAD
 	npm run lint --workspace packages/common/doHSClient
-=======
 	npm run lint --workspace packages/common/dynamoFunctions
->>>>>>> d1dbf302
 
 lint-githubactions:
 	actionlint
@@ -66,11 +63,8 @@
 	npm run test --workspace packages/selectedRoleLambda
 	npm run test --workspace packages/CIS2SignOutLambda
 	npm run test --workspace packages/common/authFunctions
-<<<<<<< HEAD
 	npm run test --workspace packages/common/doHSClient
-=======
 	npm run test --workspace packages/common/dynamoFunctions
->>>>>>> d1dbf302
 
 clean:
 	rm -rf packages/common/commonTypes/coverage
@@ -96,13 +90,10 @@
 	rm -rf packages/selectedRoleLambda/lib
 	rm -rf packages/common/authFunctions/coverage
 	rm -rf packages/common/authFunctions/lib
-<<<<<<< HEAD
 	rm -rf packages/common/doHSClient/coverage
 	rm -rf packages/common/doHSClient/lib
-=======
 	rm -rf packages/common/dynamoFunctions/coverage
 	rm -rf packages/common/dynamoFunctions/lib
->>>>>>> d1dbf302
 	rm -rf packages/CIS2SignOutLambda/coverage
 	rm -rf packages/CIS2SignOutLambda/lib
 	rm -rf .local_config
@@ -122,11 +113,8 @@
 	npm run check-licenses --workspace packages/cdk
 	npm run check-licenses --workspace packages/cpt-ui
 	npm run check-licenses --workspace packages/common/authFunctions
-<<<<<<< HEAD
 	npm run check-licenses --workspace packages/common/doHSClient
-=======
 	npm run check-licenses --workspace packages/common/dynamoFunctions
->>>>>>> d1dbf302
 	npm run check-licenses --workspace packages/cognito
 	npm run check-licenses --workspace packages/prescriptionListLambda
 	npm run check-licenses --workspace packages/prescriptionDetailsLambda
@@ -174,7 +162,7 @@
 		--context VERSION_NUMBER=$$VERSION_NUMBER \
 		--context COMMIT_ID=$$COMMIT_ID
 
-cdk-watch: clean
+cdk-watch:
 	./scripts/run_sync.sh
 
 cdk-synth: compile cdk-synth-no-mock cdk-synth-mock
