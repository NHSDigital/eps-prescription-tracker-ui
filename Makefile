--- conflicted
+++ resolved
@@ -23,16 +23,8 @@
 compile: compile-node
 
 lint-node: compile-node
-<<<<<<< HEAD
-	npm run lint --workspace packages/client
-	npm run lint --workspace packages/server
 	npm run lint --workspace packages/cloudfrontFunctions
-
-lint-samtemplates:
-	poetry run cfn-lint -I "SAMtemplates/**/*.y*ml" 2>&1 | awk '/Run scan/ { print } /^[EW][0-9]/ { print; getline; print }'
-=======
 	npm run lint --workspace packages/cdk
->>>>>>> e3e1e237
 
 lint-githubactions:
 	actionlint
@@ -43,23 +35,14 @@
 lint: lint-node lint-githubactions lint-githubaction-scripts react-lint
 
 test: compile
-<<<<<<< HEAD
-	npm run test --workspace packages/client
-	npm run test --workspace packages/server
 	npm run test --workspace packages/cloudfrontFunctions
-
-clean:
-	rm -rf packages/client/coverage
-	rm -rf packages/server/coverage
-	rm -rf packages/server/cloudfrontFunctions
-	rm -rf .aws-sam
-=======
 	npm run test --workspace packages/cdk
 
 clean:
+	rm -rf packages/cloudfrontFunctions/coverage
+	rm -rf packages/cloudfrontFunctions/lib
 	rm -rf cdk.out
 	rm -rf packages/cpt-ui/.next
->>>>>>> e3e1e237
 
 deep-clean: clean
 	rm -rf .venv
@@ -69,15 +52,9 @@
 
 check-licenses-node:
 	npm run check-licenses
-<<<<<<< HEAD
-	npm run check-licenses --workspace packages/client
-	npm run check-licenses --workspace packages/server
 	npm run check-licenses --workspace packages/cloudfrontFunctions
-=======
 	npm run check-licenses --workspace packages/cdk
 	npm run check-licenses --workspace packages/cpt-ui
-
->>>>>>> e3e1e237
 
 check-licenses-python:
 	scripts/check_python_licenses.sh
