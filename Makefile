--- conflicted
+++ resolved
@@ -23,11 +23,8 @@
 	npm run compile --workspace packages/common/middyErrorHandler
 	npm run compile --workspace packages/common/dynamoFunctions
 	npm run compile --workspace packages/common/authFunctions
-<<<<<<< HEAD
 	npm run compile --workspace packages/common/doHSClient
-=======
 	npm run compile --workspace packages/common/pdsClient
->>>>>>> 5840cea2
 	npx tsc --build tsconfig.build.json
 
 compile: compile-node
@@ -38,11 +35,8 @@
 	npm run lint --workspace packages/cdk
 	npm run lint --workspace packages/cognito
 	npm run lint --workspace packages/prescriptionListLambda
-<<<<<<< HEAD
 	npm run lint --workspace packages/prescriptionDetailsLambda
-=======
 	npm run lint --workspace packages/patientSearchLambda
->>>>>>> 5840cea2
 	npm run lint --workspace packages/common/testing
 	npm run lint --workspace packages/common/middyErrorHandler
 	npm run lint --workspace packages/common/pdsClient
@@ -68,11 +62,8 @@
 	npm run test --workspace packages/cpt-ui
 	npm run test --workspace packages/cognito
 	npm run test --workspace packages/prescriptionListLambda
-<<<<<<< HEAD
 	npm run test --workspace packages/prescriptionDetailsLambda
-=======
 	npm run test --workspace packages/patientSearchLambda
->>>>>>> 5840cea2
 	npm run test --workspace packages/common/middyErrorHandler
 	npm run test --workspace packages/common/pdsClient
 	npm run test --workspace packages/common/lambdaUtils
@@ -94,13 +85,10 @@
 	rm -rf packages/cognito/lib
 	rm -rf packages/prescriptionListLambda/coverage
 	rm -rf packages/prescriptionListLambda/lib
-<<<<<<< HEAD
 	rm -rf packages/prescriptionDetailsLambda/coverage
 	rm -rf packages/prescriptionDetailsLambda/lib
-=======
 	rm -rf packages/patientSearchLambda/coverage
 	rm -rf packages/patientSearchLambda/lib
->>>>>>> 5840cea2
 	rm -rf packages/common/middyErrorHandler/coverage
 	rm -rf packages/common/middyErrorHandler/lib
 	rm -rf packages/common/pdsClient/coverage
@@ -143,11 +131,8 @@
 	npm run check-licenses --workspace packages/common/dynamoFunctions
 	npm run check-licenses --workspace packages/cognito
 	npm run check-licenses --workspace packages/prescriptionListLambda
-<<<<<<< HEAD
 	npm run check-licenses --workspace packages/prescriptionDetailsLambda
-=======
 	npm run check-licenses --workspace packages/patientSearchLambda
->>>>>>> 5840cea2
 	npm run check-licenses --workspace packages/trackerUserInfoLambda
 	npm run check-licenses --workspace packages/selectedRoleLambda
 	npm run check-licenses --workspace packages/CIS2SignOutLambda
