--- conflicted
+++ resolved
@@ -31,12 +31,8 @@
 	npm run lint --workspace packages/cloudfrontFunctions
 	npm run lint --workspace packages/cdk
 	npm run lint --workspace packages/cognito
-<<<<<<< HEAD
-	npm run lint --workspace packages/prescriptionSearchLambda
+	npm run lint --workspace packages/prescriptionListLambda
 	npm run lint --workspace packages/prescriptionDetailsLambda
-=======
-	npm run lint --workspace packages/prescriptionListLambda
->>>>>>> dae6516c
 	npm run lint --workspace packages/common/testing
 	npm run lint --workspace packages/common/middyErrorHandler
 	npm run lint --workspace packages/trackerUserInfoLambda
@@ -58,12 +54,8 @@
 	npm run test --workspace packages/cdk
 	npm run test --workspace packages/cpt-ui
 	npm run test --workspace packages/cognito
-<<<<<<< HEAD
-	npm run test --workspace packages/prescriptionSearchLambda
+	npm run test --workspace packages/prescriptionListLambda
 	npm run test --workspace packages/prescriptionDetailsLambda
-=======
-	npm run test --workspace packages/prescriptionListLambda
->>>>>>> dae6516c
 	npm run test --workspace packages/common/middyErrorHandler
 	npm run test --workspace packages/trackerUserInfoLambda
 	npm run test --workspace packages/selectedRoleLambda
@@ -80,15 +72,10 @@
 	rm -rf packages/cdk/lib
 	rm -rf packages/cognito/coverage
 	rm -rf packages/cognito/lib
-<<<<<<< HEAD
-	rm -rf packages/prescriptionSearchLambda/coverage
-	rm -rf packages/prescriptionSearchLambda/lib
+	rm -rf packages/prescriptionListLambda/coverage
+	rm -rf packages/prescriptionListLambda/lib
 	rm -rf packages/prescriptionDetailsLambda/coverage
 	rm -rf packages/prescriptionDetailsLambda/lib
-=======
-	rm -rf packages/prescriptionListLambda/coverage
-	rm -rf packages/prescriptionListLambda/lib
->>>>>>> dae6516c
 	rm -rf packages/common/middyErrorHandler/coverage
 	rm -rf packages/common/middyErrorHandler/lib
 	rm -rf cdk.out
@@ -123,12 +110,8 @@
 	npm run check-licenses --workspace packages/common/authFunctions
 	npm run check-licenses --workspace packages/common/doHSClient
 	npm run check-licenses --workspace packages/cognito
-<<<<<<< HEAD
-	npm run check-licenses --workspace packages/prescriptionSearchLambda
+	npm run check-licenses --workspace packages/prescriptionListLambda
 	npm run check-licenses --workspace packages/prescriptionDetailsLambda
-=======
-	npm run check-licenses --workspace packages/prescriptionListLambda
->>>>>>> dae6516c
 	npm run check-licenses --workspace packages/trackerUserInfoLambda
 	npm run check-licenses --workspace packages/selectedRoleLambda
 	npm run check-licenses --workspace packages/CIS2SignOutLambda
