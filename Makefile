--- conflicted
+++ resolved
@@ -33,11 +33,19 @@
 lint-githubaction-scripts:
 	shellcheck .github/scripts/*.sh
 
-<<<<<<< HEAD
-lint: lint-node lint-githubactions lint-githubaction-scripts
-=======
 lint: lint-node lint-samtemplates lint-githubactions lint-githubaction-scripts react-lint
->>>>>>> 53ba0660
+
+react-dev:
+	npm run dev --workspace packages/cpt-ui
+
+react-build:
+	npm run build --workspace packages/cpt-ui
+
+react-start:
+	npm run start --workspace packages/cpt-ui
+
+react-lint:
+	npm run lint --workspace packages/cpt-ui
 
 test: compile
 	npm run test --workspace packages/client
@@ -62,7 +70,6 @@
 	npm run check-licenses --workspace packages/server
 	npm run check-licenses --workspace packages/cdk
 
-
 check-licenses-python:
 	scripts/check_python_licenses.sh
 
@@ -75,7 +82,6 @@
 cfn-guard:
 	./scripts/run_cfn_guard.sh
 
-<<<<<<< HEAD
 build-localsite:
 	npm run build --workspace packages/auth-demo
 
@@ -161,17 +167,4 @@
 		--context epsZoneId=$$epsZoneId 
 
 build-deployment-container-image:
-	docker build -t "clinical-prescription-tracker-ui" -f docker/Dockerfile .
-=======
-react-dev:
-	npm run dev --workspace packages/cpt-ui
-
-react-build:
-	npm run build --workspace packages/cpt-ui
-
-react-start:
-	npm run start --workspace packages/cpt-ui
-
-react-lint:
-	npm run lint --workspace packages/cpt-ui
->>>>>>> 53ba0660
+	docker build -t "clinical-prescription-tracker-ui" -f docker/Dockerfile .