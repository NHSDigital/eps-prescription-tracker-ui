--- conflicted
+++ resolved
@@ -40,10 +40,7 @@
 
 clean:
 	rm -rf cdk.out
-<<<<<<< HEAD
 	rm -rf cfn_guard_output
-=======
->>>>>>> e3e1e237
 	rm -rf packages/cpt-ui/.next
 
 deep-clean: clean
@@ -56,10 +53,6 @@
 	npm run check-licenses
 	npm run check-licenses --workspace packages/cdk
 	npm run check-licenses --workspace packages/cpt-ui
-<<<<<<< HEAD
-=======
-
->>>>>>> e3e1e237
 
 check-licenses-python:
 	scripts/check_python_licenses.sh
@@ -101,7 +94,6 @@
 		--require-approval $${REQUIRE_APPROVAL} \
 		--context stackName=$$stack_name \
 		--context VERSION_NUMBER=$$VERSION_NUMBER \
-<<<<<<< HEAD
 		--context COMMIT_ID=$$COMMIT_ID \
 		--context primaryOidcClientId=$$Auth0ClientID \
 		--context primaryOidClientSecret=$$Auth0ClientSecret \
@@ -114,16 +106,10 @@
 		--context epsZoneId=$$epsZoneId 
 
 cdk-synth-mock:
-=======
-		--context COMMIT_ID=$$COMMIT_ID 
-
-cdk-synth:
->>>>>>> e3e1e237
 	npx cdk synth \
 		--app "npx ts-node --prefer-ts-exts packages/cdk/bin/ClinicalPrescriptionTrackerApp.ts" \
 		--context stackName=cpt-ui \
 		--context VERSION_NUMBER=undefined \
-<<<<<<< HEAD
 		--context COMMIT_ID=undefined \
 		--context primaryOidcClientId=$$Auth0ClientID \
 		--context primaryOidClientSecret=$$Auth0ClientSecret \
@@ -160,16 +146,12 @@
 		--context epsZoneId=$$epsZoneId
 
 cdk-synth: cdk-synth-no-mock cdk-synth-mock
-=======
-		--context COMMIT_ID=undefined  
->>>>>>> e3e1e237
 
 cdk-diff:
 	npx cdk diff \
 		--app "npx ts-node --prefer-ts-exts packages/cdk/bin/ClinicalPrescriptionTrackerApp.ts" \
 		--context stackName=$$stack_name \
 		--context VERSION_NUMBER=$$VERSION_NUMBER \
-<<<<<<< HEAD
 		--context COMMIT_ID=$$COMMIT_ID \
 		--context primaryOidcClientId=$$Auth0ClientID \
 		--context primaryOidClientSecret=$$Auth0ClientSecret \
@@ -180,9 +162,6 @@
 		--context primaryOidcjwksEndpoint=$$Auth0JWKSEndpoint \
 		--context epsDomain=$$epsDomain \
 		--context epsZoneId=$$epsZoneId 
-=======
-		--context COMMIT_ID=$$COMMIT_ID 
->>>>>>> e3e1e237
 
 cdk-watch: guard-stack_name
 	REQUIRE_APPROVAL="$${REQUIRE_APPROVAL:-any-change}" && \
@@ -196,7 +175,6 @@
 		--require-approval $${REQUIRE_APPROVAL} \
 		--context stackName=$$stack_name \
 		--context VERSION_NUMBER=$$VERSION_NUMBER \
-<<<<<<< HEAD
 		--context COMMIT_ID=$$COMMIT_ID \
 		--context primaryOidcClientId=$$Auth0ClientID \
 		--context primaryOidClientSecret=$$Auth0ClientSecret \
@@ -207,9 +185,6 @@
 		--context primaryOidcjwksEndpoint=$$Auth0JWKSEndpoint \
 		--context epsDomain=$$epsDomain \
 		--context epsZoneId=$$epsZoneId 
-=======
-		--context COMMIT_ID=$$COMMIT_ID
->>>>>>> e3e1e237
 
 
 build-deployment-container-image:
