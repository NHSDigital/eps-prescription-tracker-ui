--- conflicted
+++ resolved
@@ -23,11 +23,6 @@
 compile: compile-node
 
 lint-node: compile-node
-<<<<<<< HEAD
-	npm run lint --workspace packages/client
-	npm run lint --workspace packages/server
-=======
->>>>>>> 9300a871
 	npm run lint --workspace packages/cdk
 
 lint-githubactions:
@@ -36,38 +31,17 @@
 lint-githubaction-scripts:
 	shellcheck .github/scripts/*.sh
 
+lint: lint-node lint-samtemplates lint-githubactions lint-githubaction-scripts react-lint
+
 lint: lint-node lint-githubactions lint-githubaction-scripts react-lint
 
-react-dev:
-	npm run dev --workspace packages/cpt-ui
-
-react-build:
-	npm run build --workspace packages/cpt-ui
-
-react-start:
-	npm run start --workspace packages/cpt-ui
-
-react-lint:
-	npm run lint --workspace packages/cpt-ui
-
 test: compile
-<<<<<<< HEAD
-	npm run test --workspace packages/client
-	npm run test --workspace packages/server
-	npm run test --workspace packages/cdk
-
-clean:
-	rm -rf packages/client/coverage
-	rm -rf packages/server/coverage
-	rm -rf cdk.out
-	rm -rf cfn_guard_output
-=======
 	npm run test --workspace packages/cdk
 
 clean:
 	rm -rf cdk.out
+	rm -rf cfn_guard_output
 	rm -rf packages/cpt-ui/.next
->>>>>>> 9300a871
 
 deep-clean: clean
 	rm -rf .venv
@@ -77,15 +51,8 @@
 
 check-licenses-node:
 	npm run check-licenses
-<<<<<<< HEAD
-	npm run check-licenses --workspace packages/client
-	npm run check-licenses --workspace packages/server
-	npm run check-licenses --workspace packages/cdk
-=======
 	npm run check-licenses --workspace packages/cdk
 	npm run check-licenses --workspace packages/cpt-ui
-
->>>>>>> 9300a871
 
 check-licenses-python:
 	scripts/check_python_licenses.sh
@@ -99,13 +66,11 @@
 cfn-guard:
 	./scripts/run_cfn_guard.sh
 
-<<<<<<< HEAD
 build-localsite:
 	npm run build --workspace packages/auth-demo
 
 run-auth:
 	npm run start --workspace packages/auth-demo
-=======
 react-dev:
 	npm run dev --workspace packages/cpt-ui
 
@@ -117,7 +82,6 @@
 
 react-lint:
 	npm run lint --workspace packages/cpt-ui
->>>>>>> 9300a871
 
 cdk-deploy: guard-stack_name
 	REQUIRE_APPROVAL="$${REQUIRE_APPROVAL:-any-change}" && \
@@ -130,7 +94,6 @@
 		--require-approval $${REQUIRE_APPROVAL} \
 		--context stackName=$$stack_name \
 		--context VERSION_NUMBER=$$VERSION_NUMBER \
-<<<<<<< HEAD
 		--context COMMIT_ID=$$COMMIT_ID \
 		--context primaryOidcClientId=$$Auth0ClientID \
 		--context primaryOidClientSecret=$$Auth0ClientSecret \
@@ -141,15 +104,11 @@
 		--context primaryOidcjwksEndpoint=$$Auth0JWKSEndpoint \
 		--context epsDomain=$$epsDomain \
 		--context epsZoneId=$$epsZoneId 
-=======
-		--context COMMIT_ID=$$COMMIT_ID 
->>>>>>> 9300a871
 
 cdk-synth:
 	npx cdk synth \
 		--app "npx ts-node --prefer-ts-exts packages/cdk/bin/ClinicalPrescriptionTrackerApp.ts" \
-<<<<<<< HEAD
-		--context stackName=clinical-tracker-ui \
+		--context stackName=cpt-ui \
 		--context VERSION_NUMBER=undefined \
 		--context COMMIT_ID=undefined \
 		--context primaryOidcClientId=$$Auth0ClientID \
@@ -161,17 +120,10 @@
 		--context primaryOidcjwksEndpoint=$$Auth0JWKSEndpoint \
 		--context epsDomain=$$epsDomain \
 		--context epsZoneId=$$epsZoneId 
-=======
-		--context stackName=cpt-ui \
-		--context VERSION_NUMBER=undefined \
-		--context COMMIT_ID=undefined  
->>>>>>> 9300a871
 
 cdk-diff:
 	npx cdk diff \
 		--app "npx ts-node --prefer-ts-exts packages/cdk/bin/ClinicalPrescriptionTrackerApp.ts" \
-		--context stackName=$$stack_name \
-<<<<<<< HEAD
 		--context stackName=$$stack_name \
 		--context VERSION_NUMBER=$$VERSION_NUMBER \
 		--context COMMIT_ID=$$COMMIT_ID \
@@ -184,10 +136,6 @@
 		--context primaryOidcjwksEndpoint=$$Auth0JWKSEndpoint \
 		--context epsDomain=$$epsDomain \
 		--context epsZoneId=$$epsZoneId 
-=======
-		--context VERSION_NUMBER=$$VERSION_NUMBER \
-		--context COMMIT_ID=$$COMMIT_ID 
->>>>>>> 9300a871
 
 cdk-watch: guard-stack_name
 	REQUIRE_APPROVAL="$${REQUIRE_APPROVAL:-any-change}" && \
@@ -201,7 +149,6 @@
 		--require-approval $${REQUIRE_APPROVAL} \
 		--context stackName=$$stack_name \
 		--context VERSION_NUMBER=$$VERSION_NUMBER \
-<<<<<<< HEAD
 		--context COMMIT_ID=$$COMMIT_ID \
 		--context primaryOidcClientId=$$Auth0ClientID \
 		--context primaryOidClientSecret=$$Auth0ClientSecret \
@@ -212,10 +159,7 @@
 		--context primaryOidcjwksEndpoint=$$Auth0JWKSEndpoint \
 		--context epsDomain=$$epsDomain \
 		--context epsZoneId=$$epsZoneId 
-=======
-		--context COMMIT_ID=$$COMMIT_ID
 
->>>>>>> 9300a871
 
 build-deployment-container-image:
 	docker build -t "clinical-prescription-tracker-ui" -f docker/Dockerfile .