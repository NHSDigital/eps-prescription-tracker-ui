--- conflicted
+++ resolved
@@ -32,22 +32,8 @@
         types_or: [ts, tsx, javascript, jsx, json]
         pass_filenames: false
 
-<<<<<<< HEAD
-      - id: lint-cdk
-        name: Lint cdk
-        entry: npm
-        args: ["run", "--prefix=packages/cdk", "lint"]
-        language: system
-        files: ^packages\/cdk
-        types_or: [ts, tsx, javascript, jsx, json]
-        pass_filenames: false
-
-      - id: lint-server
-        name: Lint server
-=======
       - id: lint-cpt-ui
         name: Lint cpt-ui
->>>>>>> 9300a871
         entry: npm
         args: ["run", "--prefix=packages/cpt-ui", "lint"]
         language: system
