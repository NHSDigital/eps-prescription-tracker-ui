repos:
  - repo: https://github.com/pre-commit/pre-commit-hooks
    rev: v5.0.0
    hooks:
      - id: check-merge-conflict
        name: Check for merge conflict strings

      - id: end-of-file-fixer
        name: Fix missing newline at the end of files

      - id: check-shebang-scripts-are-executable
        name: Check shell scripts are executable
        files: \.(sh)$

      - id: check-yaml
        name: Check pipelines configuration
        files: ^(.github)

  - repo: https://github.com/pycqa/flake8
    rev: "7ef0350a439c93166bc8ba89fcc3de6a9a664e6c" # release 6.1.0
    hooks:
      - id: flake8

  - repo: local
    hooks:
      - id: lint-cdk
        name: Lint cdk
        entry: npm
        args: ["run", "--prefix=packages/cdk", "lint"]
        language: system
        files: ^packages\/cdk
        types_or: [ts, tsx, javascript, jsx, json]
        pass_filenames: false

      - id: lint-cpt-ui
        name: Lint cpt-ui
        entry: npm
        args: ["run", "--prefix=packages/cpt-ui", "lint"]
        language: system
        files: ^packages\/cpt-ui
        types_or: [ts, tsx, javascript, jsx, json]
        pass_filenames: false

      - id: lint-cognito
        name: Lint cognito
        entry: npm
        args: ["run", "--prefix=packages/cognito", "lint"]
        language: system
        files: ^packages\/cognito
        types_or: [ts, tsx, javascript, jsx, json]
        pass_filenames: false

      - id: lint-prescriptionListLambda
        name: Lint prescriptionListLambda
        entry: npm
        args: ["run", "--prefix=packages/prescriptionListLambda", "lint"]
        language: system
        files: ^packages\/prescriptionListLambda
        types_or: [ts, tsx, javascript, jsx, json]
        pass_filenames: false

      - id: lint-trackerUserInfoLambda
        name: Lint trackerUserInfoLambda
        entry: npm
        args: ["run", "--prefix=packages/trackerUserInfoLambda", "lint"]
        language: system
        files: ^packages\/trackerUserInfoLambda
        types_or: [ts, tsx, javascript, jsx, json]
        pass_filenames: false

      - id: lint-CIS2SignOutLambda
        name: Lint CIS2SignOutLambda
        entry: npm
        args: ["run", "--prefix=packages/CIS2SignOutLambda", "lint"]
        language: system
        files: ^packages\/CIS2SignOutLambda
        types_or: [ts, tsx, javascript, jsx, json]
        pass_filenames: false

      - id: lint-selectedRoleLambda
        name: Lint selectedRoleLambda
        entry: npm
        args: ["run", "--prefix=packages/selectedRoleLambda", "lint"]
        language: system
        files: ^packages\/selectedRoleLambda
        types_or: [ts, tsx, javascript, jsx, json]
        pass_filenames: false

      - id: lint-authFunctions
        name: Lint authFunctions
        entry: npm
        args: ["run", "--prefix=packages/common/authFunctions", "lint"]
        language: system
        files: ^packages\/common\/authFunctions
        types_or: [ts, tsx, javascript, jsx, json]
        pass_filenames: false

<<<<<<< HEAD
      - id: lint-doHSClient
        name: Lint doHSClient
        entry: npm
        args: ["run", "--prefix=packages/common/doHSClient", "lint"]
        language: system
        files: ^packages\/common\/doHSClient
=======
      - id: lint-dynamoFunctions
        name: Lint dynamoFunctions
        entry: npm
        args: ["run", "--prefix=packages/common/dynamoFunctions", "lint"]
        language: system
        files: ^packages\/common\/dynamoFunctions
>>>>>>> d1dbf302
        types_or: [ts, tsx, javascript, jsx, json]
        pass_filenames: false

      - id: lint-githubactions
        name: Lint github actions
        entry: make
        args: ["lint-githubactions"]
        language: system
        files: ^.github
        types_or: [yaml]
        pass_filenames: false

      - id: lint-githubaction-scripts
        name: Lint github action scripts
        entry: make
        args: ["lint-githubaction-scripts"]
        language: system
        files: ^.github/scripts
        types_or: [sh, shell]
        pass_filenames: false

      - id: git-secrets
        name: Git Secrets
        description: git-secrets scans commits, commit messages, and --no-ff merges to prevent adding secrets into your git repositories.
        entry: bash
        args:
          - -c
          - 'docker run -v "$LOCAL_WORKSPACE_FOLDER:/src" git-secrets --pre_commit_hook'
        language: system

fail_fast: true
default_stages: [pre-commit]<|MERGE_RESOLUTION|>--- conflicted
+++ resolved
@@ -95,21 +95,19 @@
         types_or: [ts, tsx, javascript, jsx, json]
         pass_filenames: false
 
-<<<<<<< HEAD
       - id: lint-doHSClient
         name: Lint doHSClient
         entry: npm
         args: ["run", "--prefix=packages/common/doHSClient", "lint"]
         language: system
         files: ^packages\/common\/doHSClient
-=======
+        
       - id: lint-dynamoFunctions
         name: Lint dynamoFunctions
         entry: npm
         args: ["run", "--prefix=packages/common/dynamoFunctions", "lint"]
         language: system
         files: ^packages\/common\/dynamoFunctions
->>>>>>> d1dbf302
         types_or: [ts, tsx, javascript, jsx, json]
         pass_filenames: false
 
