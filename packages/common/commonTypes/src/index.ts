--- conflicted
+++ resolved
@@ -30,13 +30,9 @@
   PrescriptionDetailsResponse
 } from "./prescriptionDetails"
 
-<<<<<<< HEAD
-export type {PatientSummary} from "./patientSearch"
-=======
 export type {PatientSummary} from "./patientSearch"
 
 // Types from basicDetailsSearch
 export type {
   BasicDetailsSearchType
-} from "./basicDetailsSearch"
->>>>>>> 79a2d970
+} from "./basicDetailsSearch"