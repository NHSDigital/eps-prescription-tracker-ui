--- conflicted
+++ resolved
@@ -30,30 +30,10 @@
   PrescriptionDetailsResponse
 } from "./prescriptionDetails"
 
-<<<<<<< HEAD
-export {
-  PrescribedItemDetails,
-  PrescribedItem,
-  InitiallyPrescribed,
-  DispensedItemDetails,
-  DispensedItem,
-  DispenseNotification,
-  MessageHistory,
-  OrganisationSummary,
-  PrescriberOrganisationSummary,
-  PrescriberOrganisation,
-  DispenserOrganisation,
-  PrescriptionDetailsResponse
-}
 
-export {
-  PatientSummary
-} from "./patientSearch"
-=======
-export type {PatientSummary} from "./patientSearch"
+export type { PatientSummary } from "./patientSearch"
 
 // Types from basicDetailsSearch
 export type {
   BasicDetailsSearchType
-} from "./basicDetailsSearch"
->>>>>>> 5e5aa0e7
+} from "./basicDetailsSearch"