{
  "name": "@cpt-ui-common/lambdaUtils",
  "version": "1.0.0",
  "description": "Common utils for CPT Lambdas",
  "author": "NHS Digital",
  "license": "MIT",
  "main": "lib/src/index.js",
  "type": "module",
  "scripts": {
    "unit": "POWERTOOLS_DEV=true NODE_OPTIONS=--experimental-vm-modules jest --no-cache --coverage",
    "lint": "eslint  --max-warnings 0 --fix --config ../../../eslint.config.mjs .",
    "compile": "tsc --build",
    "test": "npm run compile && npm run unit",
    "check-licenses": "license-checker --failOn GPL --failOn LGPL --start ../.."
  },
  "dependencies": {
<<<<<<< HEAD
    "@aws-lambda-powertools/logger": "^2.25.2",
    "@cpt-ui-common/common-types": "^1.0.0",
=======
    "@aws-lambda-powertools/logger": "^2.27.0",
>>>>>>> fe84ed3a
    "aws-lambda": "^1.0.7",
    "axios": "^1.12.2",
    "uuid": "^11.1.0"
  }
}<|MERGE_RESOLUTION|>--- conflicted
+++ resolved
@@ -14,12 +14,8 @@
     "check-licenses": "license-checker --failOn GPL --failOn LGPL --start ../.."
   },
   "dependencies": {
-<<<<<<< HEAD
-    "@aws-lambda-powertools/logger": "^2.25.2",
+    "@aws-lambda-powertools/logger": "^2.27.0",
     "@cpt-ui-common/common-types": "^1.0.0",
-=======
-    "@aws-lambda-powertools/logger": "^2.27.0",
->>>>>>> fe84ed3a
     "aws-lambda": "^1.0.7",
     "axios": "^1.12.2",
     "uuid": "^11.1.0"
