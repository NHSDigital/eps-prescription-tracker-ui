import {jest} from "@jest/globals"
import {Logger} from "@aws-lambda-powertools/logger"
import {DynamoDBClient} from "@aws-sdk/client-dynamodb"
import {DynamoDBDocumentClient} from "@aws-sdk/lib-dynamodb"
import {AxiosInstance} from "axios"

// Mock the jwt module
jest.mock("jsonwebtoken", () => ({
  decode: jest.fn().mockReturnValue({
    header: {kid: "test-kid"},
    payload: {
      sub: "test-subject",
      exp: Math.floor(Date.now() / 1000) + 3600,
      acr: "AAL3_ANY"
    }
  }),
  verify: jest.fn().mockReturnValue({
    sub: "test-subject",
    exp: Math.floor(Date.now() / 1000) + 3600,
    acr: "AAL3_ANY"
  }),
  sign: jest.fn().mockReturnValue("signed-jwt-token")
}))

const mockGetSecret = jest.fn().mockReturnValue("test-private-key")

jest.unstable_mockModule("@aws-lambda-powertools/parameters/secrets", () => ({
  getSecret: mockGetSecret
}))

// Create mocks for the functions from the index module
const mockGetUsernameFromEvent = jest.fn().mockName("mockGetUsernameFromEvent")
const mockRefreshApigeeAccessToken = jest.fn().mockName("mockRefreshApigeeAccessToken")
const mockExchangeTokenForApigeeAccessToken = jest.fn().mockName("mockExchangeTokenForApigeeAccessToken")
const mockConstructSignedJWTBody = jest.fn().mockName("mockConstructSignedJWTBody")
const mockDecodeToken = jest.fn().mockName("mockDecodeToken")
const mockVerifyIdToken = jest.fn().mockName("mockVerifyIdToken")
const dynamoClient = new DynamoDBClient()
const documentClient = DynamoDBDocumentClient.from(dynamoClient)
const axiosInstance = {
  post: jest.fn().mockReturnValue({data: {}}),
  get: jest.fn().mockReturnValue({data: {}})
} as unknown as AxiosInstance

const mockUpdateTokenMapping = jest.fn()
const mockGetTokenMapping = jest.fn()
const mockDeleteTokenMapping = jest.fn()
jest.unstable_mockModule("@cpt-ui-common/dynamoFunctions", () => {
  return {
    updateTokenMapping: mockUpdateTokenMapping,
    getTokenMapping: mockGetTokenMapping,
    deleteTokenMapping: mockDeleteTokenMapping
  }
})

// Mock the index module
jest.unstable_mockModule("../src/index", () => ({
  getUsernameFromEvent: mockGetUsernameFromEvent,
  refreshApigeeAccessToken: mockRefreshApigeeAccessToken,
  exchangeTokenForApigeeAccessToken: mockExchangeTokenForApigeeAccessToken,
  constructSignedJWTBody: mockConstructSignedJWTBody,
  decodeToken: mockDecodeToken,
  verifyIdToken: mockVerifyIdToken
}))

const authModule = await import("../src/authenticateRequest")
const {authenticateRequest} = authModule

describe("authenticateRequest", () => {
  // Common test setup

  const mockLogger = {
    info: jest.fn(),
    debug: jest.fn(),
    warn: jest.fn(),
    error: jest.fn()
  } as unknown as Logger

  const mockOptions = {
    tokenMappingTableName: "test-table",
    sessionManagementTableName: "test-session-table",
    jwtPrivateKeyArn: "test-key-arn",
    apigeeApiKey: "test-api-key",
    jwtKid: "test-kid",
    apigeeApiSecret: "test-api-secret",
    apigeeMockTokenEndpoint: "mock-token-endpoint",
    apigeeCis2TokenEndpoint: "cis2-token-endpoint",
    cloudfrontDomain: "test-cloudfront-domain"
  }

  beforeEach(() => {
    // Clear all mock implementations
    jest.clearAllMocks()

    // Set up default mocks for all tests
    mockGetUsernameFromEvent.mockReturnValue("test-user")

    // Default mock for constructSignedJWTBody
    mockConstructSignedJWTBody.mockReturnValue({param: "value"})

    // Ensure process.env is populated
    process.env.APIGEE_API_SECRET = "test-api-secret"
  })

  it("should use existing valid token when available", async () => {
    // Set up mock implementation for this test

    const token = {
      username: "test-user",
      apigeeAccessToken: "existing-token",
      cis2IdToken: "existing-cis2-token",
      cis2AccessToken: "existing-cis2-access-token",
      apigeeExpiresIn: Math.floor(Date.now() / 1000) + 1000,
      currentlySelectedRole: {
        role_id: "existing-role-id",
        org_code: "existing_org"
      },
      lastActivityTime: Date.now()
    }
    mockGetTokenMapping.mockImplementationOnce(() => Promise.resolve(token))

    const result = await authenticateRequest(
      "test-user",
      axiosInstance,
      documentClient,
      mockLogger,
      mockOptions,
<<<<<<< HEAD
=======
      token,
>>>>>>> c68a8f59
      mockOptions.tokenMappingTableName
    )

    expect(result).toEqual({
      apigeeAccessToken: "existing-token",
      roleId: "existing-role-id",
      orgCode: "existing_org",
      username: "test-user"
    })

    expect(mockUpdateTokenMapping).toHaveBeenCalledWith(
      documentClient,
      mockOptions.tokenMappingTableName,
      {username: "test-user", lastActivityTime: expect.any(Number)},
      mockLogger
    )

    // Verify that token refresh functions were not called
    expect(mockRefreshApigeeAccessToken).not.toHaveBeenCalled()
  })

  it("should return null if record was inactive for more than 15 minutes", async () => {
    const token = {
      username: "test-user",
      apigeeAccessToken: "existing-token",
      cis2IdToken: "existing-cis2-token",
      cis2AccessToken: "existing-cis2-access-token",
      apigeeExpiresIn: Math.floor(Date.now() / 1000) + 1000,
      currentlySelectedRole: {
        role_id: "existing-role-id",
        org_code: "existing_org"
      },
      lastActivityTime: Date.now() - 16 * 60 * 1000 // 16 minutes ago
    }

    mockGetTokenMapping.mockImplementationOnce(() => Promise.resolve(token))

    const result = await authenticateRequest(
      "test-user",
      axiosInstance,
      documentClient,
      mockLogger,
      mockOptions,
<<<<<<< HEAD
=======
      token,
>>>>>>> c68a8f59
      mockOptions.tokenMappingTableName
    )

    expect(result).toBeNull()

    expect(mockDeleteTokenMapping).toHaveBeenCalledWith(
      documentClient,
      mockOptions.tokenMappingTableName,
      "test-user",
      mockLogger
    )
  })

  it("should refresh token when it's about to expire", async () => {
    // Set up mock implementations for this test
    const token = {
      username: "test-user",
      apigeeAccessToken: "expiring-token",
      cis2IdToken: "expiring-cis2-token",
      cis2AccessToken: "expiring-cis2-access-token",
      apigeeRefreshToken: "expiring-refresh-token",
      apigeeExpiresIn: Math.floor(Date.now() / 1000) + 30, // expires in 30 seconds
      currentlySelectedRole: {
        role_id: "existing-role-id",
        org_code: "existing_org"
      },
      lastActivityTime: Date.now()
    }
    mockGetTokenMapping.mockImplementationOnce(() => Promise.resolve(token))

    mockRefreshApigeeAccessToken.mockReturnValue({
      accessToken: "refreshed-token",
      idToken: "refreshed-cis2-token",
      refreshToken: "refreshed-refresh-token",
      expiresIn: 3600
    })

    const result = await authenticateRequest(
      "test-user",
      axiosInstance,
      documentClient,
      mockLogger,
      mockOptions,
<<<<<<< HEAD
=======
      token,
>>>>>>> c68a8f59
      mockOptions.tokenMappingTableName
    )

    expect(result).toEqual({
      apigeeAccessToken: "refreshed-token",
      roleId: "existing-role-id",
      orgCode: "existing_org",
      username: "test-user"
    })

    // Verify refresh was called with correct params
    expect(mockRefreshApigeeAccessToken).toHaveBeenCalledWith(
      axiosInstance,
      mockOptions.apigeeCis2TokenEndpoint, // Use the one from options
      "expiring-refresh-token",
      mockOptions.apigeeApiKey,
      "test-api-secret", // API secret from env var
      mockLogger
    )

    // Verify token was updated in DB
    expect(mockUpdateTokenMapping).toHaveBeenCalledWith(
      documentClient,
      mockOptions.tokenMappingTableName,
      {
        "apigeeAccessToken": "refreshed-token",
        "apigeeExpiresIn": 3600,
        "apigeeRefreshToken": "refreshed-refresh-token",
        "username": "test-user",
        "lastActivityTime": expect.any(Number)
      },
      mockLogger
    )
  })

  it("should acquire new token when no token exists for non mocked user", async () => {
    // Set up mock implementations for this test

    mockExchangeTokenForApigeeAccessToken.mockReturnValue({
      accessToken: "new-access-token",
      refreshToken: "new-refresh-token",
      expiresIn: 3600
    })

    const token = {
      username: "test-user",
      cis2IdToken: "existing-cis2-token",
      cis2AccessToken: "existing-cis2-access-token",
      currentlySelectedRole: {
        role_id: "test-role-id",
        org_code: "existing_org"
      },
      lastActivityTime: Date.now()
    }

    mockGetTokenMapping.mockImplementationOnce(() => Promise.resolve(token))
    // Make sure the getSecret mock is properly setup
    mockGetSecret.mockReturnValue("test-private-key")

    const result = await authenticateRequest(
      "test-user",
      axiosInstance,
      documentClient,
      mockLogger,
      mockOptions,
<<<<<<< HEAD
=======
      token,
>>>>>>> c68a8f59
      mockOptions.tokenMappingTableName
    )

    expect(result).toEqual({
      apigeeAccessToken: "new-access-token",
      roleId: "test-role-id",
      orgCode: "existing_org",
      username: "test-user"
    })

    // Verify new token acquisition flow
    expect(mockVerifyIdToken).toHaveBeenCalled()
    expect(mockConstructSignedJWTBody).toHaveBeenCalled()
    expect(mockExchangeTokenForApigeeAccessToken).toHaveBeenCalled()
    expect(mockUpdateTokenMapping).toHaveBeenCalled()
    expect(mockGetSecret).toHaveBeenCalledWith("test-key-arn")
  })

  it("should acquire new token when no token exists for mocked user", async () => {
    // Set up mock implementations for this test

    mockExchangeTokenForApigeeAccessToken.mockReturnValue({
      accessToken: "new-access-token",
      refreshToken: "new-refresh-token",
      expiresIn: 3600
    })

    const token = {
      username: "Mock_test-user",
      cis2IdToken: "existing-cis2-token",
      cis2AccessToken: "existing-cis2-access-token",
      currentlySelectedRole: {
        role_id: "test-role-id",
        org_code: "existing_org"
      },
      lastActivityTime: Date.now()
    }
    mockGetTokenMapping.mockImplementationOnce(() => Promise.resolve(token))

    const result = await authenticateRequest(
      "Mock_test-user",
      axiosInstance,
      documentClient,
      mockLogger,
      mockOptions,
<<<<<<< HEAD
=======
      token,
>>>>>>> c68a8f59
      mockOptions.tokenMappingTableName
    )

    expect(result).toEqual({
      apigeeAccessToken: "new-access-token",
      roleId: "test-role-id",
      orgCode: "existing_org",
      username: "Mock_test-user"
    })

    // Verify new token acquisition flow
    expect(mockVerifyIdToken).not.toHaveBeenCalled()
    expect(mockConstructSignedJWTBody).not.toHaveBeenCalled()
    expect(mockExchangeTokenForApigeeAccessToken).toHaveBeenCalled()
    expect(mockUpdateTokenMapping).toHaveBeenCalled()
    expect(mockGetSecret).not.toHaveBeenCalled()
  })

  it("should acquire new token when no token exists for mocked user", async () => {
    // Set up mock implementations for this test
    const token = {
      username: "Mock_user",
      apigeeCode: "apigee-code",
      currentlySelectedRole: {
        role_id: "test-role-id",
        org_code: "existing_org"
      },
      lastActivityTime: Date.now()
    }
    mockGetTokenMapping.mockImplementationOnce(() => Promise.resolve(token))
    mockExchangeTokenForApigeeAccessToken.mockReturnValue({
      accessToken: "new-access-token",
      refreshToken: "new-refresh-token",
      expiresIn: 3600
    })

    // Make sure the getSecret mock is properly setup
    mockGetSecret.mockReturnValue("test-private-key")

    const result = await authenticateRequest(
      "Mock_user",
      axiosInstance,
      documentClient,
      mockLogger,
      mockOptions,
<<<<<<< HEAD
=======
      token,
>>>>>>> c68a8f59
      mockOptions.tokenMappingTableName
    )

    expect(result).toEqual({
      apigeeAccessToken: "new-access-token",
      roleId: "test-role-id",
      orgCode: "existing_org",
      username: "Mock_user"
    })

    // Verify new token acquisition flow
    expect(mockConstructSignedJWTBody).not.toHaveBeenCalled()
    expect(mockExchangeTokenForApigeeAccessToken).toHaveBeenCalled()
    expect(mockUpdateTokenMapping).toHaveBeenCalled()
    expect(mockGetSecret).not.toHaveBeenCalled()
  })

  it("should handle token refresh failure gracefully", async () => {
    // Set up mock implementations for this test
    const token = {
      username: "test-user",
      apigeeAccessToken: "expiring-token",
      cis2IdToken: "expiring-cis2-token",
      cis2AccessToken: "expiring-cis2-access-token",
      currentlySelectedRole: {
        role_id: "test-role-id",
        org_code: "existing_org"
      },
      apigeeRefreshToken: "expiring-refresh-token",
      apigeeExpiresIn: Math.floor(Date.now() / 1000) + 30, // expires in 30 seconds
      lastActivityTime: Date.now()
    }
    mockGetTokenMapping.mockImplementationOnce(() => Promise.resolve(token))

    // IMPORTANT FIX: Properly mock rejection instead of returning an Error object
    mockRefreshApigeeAccessToken.mockRejectedValue(new Error("Refresh failed") as never)

    // Mock successful token exchange as the fallback after refresh failure
    mockExchangeTokenForApigeeAccessToken.mockReturnValue({
      accessToken: "fallback-access-token",
      refreshToken: "fallback-refresh-token",
      expiresIn: 3600
    })

    const result = await authenticateRequest(
      "test-user",
      axiosInstance,
      documentClient,
      mockLogger,
      mockOptions,
<<<<<<< HEAD
=======
      token,
>>>>>>> c68a8f59
      mockOptions.tokenMappingTableName
    )

    // Should fall back to new token acquisition
    expect(result).toEqual({
      apigeeAccessToken: "fallback-access-token",
      roleId: "test-role-id",
      orgCode: "existing_org",
      username: "test-user"
    })

    // Verify both refresh and fallback were attempted
    expect(mockRefreshApigeeAccessToken).toHaveBeenCalled()
    expect(mockLogger.warn).toHaveBeenCalledWith(
      expect.stringContaining("Token refresh failed"),
      expect.anything()
    )
  })

  it("should handle missing refresh token gracefully", async () => {
    // Set up mock implementations for this test

    const token = {
      username: "test-user",
      apigeeAccessToken: "expiring-token",
      cis2IdToken: "expiring-cis2-token",
      cis2AccessToken: "expiring-cis2-access-token",
      currentlySelectedRole: {
        role_id: "test-role-id",
        org_code: "existing_org"
      },
      apigeeExpiresIn: Math.floor(Date.now() / 1000) + 30, // expires in 30 seconds
      lastActivityTime: Date.now()
    }
    mockGetTokenMapping.mockImplementationOnce(() => Promise.resolve(token))

    // Mock successful token exchange as the fallback after refresh failure
    mockExchangeTokenForApigeeAccessToken.mockReturnValue({
      accessToken: "fallback-access-token",
      refreshToken: "fallback-refresh-token",
      expiresIn: 3600
    })

    const result = await authenticateRequest(
      "test-user",
      axiosInstance,
      documentClient,
      mockLogger,
      mockOptions,
<<<<<<< HEAD
=======
      token,
>>>>>>> c68a8f59
      mockOptions.tokenMappingTableName
    )

    // Should fall back to new token acquisition
    expect(result).toEqual({
      apigeeAccessToken: "fallback-access-token",
      roleId: "test-role-id",
      orgCode: "existing_org",
      username: "test-user"
    })

    // Verify both refresh and fallback were attempted
    expect(mockRefreshApigeeAccessToken).not.toHaveBeenCalled()
    expect(mockLogger.warn).toHaveBeenCalledWith(
      expect.stringContaining("Token refresh failed"),
      expect.anything()
    )
  })

  it("should throw an error when missing apigee expires in", async () => {
    // Set up mock implementation for this test
    const token = {
      username: "test-user",
      apigeeAccessToken: "existing-token",
      cis2IdToken: "existing-cis2-token",
      cis2AccessToken: "existing-cis2-access-token",
      currentlySelectedRole: {
        role_id: "existing-role-id",
        org_code: "existing_org"
      },
      lastActivityTime: Date.now()
    }
    mockGetTokenMapping.mockImplementationOnce(() => Promise.resolve(token))

    await expect(authenticateRequest(
      "test-user",
      axiosInstance,
      documentClient,
      mockLogger,
      mockOptions,
<<<<<<< HEAD
=======
      token,
>>>>>>> c68a8f59
      mockOptions.tokenMappingTableName
    )).rejects.toThrow(new Error("Missing apigee expires in time"))

    // Verify that token refresh functions were not called
    expect(mockRefreshApigeeAccessToken).not.toHaveBeenCalled()
  })

  it("should throw an error when no token exists for non mocked user", async () => {
    // Set up mock implementations for this test

    mockExchangeTokenForApigeeAccessToken.mockReturnValue({
      accessToken: "new-access-token",
      refreshToken: "new-refresh-token",
      expiresIn: 3600
    })

    const token = {
      username: "test-user",
      cis2AccessToken: "existing-cis2-access-token",
      currentlySelectedRole: {
        role_id: "test-role-id",
        org_code: "existing_org"
      },
      lastActivityTime: Date.now()
    }
    mockGetTokenMapping.mockImplementationOnce(() => Promise.resolve(token))
    // Make sure the getSecret mock is properly setup
    mockGetSecret.mockReturnValue("test-private-key")

    await expect(authenticateRequest(
      "test-user",
      axiosInstance,
      documentClient,
      mockLogger,
      mockOptions,
<<<<<<< HEAD
=======
      token,
>>>>>>> c68a8f59
      mockOptions.tokenMappingTableName
    )).rejects.toThrow(new Error("Missing cis2IdToken"))
  })

  it("should throw an error when exchange token does not return access token", async () => {
    // Set up mock implementations for this test

    mockExchangeTokenForApigeeAccessToken.mockReturnValue({
      refreshToken: "new-refresh-token",
      expiresIn: 3600
    })

    const token = {
      username: "test-user",
      cis2IdToken: "existing-cis2-token",
      cis2AccessToken: "existing-cis2-access-token",
      currentlySelectedRole: {
        role_id: "test-role-id",
        org_code: "existing_org"
      },
      lastActivityTime: Date.now()
    }
    mockGetTokenMapping.mockImplementationOnce(() => Promise.resolve(token))
    // Make sure the getSecret mock is properly setup
    mockGetSecret.mockReturnValue("test-private-key")
    await expect(authenticateRequest(
      "test-user",
      axiosInstance,
      documentClient,
      mockLogger,
      mockOptions,
<<<<<<< HEAD
=======
      token,
>>>>>>> c68a8f59
      mockOptions.tokenMappingTableName
    )).rejects.toThrow(new Error("Failed to obtain required tokens after authentication flow"))
  })

})<|MERGE_RESOLUTION|>--- conflicted
+++ resolved
@@ -125,10 +125,7 @@
       documentClient,
       mockLogger,
       mockOptions,
-<<<<<<< HEAD
-=======
-      token,
->>>>>>> c68a8f59
+      token,
       mockOptions.tokenMappingTableName
     )
 
@@ -172,10 +169,7 @@
       documentClient,
       mockLogger,
       mockOptions,
-<<<<<<< HEAD
-=======
-      token,
->>>>>>> c68a8f59
+      token,
       mockOptions.tokenMappingTableName
     )
 
@@ -219,10 +213,7 @@
       documentClient,
       mockLogger,
       mockOptions,
-<<<<<<< HEAD
-=======
-      token,
->>>>>>> c68a8f59
+      token,
       mockOptions.tokenMappingTableName
     )
 
@@ -288,10 +279,7 @@
       documentClient,
       mockLogger,
       mockOptions,
-<<<<<<< HEAD
-=======
-      token,
->>>>>>> c68a8f59
+      token,
       mockOptions.tokenMappingTableName
     )
 
@@ -337,10 +325,7 @@
       documentClient,
       mockLogger,
       mockOptions,
-<<<<<<< HEAD
-=======
-      token,
->>>>>>> c68a8f59
+      token,
       mockOptions.tokenMappingTableName
     )
 
@@ -386,10 +371,7 @@
       documentClient,
       mockLogger,
       mockOptions,
-<<<<<<< HEAD
-=======
-      token,
->>>>>>> c68a8f59
+      token,
       mockOptions.tokenMappingTableName
     )
 
@@ -440,10 +422,7 @@
       documentClient,
       mockLogger,
       mockOptions,
-<<<<<<< HEAD
-=======
-      token,
->>>>>>> c68a8f59
+      token,
       mockOptions.tokenMappingTableName
     )
 
@@ -493,10 +472,7 @@
       documentClient,
       mockLogger,
       mockOptions,
-<<<<<<< HEAD
-=======
-      token,
->>>>>>> c68a8f59
+      token,
       mockOptions.tokenMappingTableName
     )
 
@@ -537,10 +513,7 @@
       documentClient,
       mockLogger,
       mockOptions,
-<<<<<<< HEAD
-=======
-      token,
->>>>>>> c68a8f59
+      token,
       mockOptions.tokenMappingTableName
     )).rejects.toThrow(new Error("Missing apigee expires in time"))
 
@@ -576,10 +549,7 @@
       documentClient,
       mockLogger,
       mockOptions,
-<<<<<<< HEAD
-=======
-      token,
->>>>>>> c68a8f59
+      token,
       mockOptions.tokenMappingTableName
     )).rejects.toThrow(new Error("Missing cis2IdToken"))
   })
@@ -611,10 +581,7 @@
       documentClient,
       mockLogger,
       mockOptions,
-<<<<<<< HEAD
-=======
-      token,
->>>>>>> c68a8f59
+      token,
       mockOptions.tokenMappingTableName
     )).rejects.toThrow(new Error("Failed to obtain required tokens after authentication flow"))
   })
