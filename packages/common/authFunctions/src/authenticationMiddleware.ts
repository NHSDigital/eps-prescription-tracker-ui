import {MiddlewareObj} from "@middy/core"
import {APIGatewayProxyEventBase, APIGatewayProxyResult} from "aws-lambda"
import {getUsernameFromEvent, getSessionIdFromEvent} from "./event"
import {authenticateRequest, AuthenticateRequestOptions, AuthResult} from "./authenticateRequest"
import {DynamoDBDocumentClient} from "@aws-sdk/lib-dynamodb"
import {Logger} from "@aws-lambda-powertools/logger"
import {AxiosInstance} from "axios"
<<<<<<< HEAD
import {TokenMappingItem, checkTokenMappingForUser} from "@cpt-ui-common/dynamoFunctions"
=======
import {getTokenMapping, TokenMappingItem} from "@cpt-ui-common/dynamoFunctions"
>>>>>>> c68a8f59

export const authenticationMiddleware = (
  axiosInstance: AxiosInstance,
  ddbClient: DynamoDBDocumentClient,
  authOptions: AuthenticateRequestOptions,
  logger: Logger
) => ({
  before: async (request) => {
    const {event} = request
    const username = getUsernameFromEvent(event)
    const sessionId = getSessionIdFromEvent(event)

<<<<<<< HEAD
    // let tokenMappingItem: TokenMappingItem
    let sessionManagementItem: TokenMappingItem | undefined = undefined

    // Capture mapping items from token mapping and session management
    // to ensure we're authenticating the request correctly

    try {
      sessionManagementItem = await checkTokenMappingForUser(
        ddbClient,
        authOptions.sessionManagementTableName,
        username,
        logger
      )
    } catch (error) {
      logger.error("Failed to query session management table.", {error})
      throw new Error("Failed to query session management table, \
        will be unable to determine which session instantiated the call.")
    }

    // try {
    //   tokenMappingItem = await getTokenMapping(
    //     ddbClient,
    //     authOptions.tokenMappingTableName,
    //     username,
    //     logger
    //   )
    // } catch (error) {
    //   logger.error("Failed to query token mapping table.", {error})
    //   throw new Error("Failed to query token mapping table, \
    //     will be unable to determine which session instantiated the call.")
    // }
=======
    logger.info("Using standard authentication middleware")
>>>>>>> c68a8f59

    let authResult: AuthResult | null = null

    // Ensure we're dealing with the correct token item, or kill the authentication.
    try {
<<<<<<< HEAD
      if (sessionManagementItem !== null && sessionManagementItem?.sessionId === sessionId) {
        authResult = await authenticateRequest(username, axiosInstance, ddbClient, logger,
          authOptions, authOptions.sessionManagementTableName)
      } else {
        authResult = await authenticateRequest(username, axiosInstance, ddbClient, logger,
          authOptions, authOptions.tokenMappingTableName)
=======
      // Fetch the token mapping item for the user
      const tokenMappingItem: TokenMappingItem = await getTokenMapping(
        ddbClient,
        authOptions.tokenMappingTableName,
        username,
        logger
      )

      if (tokenMappingItem !== undefined && tokenMappingItem.sessionId === sessionId) {
        logger.info(`sessionid ${sessionId}`)
        // Feed the token mapping item to authenticateRequest
        logger.info("Session ID matches the token mapping item, proceeding with authentication")
        authResult = await authenticateRequest(username, axiosInstance, ddbClient, logger, authOptions,
          tokenMappingItem, authOptions.tokenMappingTableName)
      } else {
        logger.error("Session ID does not match the token mapping item, treating as invalid session")
        return null
>>>>>>> c68a8f59
      }
    } catch (error) {
      logger.error("Authentication failed returning restart login prompt", {error})
    }
    if (!authResult) {
      request.earlyResponse = {
        statusCode: 401,
        body: JSON.stringify({
          message: "Session expired or invalid. Please log in again.",
          restartLogin: true
        })
      }
      return request.earlyResponse
    }
    event.requestContext.authorizer = authResult
  }
} satisfies MiddlewareObj<APIGatewayProxyEventBase<AuthResult>, APIGatewayProxyResult, Error>)<|MERGE_RESOLUTION|>--- conflicted
+++ resolved
@@ -5,11 +5,7 @@
 import {DynamoDBDocumentClient} from "@aws-sdk/lib-dynamodb"
 import {Logger} from "@aws-lambda-powertools/logger"
 import {AxiosInstance} from "axios"
-<<<<<<< HEAD
-import {TokenMappingItem, checkTokenMappingForUser} from "@cpt-ui-common/dynamoFunctions"
-=======
 import {getTokenMapping, TokenMappingItem} from "@cpt-ui-common/dynamoFunctions"
->>>>>>> c68a8f59
 
 export const authenticationMiddleware = (
   axiosInstance: AxiosInstance,
@@ -22,54 +18,10 @@
     const username = getUsernameFromEvent(event)
     const sessionId = getSessionIdFromEvent(event)
 
-<<<<<<< HEAD
-    // let tokenMappingItem: TokenMappingItem
-    let sessionManagementItem: TokenMappingItem | undefined = undefined
-
-    // Capture mapping items from token mapping and session management
-    // to ensure we're authenticating the request correctly
-
-    try {
-      sessionManagementItem = await checkTokenMappingForUser(
-        ddbClient,
-        authOptions.sessionManagementTableName,
-        username,
-        logger
-      )
-    } catch (error) {
-      logger.error("Failed to query session management table.", {error})
-      throw new Error("Failed to query session management table, \
-        will be unable to determine which session instantiated the call.")
-    }
-
-    // try {
-    //   tokenMappingItem = await getTokenMapping(
-    //     ddbClient,
-    //     authOptions.tokenMappingTableName,
-    //     username,
-    //     logger
-    //   )
-    // } catch (error) {
-    //   logger.error("Failed to query token mapping table.", {error})
-    //   throw new Error("Failed to query token mapping table, \
-    //     will be unable to determine which session instantiated the call.")
-    // }
-=======
     logger.info("Using standard authentication middleware")
->>>>>>> c68a8f59
 
     let authResult: AuthResult | null = null
-
-    // Ensure we're dealing with the correct token item, or kill the authentication.
     try {
-<<<<<<< HEAD
-      if (sessionManagementItem !== null && sessionManagementItem?.sessionId === sessionId) {
-        authResult = await authenticateRequest(username, axiosInstance, ddbClient, logger,
-          authOptions, authOptions.sessionManagementTableName)
-      } else {
-        authResult = await authenticateRequest(username, axiosInstance, ddbClient, logger,
-          authOptions, authOptions.tokenMappingTableName)
-=======
       // Fetch the token mapping item for the user
       const tokenMappingItem: TokenMappingItem = await getTokenMapping(
         ddbClient,
@@ -87,7 +39,6 @@
       } else {
         logger.error("Session ID does not match the token mapping item, treating as invalid session")
         return null
->>>>>>> c68a8f59
       }
     } catch (error) {
       logger.error("Authentication failed returning restart login prompt", {error})
