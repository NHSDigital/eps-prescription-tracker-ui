--- conflicted
+++ resolved
@@ -130,10 +130,7 @@
     apigeeCis2TokenEndpoint,
     cloudfrontDomain
   }: AuthenticateRequestOptions,
-<<<<<<< HEAD
-=======
   userRecord: TokenMappingItem,
->>>>>>> c68a8f59
   specifiedTokenTable: string
 ): Promise<AuthResult | null> {
   logger.info("Starting authentication flow")
@@ -141,18 +138,6 @@
   // Extract username and determine if this is a mock request
   const isMockRequest = username.startsWith("Mock_")
 
-<<<<<<< HEAD
-  //Get the existing saved Apigee token from DynamoDB
-  const userRecord = await getTokenMapping(documentClient, specifiedTokenTable, username, logger)
-
-  // Get potential draft session and check if request sessionId matches that of draft session.
-  // For majority of lambdas kill the authorize. For session management lambda, authorise against draft session.
-  if (userRecord !== undefined) {
-    logger.info("A user session exists within token mapping table, a concurrent session attempted.")
-  }
-
-=======
->>>>>>> c68a8f59
   if (Date.now() - userRecord.lastActivityTime > fifteenMinutes) {
     logger.info("Last activity was more than 15 minutes ago, clearing user record")
     await deleteTokenMapping(
