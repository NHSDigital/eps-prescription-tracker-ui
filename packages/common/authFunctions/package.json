{
  "name": "@cpt-ui-common/authFunctions",
  "version": "1.0.0",
  "description": "Common resources for auth functions",
  "author": "NHS Digital",
  "license": "MIT",
  "main": "lib/src/index.js",
  "scripts": {
    "unit": "POWERTOOLS_DEV=true NODE_OPTIONS=--experimental-vm-modules jest --no-cache --coverage",
    "lint": "eslint  --max-warnings 0 --fix --config ../../../eslint.config.mjs .",
    "compile": "tsc --build",
    "test": "npm run compile && npm run unit",
    "check-licenses": "license-checker --failOn GPL --failOn LGPL --start ../.."
  },
  "devDependencies": {
    "@aws-sdk/client-dynamodb": "^3.821.0",
    "axios": "^1.9.0",
    "mock-jwks": "3.2.2"
  },
  "dependencies": {
    "@aws-lambda-powertools/logger": "^2.20.0",
<<<<<<< HEAD
    "@aws-lambda-powertools/parameters": "^2.21.0",
    "@aws-sdk/lib-dynamodb": "^3.821.0",
=======
    "@aws-sdk/lib-dynamodb": "^3.826.0",
>>>>>>> f750bbd0
    "@cpt-ui-common/dynamoFunctions": "^1.0.0",
    "aws-lambda": "^1.0.7",
    "jsonwebtoken": "^9.0.2",
    "jwks-rsa": "^3.2.0",
    "uuid": "^11.1.0"
  }
}<|MERGE_RESOLUTION|>--- conflicted
+++ resolved
@@ -19,12 +19,8 @@
   },
   "dependencies": {
     "@aws-lambda-powertools/logger": "^2.20.0",
-<<<<<<< HEAD
     "@aws-lambda-powertools/parameters": "^2.21.0",
-    "@aws-sdk/lib-dynamodb": "^3.821.0",
-=======
     "@aws-sdk/lib-dynamodb": "^3.826.0",
->>>>>>> f750bbd0
     "@cpt-ui-common/dynamoFunctions": "^1.0.0",
     "aws-lambda": "^1.0.7",
     "jsonwebtoken": "^9.0.2",
