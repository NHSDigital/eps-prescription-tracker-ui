--- conflicted
+++ resolved
@@ -133,16 +133,6 @@
   }
 }
 
-<<<<<<< HEAD
-export const deleteSessionManagementRecord = async (
-  documentClient: DynamoDBDocumentClient,
-  tableName: string,
-  username: string,
-  sessionId: string,
-  logger: Logger
-): Promise<void> => {
-  logger.debug(`Deleting from ${tableName}`, {username, sessionId, tableName})
-=======
 export const deleteRecordAllowFailures = async (
   documentClient: DynamoDBDocumentClient,
   tableName: string,
@@ -150,20 +140,11 @@
   logger: Logger
 ): Promise<void> => {
   logger.debug(`Deleting from ${tableName}`, {username, tableName})
->>>>>>> 5edb6f9f
   try {
     const response = await documentClient.send(
       new DeleteCommand({
         TableName: tableName,
-<<<<<<< HEAD
-        Key: {username},
-        ConditionExpression: "sessionId = :sid",
-        ExpressionAttributeValues: {
-          ":sid": sessionId
-        }
-=======
         Key: {username}
->>>>>>> 5edb6f9f
       })
     )
     if (response.$metadata.httpStatusCode !== 200) {
@@ -175,11 +156,7 @@
   } catch(error: any) {
     if (error.code === "ConditionalCheckFailedException") {
       logger.info(`No item found to delete in the ${tableName} table. \
-<<<<<<< HEAD
-        Continuing as if it was deleted.`, {tableName, sessionId})
-=======
         Continuing as if it was deleted.`, {tableName})
->>>>>>> 5edb6f9f
     } else {
       logger.error(`Error deleting data from ${tableName}`, {error})
       throw new Error(`Error deleting data from ${tableName}`)
