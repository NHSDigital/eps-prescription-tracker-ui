'use client'
import React from "react";

<<<<<<< HEAD
import { Container, Col, Row, Tabs } from "nhsuk-react-components";
=======
import { Container, Col, Row } from "nhsuk-react-components";
>>>>>>> 5381e13b

export default function Page() {

    return (

        <main className="nhsuk-main-wrapper">

            <Tabs>
                <Tabs.Title>Contents</Tabs.Title>
                <Tabs.List>
                    <Tabs.ListItem id="past-day">Past day</Tabs.ListItem>
                    <Tabs.ListItem id="past-week">Past week</Tabs.ListItem>
                    <Tabs.ListItem id="past-month">Past month</Tabs.ListItem>
                </Tabs.List>

                <Tabs.Contents id="past-day">
                    <div>Past day contents go here</div>
                </Tabs.Contents>

                <Tabs.Contents id="past-week">
                    <div>Past week contents go here</div>
                </Tabs.Contents>

                <Tabs.Contents id="past-month">
                    <div>Past month contents go here</div>
                </Tabs.Contents>
            </Tabs>
            <Container>
                <Row>
                    <Col width="full">
                        <h1>Hello World</h1>

                        <p>Etiam lobortis! dolor ac facilisis efficitur, metus leo posuere est, non pharetra orci velit non velit. Class aptent taciti sociosqu ad litora torquent per conubia nostra, per inceptos himenaeos. Ut finibus sagittis diam ac feugiat. Curabitur eget venenatis arcu. Ut commodo tempor sollicitudin. Nulla nec congue mauris. Sed cursus interdum arcu. Morbi lacinia lorem ut ante feugiat, eu cursus nisi ultricies.</p>
                    </Col>
                </Row>
            </Container>
        </main>
    );
}<|MERGE_RESOLUTION|>--- conflicted
+++ resolved
@@ -1,11 +1,7 @@
 'use client'
 import React from "react";
 
-<<<<<<< HEAD
 import { Container, Col, Row, Tabs } from "nhsuk-react-components";
-=======
-import { Container, Col, Row } from "nhsuk-react-components";
->>>>>>> 5381e13b
 
 export default function Page() {
 
