--- conflicted
+++ resolved
@@ -7,7 +7,6 @@
 import {SELECT_YOUR_ROLE_PAGE_TEXT} from "@/constants/ui-strings/CardStrings"
 
 export type RoleDetails = {
-<<<<<<< HEAD
     role_name?: string;
     role_code?: string;
     org_code?: string;
@@ -16,16 +15,6 @@
     site_address?: string;
     uuid?: string;
 };
-=======
-    role_name?: string
-    role_id?: string
-    org_code?: string
-    org_name?: string
-    site_name?: string
-    site_address?: string
-    uuid?: string
-}
->>>>>>> 18814e36
 
 export type TrackerUserInfo = {
     roles_with_access: Array<RoleDetails>
