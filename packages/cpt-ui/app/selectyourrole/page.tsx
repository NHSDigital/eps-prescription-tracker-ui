--- conflicted
+++ resolved
@@ -1,14 +1,9 @@
 'use client'
 import React, {useState, useEffect, useContext, useCallback} from "react"
-<<<<<<< HEAD
+import {useRouter} from 'next/navigation'
 import {Container, Col, Row, Details, Table, ErrorSummary, Button, InsetText} from "nhsuk-react-components"
 import {AuthContext} from "@/context/AuthProvider"
 import {useAccess} from '@/context/AccessProvider'
-=======
-import {useRouter} from 'next/navigation'
-import {Container, Col, Row, Details, Table, ErrorSummary, Button, InsetText} from "nhsuk-react-components"
-import {AuthContext} from "@/context/AuthProvider"
->>>>>>> 18814e36
 import EpsCard, {EpsCardProps} from "@/components/EpsCard"
 import {SELECT_YOUR_ROLE_PAGE_TEXT} from "@/constants/ui-strings/CardStrings"
 
@@ -70,10 +65,7 @@
     const [rolesWithAccess, setRolesWithAccess] = useState<RolesWithAccessProps[]>([])
     const [rolesWithoutAccess, setRolesWithoutAccess] = useState<RolesWithoutAccessProps[]>([])
 
-<<<<<<< HEAD
-=======
     const router = useRouter()
->>>>>>> 18814e36
     const auth = useContext(AuthContext)
 
     const fetchTrackerUserInfo = useCallback(async () => {
@@ -137,16 +129,14 @@
                 }))
             )
 
-<<<<<<< HEAD
             setNoAccess(rolesWithAccess.length === 0)
-=======
+
             // Redirect if conditions are met
             if (rolesWithAccess.length === 1 && rolesWithoutAccess.length === 0) {
                 setRedirecting(true)
                 router.push("/searchforaprescription")
                 return
             }
->>>>>>> 18814e36
 
         } catch (err) {
             setError("Failed to fetch CPT user info")
@@ -154,11 +144,8 @@
         } finally {
             setLoading(false)
         }
-<<<<<<< HEAD
-    }, [auth, setNoAccess])
-=======
-    }, [auth, router])
->>>>>>> 18814e36
+
+    }, [auth, router, setNoAccess])
 
     useEffect(() => {
         if (auth?.isSignedIn === undefined) {
@@ -222,6 +209,9 @@
     }
 
     const noAccess = rolesWithAccess.length === 0
+    
+    console.log("Title for no access:", SELECT_YOUR_ROLE_PAGE_TEXT.titleNoAccess);
+    console.log("No Access State:", noAccess);
 
     return (
         <main id="main-content" className="nhsuk-main-wrapper">
@@ -229,7 +219,7 @@
                 {/* Title Section */}
                 <Row>
                     <Col width="two-thirds">
-                        <h1 className='nhsuk-heading-xl'>
+                        <h1 className="nhsuk-heading-xl">
                             <span role="text" data-testid="eps_header_selectYourRole">
                                 <span className="nhsuk-title">{noAccess ? titleNoAccess : title}</span>
                                 <span className="nhsuk-caption-l nhsuk-caption--bottom">
@@ -255,7 +245,6 @@
                     </Col>
 
                     {/* Roles with access Section */}
-<<<<<<< HEAD
                     {!noAccess && (
                         <Col width="two-thirds">
                             <div className="section" >
@@ -265,15 +254,6 @@
                             </div>
                         </Col>
                     )}
-=======
-                    <Col width="two-thirds">
-                        <div className="section">
-                            {rolesWithAccess.map((role: RolesWithAccessProps) => (
-                                <EpsCard {...role} key={role.uuid} />
-                            ))}
-                        </div>
-                    </Col>
->>>>>>> 18814e36
 
                     {/* Roles without access Section */}
                     <Col width="two-thirds">
