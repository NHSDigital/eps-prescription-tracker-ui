'use client'
import React, {useState, useEffect, useContext, useCallback } from "react"
import { Container, Col, Row, Details, Table, ErrorSummary, Button, InsetText } from "nhsuk-react-components"
<<<<<<< HEAD
import { AuthContext } from "@/context/AuthProvider";
import EpsCard from "@/components/EpsCard";
import {SELECT_ROLE_PAGE_TEXT} from "@/constants/ui-strings/CardStrings";
=======
import { AuthContext } from "@/context/AuthContext";
import EpsCard from "@/components/EpsCard";
import {
  ROLE_CARDS,
  SELECT_ROLE_PAGE_TEXT,
} from "@/constants/ui-strings/CardStrings";
>>>>>>> 61849e8b

export type RoleDetails = {
    role_name?: string;
    role_id?: string;
    org_code?: string;
    org_name?: string;
    site_name?: string;
    site_address?: string;
};

export type TrackerUserInfo = {
    roles_with_access: Array<RoleDetails>;
    roles_without_access: Array<RoleDetails>;
    currently_selected_role?: RoleDetails;
};

const trackerUserInfoEndpoint = "/api/tracker-user-info"

export default function SelectYourRolePage() {
<<<<<<< HEAD
    const [loading, setLoading] = useState(false)
=======
    const [loading, setLoading] = useState(true)
>>>>>>> 61849e8b
    const [error, setError] = useState<string|null>(null)
    const [trackerUserInfoData, setTrackerUserInfoData] = useState<TrackerUserInfo|null>(null)

    const auth = useContext(AuthContext);

    const fetchTrackerUserInfo = useCallback(async () => {
        setLoading(true)
        setTrackerUserInfoData(null)
        setError(null)

        if (!auth?.isSignedIn || !auth) {
            setLoading(false)
            setError("Not signed in")
            return;
        }

        try {
            const response = await fetch(trackerUserInfoEndpoint, {
                headers: {
                    Authorization: `Bearer ${auth?.idToken}`,
                    'NHSD-Session-URID': '555254242106'
                }
            })
            
            if (response.status !== 200) {
                throw new Error("Server did not return CPT user info")
            }

            const data = await response.json()

            if (!data.userInfo) {
                throw new Error("Server response did not contain data")
            }

            setTrackerUserInfoData(data.userInfo)
        } catch (err) {
            setError("Failed to fetch CPT user info")
            console.error("error fetching tracker user info:", err)
        } finally {
            setLoading(false)
        }
    }, [auth])

    useEffect(() => {
<<<<<<< HEAD
        if (auth?.isSignedIn === undefined) {
            return
        }
    
=======
>>>>>>> 61849e8b
        if (auth?.isSignedIn) {
            fetchTrackerUserInfo()
        } else {
            setError("No login session found")
        }
    }, [auth?.isSignedIn, fetchTrackerUserInfo])

    // If the data is being fetched, replace the content with a spinner
    if (loading) {
        return (
<<<<<<< HEAD
            <main id="main-content" className="nhsuk-main-wrapper">
=======
            <main className="nhsuk-main-wrapper">
>>>>>>> 61849e8b
                <Container>
                    <Row>
                        <Col width="full">
                            <p>Loading...</p>
                        </Col>
                    </Row>
                </Container>
            </main>
        );
    }

    // If the process encounters an error, replace the content with an error summary
    if (error) {
        return (
<<<<<<< HEAD
            <main id="main-content" className="nhsuk-main-wrapper">
=======
            <main className="nhsuk-main-wrapper">
>>>>>>> 61849e8b
                <Container>
                    <Row>
                        <ErrorSummary>
                            <ErrorSummary.Title>
                                <p>Error during role selection</p>
                            </ErrorSummary.Title>
                            <ErrorSummary.List>
                                <ErrorSummary.Item href="PLACEHOLDER/contact/us">
                                    {error}
                                </ErrorSummary.Item>
                            </ErrorSummary.List>
                        </ErrorSummary>
                    </Row>
                </Container>
            </main>
        );
    }

<<<<<<< HEAD
    const { title, caption, insetText, confirmButton, alternativeMessage, organisation, role } =
        SELECT_ROLE_PAGE_TEXT;

    return (
        <main id="main-content" className="nhsuk-main-wrapper">
            <Container role="contentinfo">
                {/* Title Section */}
                <Row>
                    <Col width="two-thirds">
                        <h1 className='nhsuk-heading-xl '>
                            <span role="text">
                                {title}
                                <span className="nhsuk-caption-l nhsuk-caption--bottom">
                                    <span className="nhsuk-u-visually-hidden"> - </span>
                                    {caption}
                                </span>
                            </span>
                        </h1 >
                        {/* Inset Text Section */}
                        <section aria-label="Login Information">
                            <InsetText>
                                <span className="nhsuk-u-visually-hidden">{insetText.visuallyHidden}</span>
                                <p>{insetText.message}</p>
                            </InsetText>
                            {/* Confirm Button */}
                            <Button href={confirmButton.link}>{confirmButton.text}</Button>
                            <p>{alternativeMessage}</p>
                        </section>
                    </Col>

                    {/* Roles with access Section */}
                    <Col width="two-thirds">
                    <div className="section" >
                        {trackerUserInfoData?.roles_without_access?.map((role, index) => (
                                <EpsCard key={index}
                                    orgName={role.org_name ? role.org_name : "No Org Name"}
                                    odsCode={role.org_code ? role.org_code : "No ODS Code"}
                                    siteAddress={role.site_address ? role.site_address : "Address not found"}
                                    roleName={
                                        role.role_name 
                                            ? String(role.role_name).split(":").pop()?.replace(/['"]+/g, "").trim() || "No Role Name"
                                            : "No Role Name"
                                    }
                                    link="site/selectrole"
                                />
                        ))}
                    </div>
                    </Col>

                    {/* Roles without access Section */}
                    <Col width="two-thirds">
                        <Details expander>
                            <Details.Summary>
                                Roles without access
                            </Details.Summary>
                            <Details.Text>
                                <Table>
                                    <Table.Head>
                                        <Table.Row>
                                            <Table.Cell>{organisation}</Table.Cell>
                                            <Table.Cell>{role}</Table.Cell>
                                        </Table.Row>
                                    </Table.Head>
                                    <Table.Body>
                                        {trackerUserInfoData?.roles_without_access?.map((role, index) => (
                                            <Table.Row key={index}>
                                                <Table.Cell>
                                                    {role.org_name ? role.org_name : "NO ORG NAME"} (ODS: {role.org_code})
                                                </Table.Cell>
                                                <Table.Cell>
                                                    {role.role_name}
                                                </Table.Cell>
                                            </Table.Row>
                                        ))}
                                    </Table.Body>
                                </Table>
                            </Details.Text>
                        </Details>
                    </Col>
=======
    const { title, caption, insetText, confirmButton, alternativeMessage, organisation, role, roles_without_access_table_title } =
        SELECT_ROLE_PAGE_TEXT;

    return (
        <main className="nhsuk-main-wrapper">
            <Container>
                {/* Title Section */}
                <Row>
                    <Col width="full">
                        <h1 className='nhsuk-heading-xl'>
                            <span role="text">
                                {title}
                                <span className="nhsuk-caption-l nhsuk-caption--bottom">
                                    <span className="nhsuk-u-visually-hidden"> - </span>
                                    {caption}
                                </span>
                            </span>
                        </h1>
                    </Col>
                </Row>

                <Row>
                    <Container role="contentinfo">
                        <Row>
                            <Col width="full">
                                {/* Inset Text Section */}
                                <section aria-label="Login Information">
                                    <InsetText>
                                        <span className="nhsuk-u-visually-hidden">{insetText.visuallyHidden}</span>
                                        <p>{insetText.message}</p>
                                    </InsetText>
                                    {/* Confirm Button */}
                                    <Button href={confirmButton.link}>{confirmButton.text}</Button>
                                    <p>{alternativeMessage}</p>
                                </section>
                            </Col>
                        </Row>

                        {/* Roles with access Section */}
                        <Row>
                            {ROLE_CARDS.map((role, index) => (
                                <Col width="two-thirds" key={index}>
                                    <EpsCard
                                        name={role.name}
                                        odsCode={role.odsCode}
                                        address={role.address}
                                        specialty={role.specialty}
                                        link={role.link}
                                    />
                                </Col>
                            ))}
                        </Row>

                        {/* Roles without access Section */}
                        <Row>
                            <Details expander>
                                <Details.Summary>
                                    {roles_without_access_table_title}
                                </Details.Summary>
                                <Details.Text>
                                    <Table>
                                        <Table.Head>
                                            <Table.Row>
                                                <Table.Cell>{organisation}</Table.Cell>
                                                <Table.Cell>{role}</Table.Cell>
                                            </Table.Row>
                                        </Table.Head>
                                        <Table.Body>
                                            {trackerUserInfoData?.roles_without_access?.map((role, index) => (
                                                <Table.Row key={index}>
                                                    <Table.Cell>
                                                        {role.org_name ? role.org_name : "No Org Name"} (ODS: {role.org_code})
                                                    </Table.Cell>
                                                    <Table.Cell>
                                                        {role.role_name?.replace(/"/g, '').split(':').pop()}
                                                    </Table.Cell>
                                                </Table.Row>
                                            ))}
                                        </Table.Body>
                                    </Table>
                                </Details.Text>
                            </Details>
                        </Row>
                    </Container>
>>>>>>> 61849e8b
                </Row>
            </Container>
        </main>
    );
}<|MERGE_RESOLUTION|>--- conflicted
+++ resolved
@@ -1,18 +1,9 @@
 'use client'
 import React, {useState, useEffect, useContext, useCallback } from "react"
 import { Container, Col, Row, Details, Table, ErrorSummary, Button, InsetText } from "nhsuk-react-components"
-<<<<<<< HEAD
 import { AuthContext } from "@/context/AuthProvider";
 import EpsCard from "@/components/EpsCard";
 import {SELECT_ROLE_PAGE_TEXT} from "@/constants/ui-strings/CardStrings";
-=======
-import { AuthContext } from "@/context/AuthContext";
-import EpsCard from "@/components/EpsCard";
-import {
-  ROLE_CARDS,
-  SELECT_ROLE_PAGE_TEXT,
-} from "@/constants/ui-strings/CardStrings";
->>>>>>> 61849e8b
 
 export type RoleDetails = {
     role_name?: string;
@@ -32,11 +23,7 @@
 const trackerUserInfoEndpoint = "/api/tracker-user-info"
 
 export default function SelectYourRolePage() {
-<<<<<<< HEAD
     const [loading, setLoading] = useState(false)
-=======
-    const [loading, setLoading] = useState(true)
->>>>>>> 61849e8b
     const [error, setError] = useState<string|null>(null)
     const [trackerUserInfoData, setTrackerUserInfoData] = useState<TrackerUserInfo|null>(null)
 
@@ -81,13 +68,10 @@
     }, [auth])
 
     useEffect(() => {
-<<<<<<< HEAD
         if (auth?.isSignedIn === undefined) {
             return
         }
     
-=======
->>>>>>> 61849e8b
         if (auth?.isSignedIn) {
             fetchTrackerUserInfo()
         } else {
@@ -98,11 +82,7 @@
     // If the data is being fetched, replace the content with a spinner
     if (loading) {
         return (
-<<<<<<< HEAD
             <main id="main-content" className="nhsuk-main-wrapper">
-=======
-            <main className="nhsuk-main-wrapper">
->>>>>>> 61849e8b
                 <Container>
                     <Row>
                         <Col width="full">
@@ -117,11 +97,7 @@
     // If the process encounters an error, replace the content with an error summary
     if (error) {
         return (
-<<<<<<< HEAD
             <main id="main-content" className="nhsuk-main-wrapper">
-=======
-            <main className="nhsuk-main-wrapper">
->>>>>>> 61849e8b
                 <Container>
                     <Row>
                         <ErrorSummary>
@@ -140,7 +116,6 @@
         );
     }
 
-<<<<<<< HEAD
     const { title, caption, insetText, confirmButton, alternativeMessage, organisation, role } =
         SELECT_ROLE_PAGE_TEXT;
 
@@ -194,7 +169,7 @@
                     <Col width="two-thirds">
                         <Details expander>
                             <Details.Summary>
-                                Roles without access
+                                {roles_without_access_table_title}
                             </Details.Summary>
                             <Details.Text>
                                 <Table>
@@ -208,10 +183,10 @@
                                         {trackerUserInfoData?.roles_without_access?.map((role, index) => (
                                             <Table.Row key={index}>
                                                 <Table.Cell>
-                                                    {role.org_name ? role.org_name : "NO ORG NAME"} (ODS: {role.org_code})
+                                                    {role.org_name ? role.org_name : "No Org Name"} (ODS: {role.org_code})
                                                 </Table.Cell>
                                                 <Table.Cell>
-                                                    {role.role_name}
+                                                    {role.role_name?.replace(/"/g, '').split(':').pop()}
                                                 </Table.Cell>
                                             </Table.Row>
                                         ))}
@@ -220,92 +195,6 @@
                             </Details.Text>
                         </Details>
                     </Col>
-=======
-    const { title, caption, insetText, confirmButton, alternativeMessage, organisation, role, roles_without_access_table_title } =
-        SELECT_ROLE_PAGE_TEXT;
-
-    return (
-        <main className="nhsuk-main-wrapper">
-            <Container>
-                {/* Title Section */}
-                <Row>
-                    <Col width="full">
-                        <h1 className='nhsuk-heading-xl'>
-                            <span role="text">
-                                {title}
-                                <span className="nhsuk-caption-l nhsuk-caption--bottom">
-                                    <span className="nhsuk-u-visually-hidden"> - </span>
-                                    {caption}
-                                </span>
-                            </span>
-                        </h1>
-                    </Col>
-                </Row>
-
-                <Row>
-                    <Container role="contentinfo">
-                        <Row>
-                            <Col width="full">
-                                {/* Inset Text Section */}
-                                <section aria-label="Login Information">
-                                    <InsetText>
-                                        <span className="nhsuk-u-visually-hidden">{insetText.visuallyHidden}</span>
-                                        <p>{insetText.message}</p>
-                                    </InsetText>
-                                    {/* Confirm Button */}
-                                    <Button href={confirmButton.link}>{confirmButton.text}</Button>
-                                    <p>{alternativeMessage}</p>
-                                </section>
-                            </Col>
-                        </Row>
-
-                        {/* Roles with access Section */}
-                        <Row>
-                            {ROLE_CARDS.map((role, index) => (
-                                <Col width="two-thirds" key={index}>
-                                    <EpsCard
-                                        name={role.name}
-                                        odsCode={role.odsCode}
-                                        address={role.address}
-                                        specialty={role.specialty}
-                                        link={role.link}
-                                    />
-                                </Col>
-                            ))}
-                        </Row>
-
-                        {/* Roles without access Section */}
-                        <Row>
-                            <Details expander>
-                                <Details.Summary>
-                                    {roles_without_access_table_title}
-                                </Details.Summary>
-                                <Details.Text>
-                                    <Table>
-                                        <Table.Head>
-                                            <Table.Row>
-                                                <Table.Cell>{organisation}</Table.Cell>
-                                                <Table.Cell>{role}</Table.Cell>
-                                            </Table.Row>
-                                        </Table.Head>
-                                        <Table.Body>
-                                            {trackerUserInfoData?.roles_without_access?.map((role, index) => (
-                                                <Table.Row key={index}>
-                                                    <Table.Cell>
-                                                        {role.org_name ? role.org_name : "No Org Name"} (ODS: {role.org_code})
-                                                    </Table.Cell>
-                                                    <Table.Cell>
-                                                        {role.role_name?.replace(/"/g, '').split(':').pop()}
-                                                    </Table.Cell>
-                                                </Table.Row>
-                                            ))}
-                                        </Table.Body>
-                                    </Table>
-                                </Details.Text>
-                            </Details>
-                        </Row>
-                    </Container>
->>>>>>> 61849e8b
                 </Row>
             </Container>
         </main>
