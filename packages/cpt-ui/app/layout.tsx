--- conflicted
+++ resolved
@@ -1,17 +1,9 @@
 'use client'
-<<<<<<< HEAD
 import React, { useState, useEffect } from "react"
-import 'nhsuk-frontend/dist/nhsuk.css'
-import EpsHeader from '../components/EpsHeader'
-import EpsFooter from '../components/EpsFooter'
-=======
-import React from "react";
-
 import 'nhsuk-frontend/dist/nhsuk.css';
 import EpsHeader from '@/components/EpsHeader'
 import EpsFooter from '@/components/EpsFooter'
 import { AuthProvider } from '@/context/AuthContext'
->>>>>>> 5381e13b
 
 export default function RootLayout({
     children,
@@ -22,26 +14,14 @@
     useEffect(() => setMounted(true), [])
 
     return (
-<<<<<<< HEAD
-        <>
-            <html lang="en">
-                <body className={mounted ? "js-enabled" : "no-js"}>
-                    <EpsHeader />
-                    {children}
-                    <EpsFooter />
-                </body>
-=======
-        <html lang="en">
-            <body>
+      <html lang="en">
+             <body className={mounted ? "js-enabled" : "no-js"}>
                 <AuthProvider>
                     <EpsHeader />
                     {children}
                     <EpsFooter />
                 </AuthProvider>
             </body>
->>>>>>> 5381e13b
-
             </html>
-        </>
     )
 }