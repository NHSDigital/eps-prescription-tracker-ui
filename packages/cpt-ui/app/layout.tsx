--- conflicted
+++ resolved
@@ -1,17 +1,11 @@
 'use client'
-<<<<<<< HEAD
-import React, { useState, useEffect } from "react"
-import 'nhsuk-frontend/dist/nhsuk.css';
-import EpsHeader from '@/components/EpsHeader'
-=======
-import React from 'react'
+import React, { useState, useEffect } from 'react'
 
 import 'nhsuk-frontend/dist/nhsuk.css'
 import EpsHeaderLayout from '@/components/EpsHeaderLayout'
->>>>>>> f4dbe8e5
 import EpsFooter from '@/components/EpsFooter'
-import {AuthProvider} from '@/context/AuthProvider'
-import {AccessProvider} from '@/context/AccessProvider'
+import { AuthProvider } from '@/context/AuthProvider'
+import { AccessProvider } from '@/context/AccessProvider'
 
 export default function RootLayout({
     children,
@@ -22,8 +16,8 @@
     useEffect(() => setMounted(true), [])
 
     return (
-      <html lang="en">
-             <body className={mounted ? "js-enabled" : "no-js"}>
+        <html lang="en">
+            <body className={mounted ? "js-enabled" : "no-js"}>
                 <AuthProvider>
                     <AccessProvider>
                         <EpsHeaderLayout />
@@ -32,10 +26,6 @@
                     </AccessProvider>
                 </AuthProvider>
             </body>
-<<<<<<< HEAD
-            </html>
-=======
         </html>
->>>>>>> f4dbe8e5
     )
 }