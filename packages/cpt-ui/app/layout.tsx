--- conflicted
+++ resolved
@@ -5,11 +5,8 @@
 
 import EpsHeader from '@/components/EpsHeader'
 import EpsFooter from '@/components/EpsFooter'
-<<<<<<< HEAD
-=======
 import RBACBanner from '@/components/RBACBanner'
 
->>>>>>> 4a5308ee
 import { AuthProvider } from '@/context/AuthProvider'
 import { AccessProvider } from '@/context/AccessProvider'
 
