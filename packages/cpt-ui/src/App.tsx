--- conflicted
+++ resolved
@@ -24,51 +24,6 @@
     <AuthProvider>
       <AccessProvider>
         <PatientDetailsProvider>
-<<<<<<< HEAD
-          <Routes>
-            <Route path="/" element={<Layout />}>
-              <Route index element={<NotFoundPage />} />
-              <Route path='*' element={<NotFoundPage />} />
-              <Route path={FRONTEND_PATHS.LOGIN} element={<LoginPage />} />
-              <Route path={FRONTEND_PATHS.LOGOUT} element={<LogoutPage />} />
-              <Route path={FRONTEND_PATHS.SELECT_YOUR_ROLE} element={<SelectYourRolePage />} />
-              <Route path={FRONTEND_PATHS.YOUR_SELECTED_ROLE} element={<YourSelectedRolePage />} />
-              <Route path={FRONTEND_PATHS.CHANGE_YOUR_ROLE} element={<ChangeRolePage />} />
-              <Route
-                path={FRONTEND_PATHS.SEARCH_BY_PRESCRIPTION_ID}
-                element={<SearchPrescriptionPage />}
-              />
-              <Route
-                path={FRONTEND_PATHS.SEARCH_BY_NHS_NUMBER}
-                element={<SearchPrescriptionPage />}
-              />
-              <Route
-                path={FRONTEND_PATHS.SEARCH_BY_BASIC_DETAILS}
-                element={<SearchPrescriptionPage />}
-              />
-              <Route
-                path={FRONTEND_PATHS.PRESCRIPTION_LIST_CURRENT}
-                element={<PrescriptionListPage />}
-              />
-              <Route
-                path={FRONTEND_PATHS.PRESCRIPTION_LIST_FUTURE}
-                element={<PrescriptionListPage />}
-              />
-              <Route
-                path={FRONTEND_PATHS.PRESCRIPTION_LIST_PAST}
-                element={<PrescriptionListPage />}
-              />
-              <Route
-                path={FRONTEND_PATHS.PRESCRIPTION_NOT_FOUND}
-                element={<PrescriptionNotFoundPage />}
-              />
-              <Route
-                path={FRONTEND_PATHS.PRESCRIPTION_DETAILS_PAGE}
-                element={<PrescriptionDetailsPage />}
-              />
-            </Route>
-          </Routes>
-=======
           <PrescriptionInformationProvider>
             <Routes>
               <Route path="/" element={<Layout />}>
@@ -114,7 +69,6 @@
               </Route>
             </Routes>
           </PrescriptionInformationProvider>
->>>>>>> e5c33f7a
         </PatientDetailsProvider>
       </AccessProvider>
     </AuthProvider >
