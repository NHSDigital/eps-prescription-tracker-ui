--- conflicted
+++ resolved
@@ -145,7 +145,6 @@
       return
     }
 
-<<<<<<< HEAD
     //clear any previous search navigation context
     navigationContext.startNewNavigationSession()
 
@@ -162,11 +161,9 @@
       "basicDetails",
       originalParams
     )
-=======
     //API requires a 2 digit format i.e. 06 instead of 6 for June
     const formattedDobDay = dobDay.padStart(2, "0")
     const formattedDobMonth = dobMonth.padStart(2, "0")
->>>>>>> 466a9e13
 
     searchContext.clearSearchParameters()
     searchContext.setFirstName(firstName)
