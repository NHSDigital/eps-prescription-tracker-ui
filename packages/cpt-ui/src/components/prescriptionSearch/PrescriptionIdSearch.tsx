<<<<<<< HEAD
import React, { useContext, useState, useEffect, useRef } from "react"
import { useNavigate } from "react-router-dom"

import {
    Container,
    Row,
    Col,
    Label,
    HintText,
    TextInput,
    Button,
    Form,
    ErrorSummary,
    ErrorMessage,
    FormGroup
} from "nhsuk-react-components"

import { AuthContext } from "@/context/AuthProvider"
import { PRESCRIPTION_ID_SEARCH_STRINGS } from "@/constants/ui-strings/SearchForAPrescriptionStrings"
import { NHS_REQUEST_URID } from "@/constants/environment"


// API endpoint for prescription details
const prescriptionDetailsEndpoint = "/api/prescription-details"
const prescriptionNotFoundPath = "/prescription-not-found"
const prescriptionDetailsPath = "/prescription-results"

const normalizePrescriptionId = (raw: string): string => {
    const cleaned = raw.replace(/[^a-zA-Z0-9+]/g, "") // remove non-allowed chars
    return cleaned.match(/.{1,6}/g)?.join("-").toUpperCase() || ""
}

export default function PrescriptionIdSearch() {
    const auth = useContext(AuthContext)
    const navigate = useNavigate()
    const errorRef = useRef<HTMLDivElement | null>(null)

    const [prescriptionId, setPrescriptionId] = useState<string>("")
    const [errorType, setErrorType] = useState<"" | "empty" | "length" | "chars" | "noMatch">("")
    const [loading, setLoading] = useState<boolean>(false)

    const errorMessages = PRESCRIPTION_ID_SEARCH_STRINGS.errors

    // Focus input on page load
    useEffect(() => {
        const input = document.querySelector<HTMLInputElement>("#presc-id-input")
        input?.focus()
    }, [])

    // Focus error box when error appears
    // According to the docs, the ErrorSummary component SHOULD do this itself, but that doesn't seem to be the case
    // so we'll do it ourselves
    // https://github.com/nhsuk/nhsuk-frontend/tree/main/packages/components/error-summary
    useEffect(() => {
        if (errorType && errorRef.current) {
            errorRef.current.focus()
        }
    }, [errorType])

    const handleInputChange = (e: React.ChangeEvent<HTMLInputElement>) => {
        setPrescriptionId(e.target.value)
        setErrorType("")
    }

    const handlePrescriptionDetails = async (e: React.FormEvent) => {
        e.preventDefault()
        setErrorType("")
        setLoading(true)

        const raw = prescriptionId.trim()
        if (!raw) {
            setErrorType("empty")
            setLoading(false)
            return
        }

        // Show "chars" error if input has invalid characters
        const rawCharPattern = /^[a-zA-Z0-9+ -]*$/
        if (!rawCharPattern.test(raw)) {
            setErrorType("chars")
            setLoading(false)
            return
        }

        // Normalize and clean input
        const cleaned = raw.replace(/[^a-zA-Z0-9+]/g, "").toUpperCase()

        // Must be exactly 18 chars (excluding dashes)
        if (cleaned.length !== 18) {
            setErrorType("length")
            setLoading(false)
            return
        }

        const formatted = normalizePrescriptionId(cleaned)

        // Validate full formatted pattern
        const shortFormPattern = /^[0-9A-F]{6}-[0-9A-Z]{6}-[0-9A-F]{5}[0-9A-Z+]$/
        if (!shortFormPattern.test(formatted)) {
            setErrorType("noMatch")
            setLoading(false)
            return
        }

        const url = `${prescriptionDetailsEndpoint}/${formatted}`

        // Fetch prescription details with auth headers. If successful, redirect to results.
        // On failure, allow a known test ID through; otherwise, redirect to "not found".
        try {
            const response = await fetch(url, {
                method: "GET",
                headers: {
                    Authorization: `Bearer ${auth?.idToken}`,
                    "NHSD-Session-URID": NHS_REQUEST_URID
                }
            })

            if (!response.ok) throw new Error(`Status Code: ${response.status}`)

            navigate(`${prescriptionDetailsPath}?prescriptionId=${formatted}`)
        } catch (error) {
            console.error("Error retrieving prescription details:", error)

            // MOCK: Hardcoded response for known test ID
            if (formatted === "C0C757-A83008-C2D93O") {
                await new Promise((res) => setTimeout(res, 500)) // simulate loading
                navigate(`${prescriptionDetailsPath}?prescriptionId=${formatted}`)
            } else {
                navigate(`${prescriptionNotFoundPath}?searchType=PrescriptionIdSearch`)
            }
        } finally {
            setLoading(false)
        }
    }

    return (
        <Container
            className="nhsuk-width-container-fluid"
            data-testid="prescription-id-search-container"
        >
            <Row>
                <Col width="one-half">
                    <Form onSubmit={handlePrescriptionDetails} noValidate>
                        {errorType && (
                            <ErrorSummary
                                data-testid="error-summary"
                                ref={errorRef}
                            >
                                <ErrorSummary.Title>
                                    {PRESCRIPTION_ID_SEARCH_STRINGS.errorSummaryHeading}
                                </ErrorSummary.Title>
                                <ErrorSummary.Body>
                                    <ErrorSummary.List>
                                        <ErrorSummary.Item>
                                            <a href="#presc-id-input">{errorMessages[errorType]}</a>
                                        </ErrorSummary.Item>
                                    </ErrorSummary.List>
                                </ErrorSummary.Body>
                            </ErrorSummary>
                        )}

                        <FormGroup
                            className={`${errorType ? "nhsuk-form-group--error" : ""}`}
                        >
                            <Label id="presc-id-label">
                                <h2
                                    className="nhsuk-heading-m nhsuk-u-margin-bottom-1 no-outline"
                                    data-testid="prescription-id-search-heading"
                                >
                                    {PRESCRIPTION_ID_SEARCH_STRINGS.labelText}
                                </h2>
                            </Label>
                            <HintText id="presc-id-hint" data-testid="prescription-id-hint">
                                {PRESCRIPTION_ID_SEARCH_STRINGS.hintText}
                            </HintText>

                            {errorType && (
                                <ErrorMessage>
                                    {errorMessages[errorType]}
                                </ErrorMessage>
                            )}

                            <TextInput
                                id="presc-id-input"
                                name="prescriptionId"
                                value={prescriptionId}
                                onChange={handleInputChange}
                                className={errorType ? "nhsuk-input nhsuk-input--error" : "nhsuk-input"}
                                autoComplete="off"
                                data-testid="prescription-id-input"
                            />
                        </FormGroup>

                        <Button type="submit" data-testid="find-prescription-button">
                            {loading ? "Loading search results" : PRESCRIPTION_ID_SEARCH_STRINGS.buttonText}
                        </Button>
                    </Form>
                </Col>
            </Row>
        </Container>
    )
=======
import React from "react"
import {Button} from "../ReactRouterButton"

export default function PrescriptionIdSearch() {
  return (
    <>
      <h1 data-testid="prescription-id-search-heading">Prescription ID Search</h1>
      <div className="eps-modal-button-group" data-testid="prescription-id-search-button-group">
        <Button
          className="nhsuk-button eps-modal-button"
          to="/prescription-results?prescriptionId=123456"
          data-testid="find-prescription-button"
        >
                    Find a prescription
        </Button>
      </div>
    </>
  )
>>>>>>> 71f83ef1
}<|MERGE_RESOLUTION|>--- conflicted
+++ resolved
@@ -1,25 +1,28 @@
-<<<<<<< HEAD
-import React, { useContext, useState, useEffect, useRef } from "react"
-import { useNavigate } from "react-router-dom"
+import React, {
+  useContext,
+  useState,
+  useEffect,
+  useRef
+} from "react"
+import {useNavigate} from "react-router-dom"
 
 import {
-    Container,
-    Row,
-    Col,
-    Label,
-    HintText,
-    TextInput,
-    Button,
-    Form,
-    ErrorSummary,
-    ErrorMessage,
-    FormGroup
+  Container,
+  Row,
+  Col,
+  Label,
+  HintText,
+  TextInput,
+  Button,
+  Form,
+  ErrorSummary,
+  ErrorMessage,
+  FormGroup
 } from "nhsuk-react-components"
 
-import { AuthContext } from "@/context/AuthProvider"
-import { PRESCRIPTION_ID_SEARCH_STRINGS } from "@/constants/ui-strings/SearchForAPrescriptionStrings"
-import { NHS_REQUEST_URID } from "@/constants/environment"
-
+import {AuthContext} from "@/context/AuthProvider"
+import {PRESCRIPTION_ID_SEARCH_STRINGS} from "@/constants/ui-strings/SearchForAPrescriptionStrings"
+import {NHS_REQUEST_URID} from "@/constants/environment"
 
 // API endpoint for prescription details
 const prescriptionDetailsEndpoint = "/api/prescription-details"
@@ -27,197 +30,177 @@
 const prescriptionDetailsPath = "/prescription-results"
 
 const normalizePrescriptionId = (raw: string): string => {
-    const cleaned = raw.replace(/[^a-zA-Z0-9+]/g, "") // remove non-allowed chars
-    return cleaned.match(/.{1,6}/g)?.join("-").toUpperCase() || ""
+  const cleaned = raw.replace(/[^a-zA-Z0-9+]/g, "") // remove non-allowed chars
+  return cleaned.match(/.{1,6}/g)?.join("-").toUpperCase() || ""
 }
 
 export default function PrescriptionIdSearch() {
-    const auth = useContext(AuthContext)
-    const navigate = useNavigate()
-    const errorRef = useRef<HTMLDivElement | null>(null)
-
-    const [prescriptionId, setPrescriptionId] = useState<string>("")
-    const [errorType, setErrorType] = useState<"" | "empty" | "length" | "chars" | "noMatch">("")
-    const [loading, setLoading] = useState<boolean>(false)
-
-    const errorMessages = PRESCRIPTION_ID_SEARCH_STRINGS.errors
-
-    // Focus input on page load
-    useEffect(() => {
-        const input = document.querySelector<HTMLInputElement>("#presc-id-input")
-        input?.focus()
-    }, [])
-
-    // Focus error box when error appears
-    // According to the docs, the ErrorSummary component SHOULD do this itself, but that doesn't seem to be the case
-    // so we'll do it ourselves
-    // https://github.com/nhsuk/nhsuk-frontend/tree/main/packages/components/error-summary
-    useEffect(() => {
-        if (errorType && errorRef.current) {
-            errorRef.current.focus()
+  const auth = useContext(AuthContext)
+  const navigate = useNavigate()
+  const errorRef = useRef<HTMLDivElement | null>(null)
+
+  const [prescriptionId, setPrescriptionId] = useState<string>("")
+  const [errorType, setErrorType] = useState<"" | "empty" | "length" | "chars" | "noMatch">("")
+  const [loading, setLoading] = useState<boolean>(false)
+
+  const errorMessages = PRESCRIPTION_ID_SEARCH_STRINGS.errors
+
+  // Focus input on page load
+  useEffect(() => {
+    const input = document.querySelector<HTMLInputElement>("#presc-id-input")
+    input?.focus()
+  }, [])
+
+  // Focus error box when error appears
+  // According to the docs, the ErrorSummary component SHOULD do this itself, but that doesn't seem to be the case
+  // so we'll do it ourselves
+  // https://github.com/nhsuk/nhsuk-frontend/tree/main/packages/components/error-summary
+  useEffect(() => {
+    if (errorType && errorRef.current) {
+      errorRef.current.focus()
+    }
+  }, [errorType])
+
+  const handleInputChange = (e: React.ChangeEvent<HTMLInputElement>) => {
+    setPrescriptionId(e.target.value)
+    setErrorType("")
+  }
+
+  const handlePrescriptionDetails = async (e: React.FormEvent) => {
+    e.preventDefault()
+    setErrorType("")
+    setLoading(true)
+
+    const raw = prescriptionId.trim()
+    if (!raw) {
+      setErrorType("empty")
+      setLoading(false)
+      return
+    }
+
+    // Show "chars" error if input has invalid characters
+    const rawCharPattern = /^[a-zA-Z0-9+ -]*$/
+    if (!rawCharPattern.test(raw)) {
+      setErrorType("chars")
+      setLoading(false)
+      return
+    }
+
+    // Normalize and clean input
+    const cleaned = raw.replace(/[^a-zA-Z0-9+]/g, "").toUpperCase()
+
+    // Must be exactly 18 chars (excluding dashes)
+    if (cleaned.length !== 18) {
+      setErrorType("length")
+      setLoading(false)
+      return
+    }
+
+    const formatted = normalizePrescriptionId(cleaned)
+
+    // Validate full formatted pattern
+    const shortFormPattern = /^[0-9A-F]{6}-[0-9A-Z]{6}-[0-9A-F]{5}[0-9A-Z+]$/
+    if (!shortFormPattern.test(formatted)) {
+      setErrorType("noMatch")
+      setLoading(false)
+      return
+    }
+
+    const url = `${prescriptionDetailsEndpoint}/${formatted}`
+
+    // Fetch prescription details with auth headers. If successful, redirect to results.
+    // On failure, allow a known test ID through; otherwise, redirect to "not found".
+    try {
+      const response = await fetch(url, {
+        method: "GET",
+        headers: {
+          Authorization: `Bearer ${auth?.idToken}`,
+          "NHSD-Session-URID": NHS_REQUEST_URID
         }
-    }, [errorType])
-
-    const handleInputChange = (e: React.ChangeEvent<HTMLInputElement>) => {
-        setPrescriptionId(e.target.value)
-        setErrorType("")
-    }
-
-    const handlePrescriptionDetails = async (e: React.FormEvent) => {
-        e.preventDefault()
-        setErrorType("")
-        setLoading(true)
-
-        const raw = prescriptionId.trim()
-        if (!raw) {
-            setErrorType("empty")
-            setLoading(false)
-            return
-        }
-
-        // Show "chars" error if input has invalid characters
-        const rawCharPattern = /^[a-zA-Z0-9+ -]*$/
-        if (!rawCharPattern.test(raw)) {
-            setErrorType("chars")
-            setLoading(false)
-            return
-        }
-
-        // Normalize and clean input
-        const cleaned = raw.replace(/[^a-zA-Z0-9+]/g, "").toUpperCase()
-
-        // Must be exactly 18 chars (excluding dashes)
-        if (cleaned.length !== 18) {
-            setErrorType("length")
-            setLoading(false)
-            return
-        }
-
-        const formatted = normalizePrescriptionId(cleaned)
-
-        // Validate full formatted pattern
-        const shortFormPattern = /^[0-9A-F]{6}-[0-9A-Z]{6}-[0-9A-F]{5}[0-9A-Z+]$/
-        if (!shortFormPattern.test(formatted)) {
-            setErrorType("noMatch")
-            setLoading(false)
-            return
-        }
-
-        const url = `${prescriptionDetailsEndpoint}/${formatted}`
-
-        // Fetch prescription details with auth headers. If successful, redirect to results.
-        // On failure, allow a known test ID through; otherwise, redirect to "not found".
-        try {
-            const response = await fetch(url, {
-                method: "GET",
-                headers: {
-                    Authorization: `Bearer ${auth?.idToken}`,
-                    "NHSD-Session-URID": NHS_REQUEST_URID
-                }
-            })
-
-            if (!response.ok) throw new Error(`Status Code: ${response.status}`)
-
-            navigate(`${prescriptionDetailsPath}?prescriptionId=${formatted}`)
-        } catch (error) {
-            console.error("Error retrieving prescription details:", error)
-
-            // MOCK: Hardcoded response for known test ID
-            if (formatted === "C0C757-A83008-C2D93O") {
-                await new Promise((res) => setTimeout(res, 500)) // simulate loading
-                navigate(`${prescriptionDetailsPath}?prescriptionId=${formatted}`)
-            } else {
-                navigate(`${prescriptionNotFoundPath}?searchType=PrescriptionIdSearch`)
-            }
-        } finally {
-            setLoading(false)
-        }
-    }
-
-    return (
-        <Container
-            className="nhsuk-width-container-fluid"
-            data-testid="prescription-id-search-container"
-        >
-            <Row>
-                <Col width="one-half">
-                    <Form onSubmit={handlePrescriptionDetails} noValidate>
-                        {errorType && (
-                            <ErrorSummary
-                                data-testid="error-summary"
-                                ref={errorRef}
-                            >
-                                <ErrorSummary.Title>
-                                    {PRESCRIPTION_ID_SEARCH_STRINGS.errorSummaryHeading}
-                                </ErrorSummary.Title>
-                                <ErrorSummary.Body>
-                                    <ErrorSummary.List>
-                                        <ErrorSummary.Item>
-                                            <a href="#presc-id-input">{errorMessages[errorType]}</a>
-                                        </ErrorSummary.Item>
-                                    </ErrorSummary.List>
-                                </ErrorSummary.Body>
-                            </ErrorSummary>
-                        )}
-
-                        <FormGroup
-                            className={`${errorType ? "nhsuk-form-group--error" : ""}`}
-                        >
-                            <Label id="presc-id-label">
-                                <h2
-                                    className="nhsuk-heading-m nhsuk-u-margin-bottom-1 no-outline"
-                                    data-testid="prescription-id-search-heading"
-                                >
-                                    {PRESCRIPTION_ID_SEARCH_STRINGS.labelText}
-                                </h2>
-                            </Label>
-                            <HintText id="presc-id-hint" data-testid="prescription-id-hint">
-                                {PRESCRIPTION_ID_SEARCH_STRINGS.hintText}
-                            </HintText>
-
-                            {errorType && (
-                                <ErrorMessage>
-                                    {errorMessages[errorType]}
-                                </ErrorMessage>
-                            )}
-
-                            <TextInput
-                                id="presc-id-input"
-                                name="prescriptionId"
-                                value={prescriptionId}
-                                onChange={handleInputChange}
-                                className={errorType ? "nhsuk-input nhsuk-input--error" : "nhsuk-input"}
-                                autoComplete="off"
-                                data-testid="prescription-id-input"
-                            />
-                        </FormGroup>
-
-                        <Button type="submit" data-testid="find-prescription-button">
-                            {loading ? "Loading search results" : PRESCRIPTION_ID_SEARCH_STRINGS.buttonText}
-                        </Button>
-                    </Form>
-                </Col>
-            </Row>
-        </Container>
-    )
-=======
-import React from "react"
-import {Button} from "../ReactRouterButton"
-
-export default function PrescriptionIdSearch() {
+      })
+
+      if (!response.ok) throw new Error(`Status Code: ${response.status}`)
+
+      navigate(`${prescriptionDetailsPath}?prescriptionId=${formatted}`)
+    } catch (error) {
+      console.error("Error retrieving prescription details:", error)
+
+      // MOCK: Hardcoded response for known test ID
+      if (formatted === "C0C757-A83008-C2D93O") {
+        await new Promise((res) => setTimeout(res, 500)) // simulate loading
+        navigate(`${prescriptionDetailsPath}?prescriptionId=${formatted}`)
+      } else {
+        navigate(`${prescriptionNotFoundPath}?searchType=PrescriptionIdSearch`)
+      }
+    } finally {
+      setLoading(false)
+    }
+  }
+
   return (
-    <>
-      <h1 data-testid="prescription-id-search-heading">Prescription ID Search</h1>
-      <div className="eps-modal-button-group" data-testid="prescription-id-search-button-group">
-        <Button
-          className="nhsuk-button eps-modal-button"
-          to="/prescription-results?prescriptionId=123456"
-          data-testid="find-prescription-button"
-        >
-                    Find a prescription
-        </Button>
-      </div>
-    </>
+    <Container
+      className="nhsuk-width-container-fluid"
+      data-testid="prescription-id-search-container"
+    >
+      <Row>
+        <Col width="one-half">
+          <Form onSubmit={handlePrescriptionDetails} noValidate>
+            {errorType && (
+              <ErrorSummary
+                data-testid="error-summary"
+                ref={errorRef}
+              >
+                <ErrorSummary.Title>
+                  {PRESCRIPTION_ID_SEARCH_STRINGS.errorSummaryHeading}
+                </ErrorSummary.Title>
+                <ErrorSummary.Body>
+                  <ErrorSummary.List>
+                    <ErrorSummary.Item>
+                      <a href="#presc-id-input">{errorMessages[errorType]}</a>
+                    </ErrorSummary.Item>
+                  </ErrorSummary.List>
+                </ErrorSummary.Body>
+              </ErrorSummary>
+            )}
+
+            <FormGroup
+              className={`${errorType ? "nhsuk-form-group--error" : ""}`}
+            >
+              <Label id="presc-id-label">
+                <h2
+                  className="nhsuk-heading-m nhsuk-u-margin-bottom-1 no-outline"
+                  data-testid="prescription-id-search-heading"
+                >
+                  {PRESCRIPTION_ID_SEARCH_STRINGS.labelText}
+                </h2>
+              </Label>
+              <HintText id="presc-id-hint" data-testid="prescription-id-hint">
+                {PRESCRIPTION_ID_SEARCH_STRINGS.hintText}
+              </HintText>
+
+              {errorType && (
+                <ErrorMessage>
+                  {errorMessages[errorType]}
+                </ErrorMessage>
+              )}
+
+              <TextInput
+                id="presc-id-input"
+                name="prescriptionId"
+                value={prescriptionId}
+                onChange={handleInputChange}
+                className={errorType ? "nhsuk-input nhsuk-input--error" : "nhsuk-input"}
+                autoComplete="off"
+                data-testid="prescription-id-input"
+              />
+            </FormGroup>
+
+            <Button type="submit" data-testid="find-prescription-button">
+              {loading ? "Loading search results" : PRESCRIPTION_ID_SEARCH_STRINGS.buttonText}
+            </Button>
+          </Form>
+        </Col>
+      </Row>
+    </Container>
   )
->>>>>>> 71f83ef1
 }