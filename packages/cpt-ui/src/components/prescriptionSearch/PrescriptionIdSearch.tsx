--- conflicted
+++ resolved
@@ -5,8 +5,6 @@
   useRef
 } from "react"
 import {useNavigate} from "react-router-dom"
-<<<<<<< HEAD
-=======
 
 import {
   Container,
@@ -30,7 +28,6 @@
   const cleaned = raw.replace(/[^a-zA-Z0-9+]/g, "") // remove non-allowed chars
   return cleaned.match(/.{1,6}/g)?.join("-").toUpperCase() || ""
 }
->>>>>>> 03c4f147
 
 import {
   Container,
