import React from "react"
import {Button, Tag} from "nhsuk-react-components"

import {usePrescriptionInformation} from "@/context/PrescriptionInformationProvider"

import {STRINGS} from "@/constants/ui-strings/PrescriptionInformationBannerStrings"
import {getTagColourFromStatus} from "@/helpers/statusToTagColour"

const PrescriptionInformationBanner: React.FC = () => {
  const {prescriptionInformation: prescription} = usePrescriptionInformation()

  if (!prescription) return null

  const copyToClipboard = () => {
    navigator.clipboard.writeText(prescription.prescriptionId)
  }

  const renderType = () => {
    if (prescription.isERD && prescription.instanceNumber !== undefined && prescription.maxRepeats !== undefined) {
      return `${prescription.typeCode} ${prescription.instanceNumber} of ${prescription.maxRepeats}`
    }
    return prescription.typeCode
  }

  return (
    <div className="prescription-information-banner" data-testid="prescription-information-banner">
      <div className="prescription-information-banner-row">
        <div className="patient-summary__block prescription-id-block" id="prescription-id">
          <span className="patient-summary__info no-margin-bottom">
            {STRINGS.PRESCRIPTION_ID}:<span id="copyText">{prescription.prescriptionId}</span>
          </span>
          <span className="patient-summary__info copy-button-wrapper">
            <Button
              id="copyButton"
              aria-label={STRINGS.COPY_BUTTON_ARIA_LABEL}
              className="nhsuk-button--reverse copy-button nhsuk-u-margin-1 nhsuk-u-margin-right-4"
              onClick={copyToClipboard}
              type="button"
              secondary
            >
              {STRINGS.COPY_BUTTON_TEXT}
            </Button>
          </span>
        </div>
        <div className="patient-summary__block" id="summary-issue-date">
          <span className="patient-summary__info">
            {STRINGS.ISSUE_DATE}: {prescription.issueDate}
          </span>
        </div>
        <div className="patient-summary__block" id="summary-status">
          <span className="patient-summary__info">
<<<<<<< HEAD
            {STRINGS.STATUS}:{" "}
            <Tag color={getTagColourFromStatus(prescription.status)}>
              {prescription.status}
            </Tag>
=======
            {STRINGS.STATUS}: <Tag className="nhsuk-tag--green">{prescription.statusCode}</Tag>
>>>>>>> 30ce603e
          </span>
        </div>
        <div className="patient-summary__block" id="summary-type">
          <span className="patient-summary__info">
            {STRINGS.TYPE}: {renderType()}
          </span>
        </div>
        {prescription.isERD && prescription.daysSupply !== undefined && (
          <div className="patient-summary__block" id="summary-erd-days">
            <span className="patient-summary__info">
              {STRINGS.DAYS_SUPPLY}: {prescription.daysSupply} days
            </span>
          </div>
        )}
      </div>
      <div id="patientview-sentinel" style={{height: "1px", backgroundColor: "transparent"}} />
    </div>
  )
}

export default PrescriptionInformationBanner<|MERGE_RESOLUTION|>--- conflicted
+++ resolved
@@ -4,7 +4,6 @@
 import {usePrescriptionInformation} from "@/context/PrescriptionInformationProvider"
 
 import {STRINGS} from "@/constants/ui-strings/PrescriptionInformationBannerStrings"
-import {getTagColourFromStatus} from "@/helpers/statusToTagColour"
 
 const PrescriptionInformationBanner: React.FC = () => {
   const {prescriptionInformation: prescription} = usePrescriptionInformation()
@@ -49,14 +48,7 @@
         </div>
         <div className="patient-summary__block" id="summary-status">
           <span className="patient-summary__info">
-<<<<<<< HEAD
-            {STRINGS.STATUS}:{" "}
-            <Tag color={getTagColourFromStatus(prescription.status)}>
-              {prescription.status}
-            </Tag>
-=======
             {STRINGS.STATUS}: <Tag className="nhsuk-tag--green">{prescription.statusCode}</Tag>
->>>>>>> 30ce603e
           </span>
         </div>
         <div className="patient-summary__block" id="summary-type">
