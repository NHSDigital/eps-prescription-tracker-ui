import React from "react"
import {Link} from "react-router-dom"
import {
  Container,
  Row,
  Col,
  BackLink
} from "nhsuk-react-components"
import {SEARCH_STRINGS, STRINGS} from "@/constants/ui-strings/PrescriptionNotFoundMessageStrings"
<<<<<<< HEAD
import {buildAltLink, buildBackLink, inferSearchType} from "@/helpers/prescriptionNotFoundLinks"
import {useSearchContext} from "@/context/SearchProvider"

export default function PrescriptionNotFoundMessage() {
  const searchContext = useSearchContext()
  const searchType = inferSearchType(searchContext)
=======
import {buildAltLink, buildBackLink, determineSearchType} from "@/helpers/prescriptionNotFoundLinks"

export default function PrescriptionNotFoundMessage() {
  const [searchParams] = useSearchParams()
  const searchType = determineSearchType(searchParams)
>>>>>>> 774a57cc
  const content = SEARCH_STRINGS[searchType]

  /**
 * Renders the not-found message body, replacing {0}, {1} tokens
 * with the corresponding React links from `content.alternatives`.
 */
  function renderBodyWithLinks() {
    const [first, second, ...rest] = content.body
    const regex = /\{(\d+)\}/g
    let lastIndex = 0
    const parts: Array<React.ReactNode> = []
    let match
    while ((match = regex.exec(second)) !== null) {
      const idx = parseInt(match[1], 10) // Which alternative to use

      // Add plain text before the link
      if (match.index > lastIndex) {
        parts.push(second.slice(lastIndex, match.index))
      }
      // Add the actual React Link component in place of the placeholder
      parts.push(buildAltLink({alt: content.alternatives[idx]}))
      lastIndex = regex.lastIndex
    }

    // Add any remaining text after the last placeholder
    if (lastIndex < second.length) {
      parts.push(second.slice(lastIndex))
    }
    return [
      <p key="first">{first}</p>,
      <p key="second">{parts}</p>,
      ...rest.map((p: string, i: number) => <p key={i + 2}>{p}</p>)
    ]
  }

<<<<<<< HEAD
  const backLinkUrl = buildBackLink({searchType})
=======
  const backLinkUrl = buildBackLink(searchType, searchParams)
>>>>>>> 774a57cc

  return (
    <Container
      className="nhsuk-width-container-fluid patient-not-found-container"
      data-testid="presc-not-found-message"
    >
      <nav className="nhsuk-breadcrumb nhsuk-u-padding-bottom-0 nhsuk-u-padding-left-2" aria-label="Breadcrumb">
        <BackLink
          data-testid="go-back-link"
          asElement={Link}
          to={backLinkUrl}>
          {STRINGS.goBackLink}
        </BackLink>
      </nav>
      <main
        className="nhsuk-main-wrapper nhsuk-main-wrapper--s patient-not-found-main-wrapper"
        id="main-content"
        role="main"
        data-testid="main-content"
      >
        <Row>
          <Col width="full">
            <div
              className="query-results-header nhsuk-u-margin-left-2 nhsuk-u-margin-right-2"
              id="query-summary"
              data-testid="query-summary"
            >
              <h1
                className="patient-not-found-heading nhsuk-heading-l nhsuk-u-margin-bottom-3"
                id="results-header"
                data-testid="presc-not-found-heading"
              >
                {STRINGS.heading}
              </h1>
              {renderBodyWithLinks()}
            </div>
          </Col>
        </Row>
      </main>
    </Container>
  )
}<|MERGE_RESOLUTION|>--- conflicted
+++ resolved
@@ -7,20 +7,12 @@
   BackLink
 } from "nhsuk-react-components"
 import {SEARCH_STRINGS, STRINGS} from "@/constants/ui-strings/PrescriptionNotFoundMessageStrings"
-<<<<<<< HEAD
-import {buildAltLink, buildBackLink, inferSearchType} from "@/helpers/prescriptionNotFoundLinks"
+import {buildAltLink, buildBackLink, determineSearchType} from "@/helpers/prescriptionNotFoundLinks"
 import {useSearchContext} from "@/context/SearchProvider"
 
 export default function PrescriptionNotFoundMessage() {
   const searchContext = useSearchContext()
-  const searchType = inferSearchType(searchContext)
-=======
-import {buildAltLink, buildBackLink, determineSearchType} from "@/helpers/prescriptionNotFoundLinks"
-
-export default function PrescriptionNotFoundMessage() {
-  const [searchParams] = useSearchParams()
-  const searchType = determineSearchType(searchParams)
->>>>>>> 774a57cc
+  const searchType = determineSearchType(searchContext)
   const content = SEARCH_STRINGS[searchType]
 
   /**
@@ -56,11 +48,7 @@
     ]
   }
 
-<<<<<<< HEAD
-  const backLinkUrl = buildBackLink({searchType})
-=======
-  const backLinkUrl = buildBackLink(searchType, searchParams)
->>>>>>> 774a57cc
+  const backLinkUrl = buildBackLink(searchType)
 
   return (
     <Container
