import {AuthContextType} from "@/context/AuthProvider"
import {logger} from "./logger"
import {AUTH_CONFIG} from "@/constants/environment"

/*
** Universal sign out helper functions
** Used on the LogoutPage & SessionLoggedOutPage for a consistent sign out process
*/

<<<<<<< HEAD
export const signOut = async (auth: AuthContextType) => {
  await auth?.cognitoSignOut()
  // Status hub will clear auth state
=======
export const signOut = async (authParam: AuthContextType, redirectUri?: string) => {
  const location = window.location.pathname
  logger.info(`Called signOut helper from ${location} with redirect of ${redirectUri}`)
  if (redirectUri) {
    logger.info("Signing out with specified redirect path", redirectUri)
    await authParam?.cognitoSignOut(redirectUri)
  } else {
    const defaultUri = AUTH_CONFIG.REDIRECT_SIGN_OUT
    logger.info("Signing out with default redirect path", defaultUri)
    await authParam?.cognitoSignOut(defaultUri)
  }
  // Status hub will clear auth state
}

export const handleRestartLogin = async (auth: AuthContextType, invalidSessionCause: string | undefined) => {
  logger.info("Handling restart login instruction from backend", invalidSessionCause)

  if (invalidSessionCause) {
    logger.info(`Invalid session cause supplied, ${invalidSessionCause}`)
    await auth.updateInvalidSessionCause(invalidSessionCause)
    await signOut(auth, AUTH_CONFIG.REDIRECT_SESSION_SIGN_OUT)
    return
  }
  await signOut(auth, AUTH_CONFIG.REDIRECT_SIGN_OUT)
>>>>>>> 2b19ecfa
}<|MERGE_RESOLUTION|>--- conflicted
+++ resolved
@@ -7,11 +7,6 @@
 ** Used on the LogoutPage & SessionLoggedOutPage for a consistent sign out process
 */
 
-<<<<<<< HEAD
-export const signOut = async (auth: AuthContextType) => {
-  await auth?.cognitoSignOut()
-  // Status hub will clear auth state
-=======
 export const signOut = async (authParam: AuthContextType, redirectUri?: string) => {
   const location = window.location.pathname
   logger.info(`Called signOut helper from ${location} with redirect of ${redirectUri}`)
@@ -36,5 +31,4 @@
     return
   }
   await signOut(auth, AUTH_CONFIG.REDIRECT_SIGN_OUT)
->>>>>>> 2b19ecfa
 }