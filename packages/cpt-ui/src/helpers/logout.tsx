--- conflicted
+++ resolved
@@ -7,9 +7,5 @@
 
 export const signOut = async (auth: AuthContextType) => {
   await auth?.cognitoSignOut()
-<<<<<<< HEAD
-  // Allow status hub to handle clearing of auth state
-=======
   // Status hub will clear auth state
->>>>>>> 87999037
 }