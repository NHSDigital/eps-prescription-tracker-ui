import {useContext, useEffect, useState} from "react"
<<<<<<< HEAD
import {Link, useSearchParams} from "react-router-dom"

=======
import {Link, useNavigate, useSearchParams} from "react-router-dom"
>>>>>>> 61f64417
import {
  BackLink,
  Col,
  Container,
  Row
} from "nhsuk-react-components"

import {
  PrescriberOrganisationSummary,
  OrganisationSummary,
  PrescriptionDetailsResponse,
  DispensedItem,
  PrescribedItem,
  MessageHistory
} from "@cpt-ui-common/common-types"

import {AuthContext} from "@/context/AuthProvider"
import {usePrescriptionInformation} from "@/context/PrescriptionInformationProvider"
import {usePatientDetails} from "@/context/PatientDetailsProvider"

import {API_ENDPOINTS, FRONTEND_PATHS} from "@/constants/environment"
import {STRINGS} from "@/constants/ui-strings/PrescriptionDetailsPageStrings"

import EpsSpinner from "@/components/EpsSpinner"
import {SiteDetailsCards} from "@/components/prescriptionDetails/SiteDetailsCards"
import {PrescribedDispensedItemsCards} from "@/components/prescriptionDetails/PrescribedDispensedItemsCards"
import {MessageHistoryCard} from "@/components/prescriptionDetails/MessageHistoryCard"

import http from "@/helpers/axios"

export default function PrescriptionDetailsPage() {
  const auth = useContext(AuthContext)
  const [queryParams] = useSearchParams()

  const [loading, setLoading] = useState(true)

  const {setPrescriptionInformation} = usePrescriptionInformation()
  const {setPatientDetails} = usePatientDetails()

  const [prescriber, setPrescriber] = useState<PrescriberOrganisationSummary | undefined>()
  const [nominatedDispenser, setNominatedDispenser] = useState<OrganisationSummary | undefined>()
  const [dispenser, setDispenser] = useState<OrganisationSummary | undefined>()
  const [prescribedItems, setPrescribedItems] = useState<Array<PrescribedItem>>([])
  const [dispensedItems, setDispensedItems] = useState<Array<DispensedItem>>([])
  const [messageHistory, setMessageHistory] = useState<Array<MessageHistory>>([])

  const getPrescriptionDetails = async (prescriptionId: string): Promise<PrescriptionDetailsResponse | undefined> => {
    console.log("Prescription ID", prescriptionId)
    const url = `${API_ENDPOINTS.PRESCRIPTION_DETAILS}/${prescriptionId}`

    let payload: PrescriptionDetailsResponse | undefined
    try {
      // Attempt to fetch live prescription details from the API
      const response = await http.get(url)

      // Validate HTTP response status
      if (response.status !== 200) {
        throw new Error(`Status Code: ${response.status}`)
      }

      // Assign response payload or throw if none received
      payload = response.data
      setLoading(false)
      if (!payload) {
        throw new Error("No payload received from the API")
      }
    } catch (err) {
      console.error("Failed to fetch prescription details", err)
      return
    }

    // Use the populated payload (retrieved live or from mock fallback)
    setPrescriptionInformation(payload)
    setPatientDetails(payload.patientDetails)
    setPrescribedItems(payload.prescribedItems)
    setDispensedItems(payload.dispensedItems)
    setPrescriber(payload.prescriberOrganisation.organisationSummaryObjective)
    setMessageHistory(payload.messageHistory)

    if (!payload.currentDispenser) {
      setDispenser(undefined)
    } else {
      setDispenser(payload.currentDispenser[0].organisationSummaryObjective)
    }

    if (!payload.nominatedDispenser) {
      setNominatedDispenser(undefined)
    } else {
      setNominatedDispenser(payload.nominatedDispenser.organisationSummaryObjective)
    }

    return payload
  }

  useEffect(() => {
    const runGetPrescriptionDetails = async () => {
      // Check if auth is ready
      if (!auth?.isSignedIn) {
        console.log("Auth token not ready, waiting...")
        return
      }

      const prescriptionId = queryParams.get("prescriptionId")
      if (!prescriptionId) {
        console.error("No prescriptionId provided in query params.")
        return
      }

      console.log("useEffect triggered for prescription:", prescriptionId)
      setLoading(true)
      await getPrescriptionDetails(prescriptionId)
    }

    runGetPrescriptionDetails()
  }, [queryParams, auth?.isSignedIn])

  if (loading) {
    return (
      <main id="main-content" className="nhsuk-main-wrapper nhsuk-main-wrapper--s">
        <Container width="full" fluid={true} className="container-details-page">
          <Row>
            <Col width="full">
              <h1
                className="nhsuk-u-visually-hidden"
              >
                {STRINGS.HEADER}
              </h1>
              <h2 data-testid="loading-message">
                {STRINGS.LOADING_FULL_PRESCRIPTION}
              </h2>
              <EpsSpinner />
            </Col>
          </Row>
        </Container>
      </main>
    )
  }

  return (
    <main id="main-content" className="nhsuk-main-wrapper nhsuk-main-wrapper--s">
      <Container width="full" fluid={true} className="container-details-page">
        <Row>
          <Col width="full">
            <BackLink
              data-testid="go-back-link"
              asElement={Link}
              to={`${FRONTEND_PATHS.PRESCRIPTION_LIST_CURRENT}?${queryParams.toString()}`}
            >
              {STRINGS.GO_BACK}
            </BackLink>
          </Col>
        </Row>
        <Row>
          <Col width="full">
            <h1 className="nhsuk-u-visually-hidden">{STRINGS.HEADER}</h1>
          </Col>
        </Row>
        {/* === Main Grid Layout === */}
        <Row>
          {/* Prescribed/Dispensed items */}
          <PrescribedDispensedItemsCards
            prescribedItems={prescribedItems}
            dispensedItems={dispensedItems}
          />
          {/* Prescriber and dispenser information */}
          <Col width="one-third">
            <SiteDetailsCards
              prescriber={prescriber!}
              dispenser={dispenser}
              nominatedDispenser={nominatedDispenser}
            />
          </Col>
          {/* Message history timeline */}
          <MessageHistoryCard messageHistory={messageHistory} />
        </Row>
      </Container>
    </main>
  )
}<|MERGE_RESOLUTION|>--- conflicted
+++ resolved
@@ -1,10 +1,6 @@
 import {useContext, useEffect, useState} from "react"
-<<<<<<< HEAD
 import {Link, useSearchParams} from "react-router-dom"
 
-=======
-import {Link, useNavigate, useSearchParams} from "react-router-dom"
->>>>>>> 61f64417
 import {
   BackLink,
   Col,
