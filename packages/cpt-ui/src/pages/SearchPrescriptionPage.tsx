--- conflicted
+++ resolved
@@ -1,8 +1,4 @@
-<<<<<<< HEAD
 import React, {Fragment, useState, useEffect} from "react"
-=======
-import React, {Fragment, useEffect} from "react"
->>>>>>> 20886241
 import {
   Col,
   Container,
@@ -18,11 +14,8 @@
 
 import {HERO_TEXT} from "@/constants/ui-strings/SearchForAPrescriptionStrings"
 import {PRESCRIPTION_SEARCH_TABS} from "@/constants/ui-strings/SearchTabStrings"
-<<<<<<< HEAD
 import "@/styles/searchforaprescription.scss"
-=======
 import {useSearchContext} from "@/context/SearchProvider"
->>>>>>> 20886241
 
 export default function SearchPrescriptionPage() {
   const location = useLocation()
