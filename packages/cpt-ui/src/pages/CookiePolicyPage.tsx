import React, {useState, useEffect} from "react"
import {useNavigate} from "react-router-dom"
import {CookieStrings} from "@/constants/ui-strings/CookieStrings"
<<<<<<< HEAD
import CookieTable, {Cookie} from "@/components/CookieTable"
import {cptAwsRum} from "@/helpers/awsRum"
import {useAuth} from "@/context/AuthProvider"
import {FRONTEND_PATHS} from "@/constants/environment"
import {useLocalStorageState} from "@/helpers/useLocalStorageState"
=======
import {getHomeLink} from "@/helpers/loginFunctions"
import CookieTable, {Cookie} from "@/components/CookieTable"
import {Breadcrumb} from "nhsuk-react-components"
import {FRONTEND_PATHS} from "@/constants/environment"
import {useAuth} from "@/context/AuthProvider"
>>>>>>> aeb804d7

const CookiePolicyPage = () => {
  const essentialCookies: Array<Cookie> = CookieStrings.essential

  const analyticsCookies: Array<Cookie> = CookieStrings.analytics

  const [essentialCookiesOpen, setEssentialCookiesOpen] = useState<boolean>(false)
  const [analyticsCookiesOpen, setAnalyticsCookiesOpen] = useState<boolean>(false)

  // values needed for local rendering
  const [hasInitialized, setHasInitialized] = useState<boolean>(false)
  const [localCookieChoice, setLocalCookieChoice] = useState<"accepted" | "rejected">("rejected")

  // these are shared between this page and the cookie banner component so use useLocalStorageState
  // eslint-disable-next-line @typescript-eslint/no-unused-vars
  const [cookiesSet, setCookiesSet] = useLocalStorageState<boolean>("setCookiesSet", "setCookiesSet", false)
  const [epsCookieConsent, setEpsCookieConsent] = useLocalStorageState<"accepted" | "rejected" | null>(
    "epsCookieConsent", "epsCookieConsent", null)
  // eslint-disable-next-line @typescript-eslint/no-unused-vars
  const [epsSecondaryBannerShown, setEpsSecondaryBannerShown] = useLocalStorageState<boolean>(
    "epsSecondaryBannerShown", "epsSecondaryBannerShown", false)

  const navigate = useNavigate()
  const auth = useAuth()

<<<<<<< HEAD
  const getHomeLink = () => {
    return auth.isSignedIn ? FRONTEND_PATHS.SEARCH_BY_PRESCRIPTION_ID : FRONTEND_PATHS.LOGIN
  }

=======
>>>>>>> aeb804d7
  useEffect(() => {
    if (hasInitialized) {
      return
    }

    if (epsCookieConsent === "accepted" || epsCookieConsent === "rejected") {
      setLocalCookieChoice(epsCookieConsent)
    } else if (typeof window !== "undefined" && window.NHSCookieConsent?.getConsented()) {
      const hasAnalytics = window.NHSCookieConsent.getStatistics()
      const initialChoice = hasAnalytics ? "accepted" : "rejected"
      setLocalCookieChoice(initialChoice)
      setEpsCookieConsent(initialChoice)
      setCookiesSet(true)
    } else {
      setCookiesSet(false)
    }

    setHasInitialized(true)
  }, [hasInitialized])

  const handleCookieChoice = (choice: "accepted" | "rejected", saveState: boolean) => {
    if (saveState) {
      if (choice === "accepted") {
        cptAwsRum.enable()
      } else {
        cptAwsRum.disable()
      }
      setCookiesSet(true)
      setEpsCookieConsent(choice)
      setEpsSecondaryBannerShown(true)
      if (typeof window !== "undefined" && window.NHSCookieConsent) {
        window.NHSCookieConsent.setStatistics(choice === "accepted")
        window.NHSCookieConsent.setConsented(true)
      }

    }
    setLocalCookieChoice(choice)
  }
  const auth = useAuth()

  return (
    <div className="nhsuk-width-container nhsuk-u-margin-top-4">
      <main className="nhsuk-main-wrapper nhsuk-main-wrapper--s" id="main-content" role="main">
        <Breadcrumb>
          <Breadcrumb.Item href={getHomeLink(auth.isSignedIn)}>
            {CookieStrings.home}
          </Breadcrumb.Item>
        </Breadcrumb>
        <h1 className="nhsuk-heading-xl">{CookieStrings.cptCookies}</h1>
        <p>
          {CookieStrings.intro.paragraph1.split("privacy notice")[0]}
          <a href={FRONTEND_PATHS.PRIVACY_NOTICE}>{CookieStrings.intro.privacyPolicyText}</a>
          {CookieStrings.intro.paragraph1.split("privacy notice")[1]}
        </p>

        <h2 className="nhsuk-heading-l">{CookieStrings.whatAreCookies.heading}
        </h2>
        <p>{CookieStrings.whatAreCookies.paragraph1}</p>
        <p>{CookieStrings.whatAreCookies.paragraph2}</p>
        <p>{CookieStrings.whatAreCookies.paragraph3}</p>
        <h2 className="nhsuk-heading-l">{CookieStrings.howWeUseCookies.heading}
        </h2>
        <p>{CookieStrings.howWeUseCookies.paragraph1}</p>
        <p>{CookieStrings.howWeUseCookies.paragraph2}</p>
        <h2 className="nhsuk-heading-l">{CookieStrings.essentialCookies.heading}</h2>
        <CookieTable
          cookies={essentialCookies}
          title={CookieStrings.essentialCookies.tableTitle}
          isOpen={essentialCookiesOpen}
          onToggle={setEssentialCookiesOpen}
        />

        <h2 className="nhsuk-heading-l">{CookieStrings.analyticsCookies.heading}</h2>
        <p>
          {CookieStrings.analyticsCookies.paragraph1.split("Amazon CloudWatch RUM privacy policy")[0]}
          <a href="#">{CookieStrings.analyticsCookies.policyLinkText}</a>
          {CookieStrings.analyticsCookies.paragraph1.split("Amazon CloudWatch RUM privacy policy")[1]}
        </p>

        <CookieTable
          cookies={analyticsCookies}
          title={CookieStrings.analyticsCookies.tableTitle}
          isOpen={analyticsCookiesOpen}
          onToggle={setAnalyticsCookiesOpen}
        />

        <div className="nhsuk-form-group">
          <fieldset className="nhsuk-fieldset">
            <legend className="nhsuk-fieldset__legend nhsuk-fieldset__legend--m">
              <h3 className="nhsuk-fieldset__heading">
                {CookieStrings.cookieSettings.heading}
              </h3>
            </legend>
            <div className="nhsuk-radios">
              <div className="nhsuk-radios__item">
                <input
                  className="nhsuk-radios__input"
                  id="example-1"
                  name="cookie-measure"
                  type="radio"
                  value="yes"
                  checked={localCookieChoice === "accepted"}
                  onChange={() => handleCookieChoice("accepted", false)}
                  data-testid="accept-analytics-cookies"
                />
                <label className="nhsuk-label nhsuk-radios__label" htmlFor="example-1">
                  {CookieStrings.cookieSettings.acceptLabel}
                </label>
              </div>
              <div className="nhsuk-radios__item">
                <input
                  className="nhsuk-radios__input"
                  id="example-2"
                  name="cookie-measure"
                  type="radio"
                  value="no"
                  checked={localCookieChoice === "rejected"}
                  onChange={() => handleCookieChoice("rejected", false)}
                  data-testid="reject-analytics-cookies"
                />
                <label
                  className="nhsuk-label nhsuk-radios__label"
                  htmlFor="example-2"
                >
                  {CookieStrings.cookieSettings.rejectLabel}
                </label>
              </div>
            </div>
          </fieldset>
        </div>
        <button
          className="nhsuk-button"
          onClick={() => {
            handleCookieChoice(localCookieChoice, true)
            navigate("/cookies-selected")
          }}
          data-testid="save-cookie-preferences">
          {CookieStrings.cookieSettings.saveButton}
        </button>

        <h2 className="nhsuk-heading-2">{CookieStrings.changeSettings.heading}</h2>
        <p>{CookieStrings.changeSettings.paragraph1}</p>
        <p>{CookieStrings.changeSettings.paragraph2}</p>
        <p>{CookieStrings.changeSettings.paragraph3}</p>

        <h2 className="nhsuk-heading-l">{CookieStrings.policyChanges.heading}</h2>
        <p className="bottomPolicyText">{CookieStrings.policyChanges.paragraph1}</p>
        <p className="nhsuk-body-s nhsuk-u-secondary-text-color nhsuk-u-margin-top-7 nhsuk-u-margin-bottom-0">
          {CookieStrings.pageLastReviewed}
        </p>
        <p className="nhsuk-body-s nhsuk-u-secondary-text-color nhsuk-u-margin-top-0 nhsuk-u-margin-bottom-7">
          {CookieStrings.pageNextReviewed}
        </p>
      </main>
    </div>
  )
}

export default CookiePolicyPage<|MERGE_RESOLUTION|>--- conflicted
+++ resolved
@@ -1,19 +1,13 @@
 import React, {useState, useEffect} from "react"
 import {useNavigate} from "react-router-dom"
 import {CookieStrings} from "@/constants/ui-strings/CookieStrings"
-<<<<<<< HEAD
-import CookieTable, {Cookie} from "@/components/CookieTable"
-import {cptAwsRum} from "@/helpers/awsRum"
-import {useAuth} from "@/context/AuthProvider"
-import {FRONTEND_PATHS} from "@/constants/environment"
-import {useLocalStorageState} from "@/helpers/useLocalStorageState"
-=======
 import {getHomeLink} from "@/helpers/loginFunctions"
 import CookieTable, {Cookie} from "@/components/CookieTable"
 import {Breadcrumb} from "nhsuk-react-components"
 import {FRONTEND_PATHS} from "@/constants/environment"
 import {useAuth} from "@/context/AuthProvider"
->>>>>>> aeb804d7
+import {cptAwsRum} from "@/helpers/awsRum"
+import {useLocalStorageState} from "@/helpers/useLocalStorageState"
 
 const CookiePolicyPage = () => {
   const essentialCookies: Array<Cookie> = CookieStrings.essential
@@ -37,15 +31,7 @@
     "epsSecondaryBannerShown", "epsSecondaryBannerShown", false)
 
   const navigate = useNavigate()
-  const auth = useAuth()
 
-<<<<<<< HEAD
-  const getHomeLink = () => {
-    return auth.isSignedIn ? FRONTEND_PATHS.SEARCH_BY_PRESCRIPTION_ID : FRONTEND_PATHS.LOGIN
-  }
-
-=======
->>>>>>> aeb804d7
   useEffect(() => {
     if (hasInitialized) {
       return
