--- conflicted
+++ resolved
@@ -1,15 +1,6 @@
 import React, {Fragment, useEffect, useState} from "react"
-<<<<<<< HEAD
+import {useNavigate} from "react-router-dom"
 import {Col, Container, Row} from "nhsuk-react-components"
-=======
-import {Link, useNavigate} from "react-router-dom"
-import {
-  BackLink,
-  Col,
-  Container,
-  Row
-} from "nhsuk-react-components"
->>>>>>> d4722619
 import "../styles/PrescriptionTable.scss"
 
 import axios from "axios"
@@ -92,14 +83,10 @@
           searchResults.pastPrescriptions.length === 0 &&
           searchResults.futurePrescriptions.length === 0
         ) {
-<<<<<<< HEAD
           logger.error(
             "A patient was returned, but they do not have any prescriptions.",
             searchResults
           )
-=======
-          logger.warn("A patient was returned, but they do not have any prescriptions.", searchResults)
->>>>>>> d4722619
           setPatientDetails(searchResults.patient)
           setShowNotFound(true)
           setLoading(false)
