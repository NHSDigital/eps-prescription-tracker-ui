<<<<<<< HEAD
import React, { useEffect, useState } from "react";
import { BackLink, Col, Container, Row } from "nhsuk-react-components";
import { Link, useLocation, useNavigate } from "react-router-dom";
import { PRESCRIPTION_LIST_PAGE_STRINGS } from "@/constants/ui-strings/PrescriptionListPageStrings";

export default function PrescriptionListPage() {
    // TODO: mock data - in the real implementation, this would come from props or context
    const prescriptionCount = 5;
    const location = useLocation();
    const navigate = useNavigate();
    const [backLinkTarget, setBackLinkTarget] = useState<string>(PRESCRIPTION_LIST_PAGE_STRINGS.DEFAULT_BACK_LINK_TARGET);

    const notFoundRedirect = () => {
        navigate("/prescription-not-found")
    }

    useEffect(() => {
        // parse the current URL's query parameters
        const queryParams = new URLSearchParams(location.search);

        const hasPrescriptionId = !!queryParams.get("prescriptionId")
        const hasNhsNumber = !!queryParams.get("nhsNumber")

        // determine which search page to go back to based on query parameters
        if (hasPrescriptionId) {
            setBackLinkTarget(PRESCRIPTION_LIST_PAGE_STRINGS.PRESCRIPTION_ID_SEARCH_TARGET);
        } else if (hasNhsNumber) {
            setBackLinkTarget(PRESCRIPTION_LIST_PAGE_STRINGS.NHS_NUMBER_SEARCH_TARGET);
        } else {
            // if no search is given, redirect to the not found page
            notFoundRedirect();
        }

        // If we didn't get any query values, send the user to the not found page
        const options = [hasPrescriptionId, hasPrescriptionId]
        if (!options.includes(true)) {
            notFoundRedirect()
        }

    }, [location]);
=======
import React, {useEffect, useState} from "react"
import {
  BackLink,
  Col,
  Container,
  Row
} from "nhsuk-react-components"
import {Link, useLocation} from "react-router-dom"
import {PRESCRIPTION_LIST_PAGE_STRINGS} from "@/constants/ui-strings/PrescriptionListPageStrings"

export default function PrescriptionListPage() {
  // TODO: mock data - in the real implementation, this would come from props or context
  const prescriptionCount = 5
  const location = useLocation()
  const [backLinkTarget, setBackLinkTarget] = useState<string>(PRESCRIPTION_LIST_PAGE_STRINGS.DEFAULT_BACK_LINK_TARGET)

  useEffect(() => {
    // parse the current URL's query parameters
    const queryParams = new URLSearchParams(location.search)

    // determine which search page to go back to based on query parameters
    if (queryParams.has("prescriptionId")) {
      setBackLinkTarget(PRESCRIPTION_LIST_PAGE_STRINGS.PRESCRIPTION_ID_SEARCH_TARGET)
    } else if (queryParams.has("nhsNumber")) {
      setBackLinkTarget(PRESCRIPTION_LIST_PAGE_STRINGS.NHS_NUMBER_SEARCH_TARGET)
    } else {
      // default fallback
      setBackLinkTarget(PRESCRIPTION_LIST_PAGE_STRINGS.DEFAULT_BACK_LINK_TARGET)
    }
  }, [location])
>>>>>>> 49373cf4

  return (
    <>
      <title>{PRESCRIPTION_LIST_PAGE_STRINGS.PAGE_TITLE}</title>
      <main id="prescription-list" data-testid="prescription-list-page">
        <Container className="hero-container" data-testid="prescription-list-hero-container">
          <Row>
            <Col width="full">
              <nav className="nhsuk-breadcrumb" aria-label="Breadcrumb" data-testid="prescription-list-nav">
                <Link to={backLinkTarget} data-testid="back-link-container">
                  <BackLink data-testid="go-back-link">{PRESCRIPTION_LIST_PAGE_STRINGS.GO_BACK_LINK_TEXT}</BackLink>
                </Link>
              </nav>
            </Col>
          </Row>
          <Row>
            <Col width="full">
              <h2 className="nhsuk-heading-l" data-testid="prescription-list-heading">
                {PRESCRIPTION_LIST_PAGE_STRINGS.HEADING}
              </h2>
            </Col>
          </Row>
        </Container>
        <Container className="results-container" data-testid="prescription-results-container">
          <p data-testid="results-heading">
            <strong data-testid="results-count">
              {PRESCRIPTION_LIST_PAGE_STRINGS.RESULTS_PREFIX}
              {prescriptionCount}
              {PRESCRIPTION_LIST_PAGE_STRINGS.RESULTS_SUFFIX}
            </strong>
          </p>
          <div data-testid="prescription-results-list">
            {/* Prescription list items would go here */}
          </div>
        </Container>
      </main>
    </>
  )
}<|MERGE_RESOLUTION|>--- conflicted
+++ resolved
@@ -1,45 +1,3 @@
-<<<<<<< HEAD
-import React, { useEffect, useState } from "react";
-import { BackLink, Col, Container, Row } from "nhsuk-react-components";
-import { Link, useLocation, useNavigate } from "react-router-dom";
-import { PRESCRIPTION_LIST_PAGE_STRINGS } from "@/constants/ui-strings/PrescriptionListPageStrings";
-
-export default function PrescriptionListPage() {
-    // TODO: mock data - in the real implementation, this would come from props or context
-    const prescriptionCount = 5;
-    const location = useLocation();
-    const navigate = useNavigate();
-    const [backLinkTarget, setBackLinkTarget] = useState<string>(PRESCRIPTION_LIST_PAGE_STRINGS.DEFAULT_BACK_LINK_TARGET);
-
-    const notFoundRedirect = () => {
-        navigate("/prescription-not-found")
-    }
-
-    useEffect(() => {
-        // parse the current URL's query parameters
-        const queryParams = new URLSearchParams(location.search);
-
-        const hasPrescriptionId = !!queryParams.get("prescriptionId")
-        const hasNhsNumber = !!queryParams.get("nhsNumber")
-
-        // determine which search page to go back to based on query parameters
-        if (hasPrescriptionId) {
-            setBackLinkTarget(PRESCRIPTION_LIST_PAGE_STRINGS.PRESCRIPTION_ID_SEARCH_TARGET);
-        } else if (hasNhsNumber) {
-            setBackLinkTarget(PRESCRIPTION_LIST_PAGE_STRINGS.NHS_NUMBER_SEARCH_TARGET);
-        } else {
-            // if no search is given, redirect to the not found page
-            notFoundRedirect();
-        }
-
-        // If we didn't get any query values, send the user to the not found page
-        const options = [hasPrescriptionId, hasPrescriptionId]
-        if (!options.includes(true)) {
-            notFoundRedirect()
-        }
-
-    }, [location]);
-=======
 import React, {useEffect, useState} from "react"
 import {
   BackLink,
@@ -47,30 +5,44 @@
   Container,
   Row
 } from "nhsuk-react-components"
-import {Link, useLocation} from "react-router-dom"
+import {Link, useLocation, useNavigate} from "react-router-dom"
 import {PRESCRIPTION_LIST_PAGE_STRINGS} from "@/constants/ui-strings/PrescriptionListPageStrings"
 
 export default function PrescriptionListPage() {
   // TODO: mock data - in the real implementation, this would come from props or context
   const prescriptionCount = 5
   const location = useLocation()
+  const navigate = useNavigate()
   const [backLinkTarget, setBackLinkTarget] = useState<string>(PRESCRIPTION_LIST_PAGE_STRINGS.DEFAULT_BACK_LINK_TARGET)
+
+  const notFoundRedirect = () => {
+    navigate("/prescription-not-found")
+  }
 
   useEffect(() => {
     // parse the current URL's query parameters
     const queryParams = new URLSearchParams(location.search)
 
+    const hasPrescriptionId = !!queryParams.get("prescriptionId")
+    const hasNhsNumber = !!queryParams.get("nhsNumber")
+
     // determine which search page to go back to based on query parameters
-    if (queryParams.has("prescriptionId")) {
+    if (hasPrescriptionId) {
       setBackLinkTarget(PRESCRIPTION_LIST_PAGE_STRINGS.PRESCRIPTION_ID_SEARCH_TARGET)
-    } else if (queryParams.has("nhsNumber")) {
+    } else if (hasNhsNumber) {
       setBackLinkTarget(PRESCRIPTION_LIST_PAGE_STRINGS.NHS_NUMBER_SEARCH_TARGET)
     } else {
-      // default fallback
-      setBackLinkTarget(PRESCRIPTION_LIST_PAGE_STRINGS.DEFAULT_BACK_LINK_TARGET)
+      // if no search is given, redirect to the not found page
+      notFoundRedirect()
     }
+
+    // If we didn't get any query values, send the user to the not found page
+    const options = [hasPrescriptionId, hasPrescriptionId]
+    if (!options.includes(true)) {
+      notFoundRedirect()
+    }
+
   }, [location])
->>>>>>> 49373cf4
 
   return (
     <>
