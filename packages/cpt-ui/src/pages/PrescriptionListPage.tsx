--- conflicted
+++ resolved
@@ -1,52 +1,3 @@
-<<<<<<< HEAD
-import React, { useEffect, useState } from "react";
-import { BackLink, Col, Container, Row } from "nhsuk-react-components";
-import { Link, useLocation } from "react-router-dom";
-import { PRESCRIPTION_LIST_PAGE_STRINGS } from "@/constants/ui-strings/PrescriptionListPageStrings";
-import { useAccess } from "@/context/AccessProvider";
-import { PatientDetails } from "@cpt-ui-common/common-types";
-
-export default function PrescriptionListPage() {
-    // TODO: mock data - in the real implementation, this would come from props or context
-    const prescriptionCount = 5;
-    const mockPatient: PatientDetails = {
-        nhsNumber: "5900009890",
-        prefix: "Mr",
-        suffix: "",
-        given: "William",
-        family: "Wolderton",
-        gender: "male",
-        dateOfBirth: "01-Nov-1988",
-        address: {
-            line1: "55 OAK STREET",
-            line2: "OAK LANE",
-            city: "Leeds",
-            postcode: "LS1 1XX",
-        },
-    }
-
-    const location = useLocation();
-    const [backLinkTarget, setBackLinkTarget] = useState<string>(PRESCRIPTION_LIST_PAGE_STRINGS.DEFAULT_BACK_LINK_TARGET);
-
-    const { setPatientDetails } = useAccess()
-
-    useEffect(() => {
-        // parse the current URL's query parameters
-        const queryParams = new URLSearchParams(location.search);
-
-        // determine which search page to go back to based on query parameters
-        if (queryParams.has('prescriptionId')) {
-            setBackLinkTarget(PRESCRIPTION_LIST_PAGE_STRINGS.PRESCRIPTION_ID_SEARCH_TARGET);
-        } else if (queryParams.has('nhsNumber')) {
-            setBackLinkTarget(PRESCRIPTION_LIST_PAGE_STRINGS.NHS_NUMBER_SEARCH_TARGET);
-        } else {
-            // default fallback
-            setBackLinkTarget(PRESCRIPTION_LIST_PAGE_STRINGS.DEFAULT_BACK_LINK_TARGET);
-        }
-
-        setPatientDetails(mockPatient)
-    }, [location]);
-=======
 import React, {useEffect, useState} from "react"
 import {
   BackLink,
@@ -56,12 +7,32 @@
 } from "nhsuk-react-components"
 import {Link, useLocation} from "react-router-dom"
 import {PRESCRIPTION_LIST_PAGE_STRINGS} from "@/constants/ui-strings/PrescriptionListPageStrings"
+import {useAccess} from "@/context/AccessProvider"
+import {PatientDetails} from "@cpt-ui-common/common-types"
 
 export default function PrescriptionListPage() {
   // TODO: mock data - in the real implementation, this would come from props or context
   const prescriptionCount = 5
+  const mockPatient: PatientDetails = {
+    nhsNumber: "5900009890",
+    prefix: "Mr",
+    suffix: "",
+    given: "William",
+    family: "Wolderton",
+    gender: "male",
+    dateOfBirth: "01-Nov-1988",
+    address: {
+      line1: "55 OAK STREET",
+      line2: "OAK LANE",
+      city: "Leeds",
+      postcode: "LS1 1XX"
+    }
+  }
+
   const location = useLocation()
   const [backLinkTarget, setBackLinkTarget] = useState<string>(PRESCRIPTION_LIST_PAGE_STRINGS.DEFAULT_BACK_LINK_TARGET)
+
+  const {setPatientDetails} = useAccess()
 
   useEffect(() => {
     // parse the current URL's query parameters
@@ -76,8 +47,9 @@
       // default fallback
       setBackLinkTarget(PRESCRIPTION_LIST_PAGE_STRINGS.DEFAULT_BACK_LINK_TARGET)
     }
+
+    setPatientDetails(mockPatient)
   }, [location])
->>>>>>> 03c4f147
 
   return (
     <>
