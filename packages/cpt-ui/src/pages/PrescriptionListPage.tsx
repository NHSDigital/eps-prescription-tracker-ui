import React, {useContext, useEffect, useState} from "react"
import {Link, useNavigate, useSearchParams} from "react-router-dom"
import {
  BackLink,
  Col,
  Container,
  Row
} from "nhsuk-react-components"

import http from "@/helpers/axios"

import {AuthContext} from "@/context/AuthProvider"
import {usePatientDetails} from "@/context/PatientDetailsProvider"

import EpsSpinner from "@/components/EpsSpinner"
import PrescriptionsListTabs from "@/components/prescriptionList/PrescriptionsListTab"
import {TabHeader} from "@/components/EpsTabs"

import {PRESCRIPTION_LIST_TABS} from "@/constants/ui-strings/PrescriptionListTabStrings"
import {PRESCRIPTION_LIST_PAGE_STRINGS} from "@/constants/ui-strings/PrescriptionListPageStrings"
import {API_ENDPOINTS, FRONTEND_PATHS, NHS_REQUEST_URID} from "@/constants/environment"
<<<<<<< HEAD
import {PatientDetails} from "@cpt-ui-common/common-types"
import {usePatientDetails} from "@/context/PatientDetailsProvider"
import {EPSPrescriptionTable} from "@/components/EPSPrescriptionTable"
=======

import {
  PatientDetails,
  SearchResponse,
  TreatmentType,
  PrescriptionStatus,
  PrescriptionSummary
} from "@cpt-ui-common/common-types"
>>>>>>> 6ec9ac8f

export default function PrescriptionListPage() {
  // FIXME: mock data. DELETEME!
  const mockPatient: PatientDetails = {
    nhsNumber: "5900009890",
    prefix: "Mr",
    suffix: "",
    given: "William",
    family: "Wolderton",
    gender: "male",
    dateOfBirth: "01-Nov-1988",
    address: {
      line1: "55 OAK STREET",
      line2: "OAK LANE",
      city: "Leeds",
      postcode: "LS1 1XX"
    }
  }

  const minimumDetails: PatientDetails = {
    nhsNumber: "5900009890",
    prefix: "Ms",
    suffix: "",
    given: "Janet",
    family: "Piper",
    gender: null,
    dateOfBirth: null,
    address: null
  }

  const mockSearchResponse: SearchResponse = {
    patient: mockPatient,
    currentPrescriptions: [
      {
        prescriptionId: "RX001",
        statusCode: PrescriptionStatus.TO_BE_DISPENSED,
        issueDate: "2025-03-01",
        prescriptionTreatmentType: TreatmentType.REPEAT,
        issueNumber: 1,
        maxRepeats: 5,
        prescriptionPendingCancellation: false,
        itemsPendingCancellation: false
      },
      {
        prescriptionId: "RX002",
        statusCode: PrescriptionStatus.WITH_DISPENSER,
        issueDate: "2025-02-15",
        prescriptionTreatmentType: TreatmentType.ACUTE,
        issueNumber: 2,
        maxRepeats: 3,
        prescriptionPendingCancellation: false,
        itemsPendingCancellation: false
      },
      {
        prescriptionId: "RX003",
        statusCode: PrescriptionStatus.WITH_DISPENSER_ACTIVE,
        issueDate: "2025-03-10",
        prescriptionTreatmentType: TreatmentType.ERD,
        issueNumber: 3,
        maxRepeats: 4,
        prescriptionPendingCancellation: false,
        itemsPendingCancellation: true
      }
    ],
    pastPrescriptions: [
      {
        prescriptionId: "RX004",
        statusCode: PrescriptionStatus.DISPENSED,
        issueDate: "2025-01-15",
        prescriptionTreatmentType: TreatmentType.REPEAT,
        issueNumber: 1,
        maxRepeats: 2,
        prescriptionPendingCancellation: false,
        itemsPendingCancellation: false
      },
      {
        prescriptionId: "RX005",
        statusCode: PrescriptionStatus.NOT_DISPENSED,
        issueDate: "2024-12-20",
        prescriptionTreatmentType: TreatmentType.ACUTE,
        issueNumber: 1,
        maxRepeats: 1,
        prescriptionPendingCancellation: false,
        itemsPendingCancellation: false
      }
    ],
    futurePrescriptions: [
      {
        prescriptionId: "RX006",
        statusCode: PrescriptionStatus.FUTURE_DATED_PRESCRIPTION,
        issueDate: "2025-04-01",
        prescriptionTreatmentType: TreatmentType.REPEAT,
        issueNumber: 1,
        maxRepeats: 10,
        prescriptionPendingCancellation: false,
        itemsPendingCancellation: false
      }
    ]
  }

  const auth = useContext(AuthContext)
  const {setPatientDetails} = usePatientDetails()

  const navigate = useNavigate()
  const [queryParams] = useSearchParams()

  const [futurePrescriptions, setFuturePrescriptions] = useState<Array<PrescriptionSummary>>([])
  const [pastPrescriptions, setPastPrescriptions] = useState<Array<PrescriptionSummary>>([])
  const [currentPrescriptions, setCurrentPrescriptions] = useState<Array<PrescriptionSummary>>([])
  const [prescriptionCount, setPrescriptionCount] = useState(0)

  const [tabData, setTabData] = useState<Array<TabHeader>>([])
  const [backLinkTarget, setBackLinkTarget] = useState<string>(PRESCRIPTION_LIST_PAGE_STRINGS.DEFAULT_BACK_LINK_TARGET)
  const [loading, setLoading] = useState(true)

  useEffect(() => {
    const runSearch = async () => {
      const hasPrescriptionId = !!queryParams.get("prescriptionId")
      const hasNhsNumber = !!queryParams.get("nhsNumber")

      // Local version to prevent a race condition
      let newBackLinkTarget = backLinkTarget

      // determine which search page to go back to based on query parameters
      if (hasPrescriptionId) {
        newBackLinkTarget = PRESCRIPTION_LIST_PAGE_STRINGS.PRESCRIPTION_ID_SEARCH_TARGET
        setBackLinkTarget(newBackLinkTarget)
      } else if (hasNhsNumber) {
        newBackLinkTarget = PRESCRIPTION_LIST_PAGE_STRINGS.NHS_NUMBER_SEARCH_TARGET
        setBackLinkTarget(newBackLinkTarget)
      }

      let searchResults: SearchResponse | undefined
      let searchValue: string = ""

      if (hasPrescriptionId) {
        searchValue = queryParams.get("prescriptionId")!
        searchResults = await searchPrescriptionID(searchValue)
      }

      if (hasNhsNumber) {
        searchValue = queryParams.get("nhsNumber")!
        // Assuming you’ll also refactor searchNhsNumber to be async
        searchResults = await searchNhsNumber(searchValue)
      }

      if (!searchResults) {
        console.error("No search results were returned", searchResults)
        navigate(FRONTEND_PATHS.PRESCRIPTION_NOT_FOUND)
        return
      }

      if (
        searchResults.currentPrescriptions.length === 0
        && searchResults.pastPrescriptions.length === 0
        && searchResults.futurePrescriptions.length === 0
      ) {
        console.error("A patient was returned, but they do not have any prescriptions.", searchResults)
        navigate(FRONTEND_PATHS.PRESCRIPTION_NOT_FOUND)
      }

      setCurrentPrescriptions(searchResults.currentPrescriptions)
      setFuturePrescriptions(searchResults.futurePrescriptions)
      setPastPrescriptions(searchResults.pastPrescriptions)
      setPatientDetails(searchResults.patient)

      setPrescriptionCount(
        searchResults.pastPrescriptions.length +
          searchResults.futurePrescriptions.length +
          searchResults.currentPrescriptions.length
      )

      setTabData([
        {
          link: PRESCRIPTION_LIST_TABS.current.link(queryParams.toString()),
          title: PRESCRIPTION_LIST_TABS.current.title(searchResults.currentPrescriptions.length)
        },
        {
          link: PRESCRIPTION_LIST_TABS.future.link(queryParams.toString()),
          title: PRESCRIPTION_LIST_TABS.future.title(searchResults.futurePrescriptions.length)
        },
        {
          link: PRESCRIPTION_LIST_TABS.past.link(queryParams.toString()),
          title: PRESCRIPTION_LIST_TABS.past.title(searchResults.pastPrescriptions.length)
        }
      ])
    }

    setLoading(true)
    runSearch().finally(() => setLoading(false))
  }, [queryParams])

  // TODO: This should return the search results. For now, just return true or false for mock stuff.
  const searchPrescriptionID = async (prescriptionId: string): Promise<SearchResponse | undefined> => {
    console.log("Searching for prescription ID ", prescriptionId)

    // TODO: Validate ID (if invalid, navigate away)
    // if (!validatePrescriptionId(prescriptionId)) {
    //   navigate(backLinkTarget);
    //   return;
    // }

    const url = `${API_ENDPOINTS.PRESCRIPTION_DETAILS}/${prescriptionId}`

    try {
      const response = await http.get(url, {
        headers: {
          Authorization: `Bearer ${auth?.idToken}`,
          "NHSD-Session-URID": NHS_REQUEST_URID
        }
      })

      console.log("Response status", {status: response.status})
      if (response.status !== 200) {
      // Throwing an error here will jump to the catch block.
        throw new Error(`Status Code: ${response.status}`)
      }

      const payload: SearchResponse = response.data
      return payload

    } catch (error) {
      // FIXME remove references to mock data
      console.error("Error retrieving prescription details:", error)
      // Allow known test ID through; otherwise, return false.
      if (prescriptionId === "C0C757-A83008-C2D93O") {
        console.log("Using mock data")
        const response = {
          ...mockSearchResponse,
          patient: mockPatient
        }
        return response
      }
      if (prescriptionId === "209E3D-A83008-327F9F") {
        console.log("Using mock data")
        const response = {
          ...mockSearchResponse,
          patient: minimumDetails
        }
        // Remove future prescriptions
        response.futurePrescriptions = []
        response.pastPrescriptions = []
        return response
      }
    }
  }

  // TODO: This will need to be implemented later
  const searchNhsNumber = async (nhsNumber: string): Promise<SearchResponse | undefined> => {
    console.log("Searching for nhs number:", nhsNumber)

    const url = `${API_ENDPOINTS.PRESCRIPTION_DETAILS}/${nhsNumber}`

    try {
      const response = await http.get(url, {
        headers: {
          Authorization: `Bearer ${auth?.idToken}`,
          "NHSD-Session-URID": NHS_REQUEST_URID
        }
      })

      console.log("Response status", {status: response.status})
      if (response.status !== 200) {
      // Throwing an error here will jump to the catch block.
        throw new Error(`Status Code: ${response.status}`)
      }

      const payload: SearchResponse = response.data
      return payload

    } catch (error) {
      if (nhsNumber === "1234567890") {
        console.error("Failed to fetch. Returning mock data", error)
        return Promise.resolve(mockSearchResponse)
      }
      console.error("Failed to fetch prescription search.", error)
    }
  }

  if (loading) {
    return (
      <main id="main-content" className="nhsuk-main-wrapper">
        <Container>
          <Row>
            <Col width="full">
              <EpsSpinner />
            </Col>
          </Row>
        </Container>
      </main>
    )
  }

  return (
    <>
      <title>{PRESCRIPTION_LIST_PAGE_STRINGS.PAGE_TITLE}</title>
      <main id="prescription-list" data-testid="prescription-list-page">
        <Container className="hero-container" data-testid="prescription-list-hero-container">
          <Row>
            <Col width="full">
              <nav className="nhsuk-breadcrumb" aria-label="Breadcrumb" data-testid="prescription-list-nav">
                <Link to={backLinkTarget} data-testid="back-link-container">
                  <BackLink data-testid="go-back-link">{PRESCRIPTION_LIST_PAGE_STRINGS.GO_BACK_LINK_TEXT}</BackLink>
                </Link>
              </nav>
            </Col>
          </Row>
          <Row>
            <Col width="full">
              <h1 className="nhsuk-heading-l" data-testid="prescription-list-heading">
                {PRESCRIPTION_LIST_PAGE_STRINGS.HEADING}
              </h1>
            </Col>
          </Row>
        </Container>
        <Container className="results-container" data-testid="prescription-results-container">
          <p data-testid="results-heading">
            <strong data-testid="results-count">
              {PRESCRIPTION_LIST_PAGE_STRINGS.RESULTS_PREFIX}
              {prescriptionCount}
              {PRESCRIPTION_LIST_PAGE_STRINGS.RESULTS_SUFFIX}
            </strong>
          </p>
          <div data-testid="prescription-results-list">
<<<<<<< HEAD
            {/* Prescription list items would go here */}
            <div>
              <EPSPrescriptionTable />
            </div>
=======
            <PrescriptionsListTabs
              tabData={tabData}
              currentPrescriptions={currentPrescriptions}
              pastPrescriptions={pastPrescriptions}
              futurePrescriptions={futurePrescriptions}
            />
>>>>>>> 6ec9ac8f
          </div>
        </Container>
      </main>
    </>
  )
}<|MERGE_RESOLUTION|>--- conflicted
+++ resolved
@@ -11,6 +11,7 @@
 
 import {AuthContext} from "@/context/AuthProvider"
 import {usePatientDetails} from "@/context/PatientDetailsProvider"
+import {EPSPrescriptionTable} from "@/components/EPSPrescriptionTable"
 
 import EpsSpinner from "@/components/EpsSpinner"
 import PrescriptionsListTabs from "@/components/prescriptionList/PrescriptionsListTab"
@@ -19,11 +20,6 @@
 import {PRESCRIPTION_LIST_TABS} from "@/constants/ui-strings/PrescriptionListTabStrings"
 import {PRESCRIPTION_LIST_PAGE_STRINGS} from "@/constants/ui-strings/PrescriptionListPageStrings"
 import {API_ENDPOINTS, FRONTEND_PATHS, NHS_REQUEST_URID} from "@/constants/environment"
-<<<<<<< HEAD
-import {PatientDetails} from "@cpt-ui-common/common-types"
-import {usePatientDetails} from "@/context/PatientDetailsProvider"
-import {EPSPrescriptionTable} from "@/components/EPSPrescriptionTable"
-=======
 
 import {
   PatientDetails,
@@ -32,7 +28,6 @@
   PrescriptionStatus,
   PrescriptionSummary
 } from "@cpt-ui-common/common-types"
->>>>>>> 6ec9ac8f
 
 export default function PrescriptionListPage() {
   // FIXME: mock data. DELETEME!
@@ -357,19 +352,16 @@
             </strong>
           </p>
           <div data-testid="prescription-results-list">
-<<<<<<< HEAD
             {/* Prescription list items would go here */}
             <div>
               <EPSPrescriptionTable />
             </div>
-=======
             <PrescriptionsListTabs
               tabData={tabData}
               currentPrescriptions={currentPrescriptions}
               pastPrescriptions={pastPrescriptions}
               futurePrescriptions={futurePrescriptions}
             />
->>>>>>> 6ec9ac8f
           </div>
         </Container>
       </main>
