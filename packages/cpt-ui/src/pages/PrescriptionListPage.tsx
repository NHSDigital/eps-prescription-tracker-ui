--- conflicted
+++ resolved
@@ -1,140 +1,3 @@
-<<<<<<< HEAD
-import React, { useEffect, useState } from "react";
-import { Link, useLocation } from "react-router-dom";
-
-import { BackLink, Col, Container, Row } from "nhsuk-react-components";
-
-import { PatientDetails, SearchResponse, TreatmentType, PrescriptionStatus, PrescriptionSummary } from "@cpt-ui-common/common-types";
-
-import { useAccess } from "@/context/AccessProvider";
-import { PRESCRIPTION_LIST_PAGE_STRINGS } from "@/constants/ui-strings/PrescriptionListPageStrings";
-import PrescriptionsListTabs from "@/components/prescriptionList/PrescriptionsListTab";
-
-export default function PrescriptionListPage() {
-    // TODO: mock data - in the real implementation, this would come from props or context
-    const prescriptionCount = 5;
-
-    const mockPatient: PatientDetails = {
-        nhsNumber: "5900009890",
-        prefix: "Mr",
-        suffix: "",
-        given: "William",
-        family: "Wolderton",
-        gender: "male",
-        dateOfBirth: "01-Nov-1988",
-        address: {
-            line1: "55 OAK STREET",
-            line2: "OAK LANE",
-            city: "Leeds",
-            postcode: "LS1 1XX",
-        },
-    }
-
-    const mockSearchResponse: SearchResponse = {
-        patient: mockPatient,
-        currentPrescriptions: [
-            {
-                prescriptionId: "RX001",
-                statusCode: PrescriptionStatus.TO_BE_DISPENSED,
-                issueDate: "2025-03-01",
-                prescriptionTreatmentType: TreatmentType.REPEAT,
-                issueNumber: 1,
-                maxRepeats: 5,
-                prescriptionPendingCancellation: false,
-                itemsPendingCancellation: false,
-            },
-            {
-                prescriptionId: "RX002",
-                statusCode: PrescriptionStatus.WITH_DISPENSER,
-                issueDate: "2025-02-15",
-                prescriptionTreatmentType: TreatmentType.ACUTE,
-                issueNumber: 2,
-                maxRepeats: 3,
-                prescriptionPendingCancellation: false,
-                itemsPendingCancellation: false,
-            },
-            {
-                prescriptionId: "RX003",
-                statusCode: PrescriptionStatus.WITH_DISPENSER_ACTIVE,
-                issueDate: "2025-03-10",
-                prescriptionTreatmentType: TreatmentType.ERD,
-                issueNumber: 3,
-                maxRepeats: 4,
-                prescriptionPendingCancellation: false,
-                itemsPendingCancellation: true,
-            },
-        ],
-        pastPrescriptions: [
-            {
-                prescriptionId: "RX004",
-                statusCode: PrescriptionStatus.DISPENSED,
-                issueDate: "2025-01-15",
-                prescriptionTreatmentType: TreatmentType.REPEAT,
-                issueNumber: 1,
-                maxRepeats: 2,
-                prescriptionPendingCancellation: false,
-                itemsPendingCancellation: false,
-            },
-            {
-                prescriptionId: "RX005",
-                statusCode: PrescriptionStatus.NOT_DISPENSED,
-                issueDate: "2024-12-20",
-                prescriptionTreatmentType: TreatmentType.ACUTE,
-                issueNumber: 1,
-                maxRepeats: 1,
-                prescriptionPendingCancellation: false,
-                itemsPendingCancellation: false,
-            },
-        ],
-        futurePrescriptions: [
-            {
-                prescriptionId: "RX006",
-                statusCode: PrescriptionStatus.FUTURE_DATED_PRESCRIPTION,
-                issueDate: "2025-04-01",
-                prescriptionTreatmentType: TreatmentType.REPEAT,
-                issueNumber: 1,
-                maxRepeats: 10,
-                prescriptionPendingCancellation: false,
-                itemsPendingCancellation: false,
-            },
-        ],
-    };
-
-
-    const location = useLocation();
-    const [backLinkTarget, setBackLinkTarget] = useState<string>(PRESCRIPTION_LIST_PAGE_STRINGS.DEFAULT_BACK_LINK_TARGET);
-    const [futurePrescriptions, setFuturePrescriptions] = useState<PrescriptionSummary[]>([])
-    const [pastPrescriptions, setPastPrescriptions] = useState<PrescriptionSummary[]>([])
-    const [currentPrescriptions, setCurrentPrescriptions] = useState<PrescriptionSummary[]>([])
-
-    const { setPatientDetails } = useAccess()
-
-    // Update the data with the mock object defined above. TEMPORARY!
-    // TODO: Use real data here
-    useEffect(() => {
-        setPastPrescriptions(mockSearchResponse.pastPrescriptions)
-        setFuturePrescriptions(mockSearchResponse.futurePrescriptions)
-        setCurrentPrescriptions(mockSearchResponse.currentPrescriptions)
-        setPatientDetails(mockSearchResponse.patient)
-    }, [mockSearchResponse])
-
-    useEffect(() => {
-        // parse the current URL's query parameters
-        const queryParams = new URLSearchParams(location.search);
-
-        // determine which search page to go back to based on query parameters
-        if (queryParams.has('prescriptionId')) {
-            setBackLinkTarget(PRESCRIPTION_LIST_PAGE_STRINGS.PRESCRIPTION_ID_SEARCH_TARGET);
-        } else if (queryParams.has('nhsNumber')) {
-            setBackLinkTarget(PRESCRIPTION_LIST_PAGE_STRINGS.NHS_NUMBER_SEARCH_TARGET);
-        } else {
-            // default fallback
-            setBackLinkTarget(PRESCRIPTION_LIST_PAGE_STRINGS.DEFAULT_BACK_LINK_TARGET);
-        }
-
-        setPatientDetails(mockPatient)
-    }, [location]);
-=======
 import React, {useContext, useEffect, useState} from "react"
 import {Link, useNavigate, useSearchParams} from "react-router-dom"
 import {
@@ -232,7 +95,6 @@
     setLoading(true)
     runSearch()
   }, [queryParams])
->>>>>>> 31d85d97
 
   // TODO: This should return the search results. For now, just return true or false for mock stuff.
   const searchPrescriptionID = async (prescriptionId: string): Promise<boolean> => {
@@ -290,48 +152,6 @@
 
   if (loading) {
     return (
-<<<<<<< HEAD
-        <>
-            <title>{PRESCRIPTION_LIST_PAGE_STRINGS.PAGE_TITLE}</title>
-            <main id="prescription-list" data-testid="prescription-list-page">
-                <Container className="hero-container" data-testid="prescription-list-hero-container">
-                    <Row>
-                        <Col width="full">
-                            <nav className="nhsuk-breadcrumb" aria-label="Breadcrumb" data-testid="prescription-list-nav">
-                                <Link to={backLinkTarget} data-testid="back-link-container">
-                                    <BackLink data-testid="go-back-link">{PRESCRIPTION_LIST_PAGE_STRINGS.GO_BACK_LINK_TEXT}</BackLink>
-                                </Link>
-                            </nav>
-                        </Col>
-                    </Row>
-                    <Row>
-                        <Col width="full">
-                            <h2 className="nhsuk-heading-l" data-testid="prescription-list-heading">
-                                {PRESCRIPTION_LIST_PAGE_STRINGS.HEADING}
-                            </h2>
-                        </Col>
-                    </Row>
-                </Container>
-                <Container className="results-container" data-testid="prescription-results-container">
-                    <p data-testid="results-heading">
-                        <strong data-testid="results-count">
-                            {PRESCRIPTION_LIST_PAGE_STRINGS.RESULTS_PREFIX}
-                            {prescriptionCount}
-                            {PRESCRIPTION_LIST_PAGE_STRINGS.RESULTS_SUFFIX}
-                        </strong>
-                    </p>
-                    <div data-testid="prescription-results-list">
-                        <PrescriptionsListTabs
-                            currentPrescriptions={currentPrescriptions}
-                            pastPrescriptions={pastPrescriptions}
-                            futurePrescriptions={futurePrescriptions}
-                        />
-                    </div>
-                </Container>
-            </main>
-        </>
-    );
-=======
       <main id="main-content" className="nhsuk-main-wrapper">
         <Container>
           <Row>
@@ -385,5 +205,4 @@
       </main>
     </>
   )
->>>>>>> 31d85d97
 }