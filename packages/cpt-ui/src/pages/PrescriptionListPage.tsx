import React, {useContext, useEffect, useState} from "react"
import {Link, useNavigate, useSearchParams} from "react-router-dom"
import {
  BackLink,
  Col,
  Container,
  Row
} from "nhsuk-react-components"
import "../styles/PrescriptionTable.scss"

import axios from "axios"
import http from "@/helpers/axios"

import {AuthContext} from "@/context/AuthProvider"
import {usePatientDetails} from "@/context/PatientDetailsProvider"
import EpsSpinner from "@/components/EpsSpinner"
import PrescriptionsListTabs from "@/components/prescriptionList/PrescriptionsListTab"
import {TabHeader} from "@/components/EpsTabs"
import PrescriptionNotFoundMessage from "@/components/PrescriptionNotFoundMessage"
import UnknownErrorMessage from "@/components/UnknownErrorMessage"

import {PRESCRIPTION_LIST_TABS} from "@/constants/ui-strings/PrescriptionListTabStrings"
import {PRESCRIPTION_LIST_PAGE_STRINGS} from "@/constants/ui-strings/PrescriptionListPageStrings"
import {API_ENDPOINTS, FRONTEND_PATHS} from "@/constants/environment"

import {SearchResponse, PrescriptionSummary} from "@cpt-ui-common/common-types/src/prescriptionList"
<<<<<<< HEAD
import {buildBackLink, inferSearchType} from "@/helpers/prescriptionNotFoundLinks"
=======
>>>>>>> d5f35309
import {logger} from "@/helpers/logger"

export default function PrescriptionListPage() {
  const auth = useContext(AuthContext)
  const {setPatientDetails} = usePatientDetails()

  const navigate = useNavigate()
  const [queryParams] = useSearchParams()
  const [futurePrescriptions, setFuturePrescriptions] = useState<Array<PrescriptionSummary>>([])
  const [pastPrescriptions, setPastPrescriptions] = useState<Array<PrescriptionSummary>>([])
  const [currentPrescriptions, setCurrentPrescriptions] = useState<Array<PrescriptionSummary>>([])
  const [prescriptionCount, setPrescriptionCount] = useState(0)
  const [tabData, setTabData] = useState<Array<TabHeader>>([])
  const [loading, setLoading] = useState(true)
  const [showNotFound, setShowNotFound] = useState(false)
  const [error, setError] = useState(false)

  const searchType = inferSearchType(queryParams)
  const backLinkUrl = buildBackLink(searchType, queryParams)

  useEffect(() => {
    const runSearch = async () => {
      setLoading(true)
      setShowNotFound(false) // Reset when search changes

      if (!auth?.isSignedIn) {
        logger.info("Not signed in, waiting...")
        return
      }

      const prescriptionId = queryParams.get("prescriptionId")
      const nhsNumber = queryParams.get("nhsNumber")

      const searchParams = new URLSearchParams()

      // determine which search page to go back to based on query parameters
      if (prescriptionId) {
        searchParams.append("prescriptionId", encodeURIComponent(prescriptionId))
      } else if (nhsNumber) {
        searchParams.append("nhsNumber", encodeURIComponent(nhsNumber))
      } else {
        logger.error("No query parameter provided.")
        setLoading(false)
        return
      }

      try {
        const response = await http.get(API_ENDPOINTS.PRESCRIPTION_LIST, {
          params: searchParams
        })

        logger.info("Response status", {status: response.status})
<<<<<<< HEAD
        if ((response.status === 404) || (response.status === 502)) {
=======
        if (response.status === 404) {
>>>>>>> d5f35309
          logger.error("No search results were returned")
          setShowNotFound(true)
          setLoading(false)
          return
        } else if (response.status !== 200) {
          throw new Error(`Status Code: ${response.status}`)
        }

        const searchResults: SearchResponse = response.data

        if (
          searchResults.currentPrescriptions.length === 0 &&
          searchResults.pastPrescriptions.length === 0 &&
          searchResults.futurePrescriptions.length === 0
        ) {
          logger.error("A patient was returned, but they do not have any prescriptions.", searchResults)
          setPatientDetails(searchResults.patient)
          setShowNotFound(true)
          setLoading(false)
          return
        }

        setCurrentPrescriptions(searchResults.currentPrescriptions)
        setFuturePrescriptions(searchResults.futurePrescriptions)
        setPastPrescriptions(searchResults.pastPrescriptions)
        setPatientDetails(searchResults.patient)
        setPrescriptionCount(
          searchResults.pastPrescriptions.length +
          searchResults.futurePrescriptions.length +
          searchResults.currentPrescriptions.length
        )
        setTabData([
          {
            link: PRESCRIPTION_LIST_TABS.current.link(queryParams.toString()),
            title: PRESCRIPTION_LIST_TABS.current.title(searchResults.currentPrescriptions.length)
          },
          {
            link: PRESCRIPTION_LIST_TABS.future.link(queryParams.toString()),
            title: PRESCRIPTION_LIST_TABS.future.title(searchResults.futurePrescriptions.length)
          },
          {
            link: PRESCRIPTION_LIST_TABS.past.link(queryParams.toString()),
            title: PRESCRIPTION_LIST_TABS.past.title(searchResults.pastPrescriptions.length)
          }
        ])
        setLoading(false)
      } catch (err) {
        logger.error("Error during search", err)
<<<<<<< HEAD
        if (axios.isAxiosError(err) && (err.response?.status === 404 || err.response?.status === 502)) {
          setShowNotFound(true)
        } else if (err instanceof Error && err.message === "canceled") {
=======
        if (err instanceof Error && err.message === "CanceledError: canceled") {
>>>>>>> d5f35309
          navigate(FRONTEND_PATHS.LOGIN)
          return
        } else {
          setError(true)
        }
        setLoading(false)
      }
    }

    runSearch()
  }, [queryParams, auth?.isSignedIn])

  if (loading) {
    return (
      <main id="main-content" className="nhsuk-main-wrapper">
        <Container>
          <Row>
            <Col width="full">
              <h1 className="nhsuk-u-visually-hidden">
                {PRESCRIPTION_LIST_PAGE_STRINGS.HEADING}
              </h1>
              <h2 data-testid="loading-message">
                {PRESCRIPTION_LIST_PAGE_STRINGS.LOADING_MESSAGE}
              </h2>
              <EpsSpinner />
            </Col>
          </Row>
        </Container>
      </main>
    )
  }

  if (error) {
    return <UnknownErrorMessage />
  }

  // Show PrescriptionNotFoundMessage if no prescriptions found
  if (showNotFound) {
    return <PrescriptionNotFoundMessage />
  }

  return (
    <>
      <title>{PRESCRIPTION_LIST_PAGE_STRINGS.PAGE_TITLE}</title>
      <main id="prescription-list" data-testid="prescription-list-page">
        <Container className="hero-container" data-testid="prescription-list-hero-container">
          <Row>
            <Col width="full">
              <nav className="nhsuk-breadcrumb" aria-label="Breadcrumb" data-testid="prescription-list-nav">
                <BackLink
                  data-testid="go-back-link"
                  asElement={Link}
                  to={backLinkUrl}
                >
                  {PRESCRIPTION_LIST_PAGE_STRINGS.GO_BACK_LINK_TEXT}
                </BackLink>
              </nav>
            </Col>
          </Row>
          <Row>
            <Col width="full">
              <h1 className="nhsuk-heading-l" data-testid="prescription-list-heading">
                {PRESCRIPTION_LIST_PAGE_STRINGS.HEADING}
              </h1>
            </Col>
          </Row>
        </Container>
        <Container className="results-container" data-testid="prescription-results-container">
          <p data-testid="results-heading">
            <strong data-testid="results-count">
              {PRESCRIPTION_LIST_PAGE_STRINGS.RESULTS_PREFIX}
              {prescriptionCount}
              {PRESCRIPTION_LIST_PAGE_STRINGS.RESULTS_SUFFIX}
            </strong>
          </p>
          <div data-testid="prescription-results-list">
            <PrescriptionsListTabs
              tabData={tabData}
              currentPrescriptions={currentPrescriptions}
              pastPrescriptions={pastPrescriptions}
              futurePrescriptions={futurePrescriptions}
            />
          </div>
        </Container>
      </main>
    </>
  )
}<|MERGE_RESOLUTION|>--- conflicted
+++ resolved
@@ -9,10 +9,10 @@
 import "../styles/PrescriptionTable.scss"
 
 import axios from "axios"
-import http from "@/helpers/axios"
 
 import {AuthContext} from "@/context/AuthProvider"
 import {usePatientDetails} from "@/context/PatientDetailsProvider"
+
 import EpsSpinner from "@/components/EpsSpinner"
 import PrescriptionsListTabs from "@/components/prescriptionList/PrescriptionsListTab"
 import {TabHeader} from "@/components/EpsTabs"
@@ -24,11 +24,10 @@
 import {API_ENDPOINTS, FRONTEND_PATHS} from "@/constants/environment"
 
 import {SearchResponse, PrescriptionSummary} from "@cpt-ui-common/common-types/src/prescriptionList"
-<<<<<<< HEAD
+
+import http from "@/helpers/axios"
+import {logger} from "@/helpers/logger"
 import {buildBackLink, inferSearchType} from "@/helpers/prescriptionNotFoundLinks"
-=======
->>>>>>> d5f35309
-import {logger} from "@/helpers/logger"
 
 export default function PrescriptionListPage() {
   const auth = useContext(AuthContext)
@@ -80,11 +79,7 @@
         })
 
         logger.info("Response status", {status: response.status})
-<<<<<<< HEAD
         if ((response.status === 404) || (response.status === 502)) {
-=======
-        if (response.status === 404) {
->>>>>>> d5f35309
           logger.error("No search results were returned")
           setShowNotFound(true)
           setLoading(false)
@@ -133,13 +128,9 @@
         setLoading(false)
       } catch (err) {
         logger.error("Error during search", err)
-<<<<<<< HEAD
         if (axios.isAxiosError(err) && (err.response?.status === 404 || err.response?.status === 502)) {
           setShowNotFound(true)
         } else if (err instanceof Error && err.message === "canceled") {
-=======
-        if (err instanceof Error && err.message === "CanceledError: canceled") {
->>>>>>> d5f35309
           navigate(FRONTEND_PATHS.LOGIN)
           return
         } else {
