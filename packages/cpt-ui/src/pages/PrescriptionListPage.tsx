import React, {useContext, useEffect, useState} from "react"
import {useNavigate, useSearchParams} from "react-router-dom"
import {
  BackLink,
  Col,
  Container,
  Row
} from "nhsuk-react-components"
import "../styles/PrescriptionTable.scss"

import http from "@/helpers/axios"

import {AuthContext} from "@/context/AuthProvider"
import {usePatientDetails} from "@/context/PatientDetailsProvider"
import EpsSpinner from "@/components/EpsSpinner"
import PrescriptionsListTabs from "@/components/prescriptionList/PrescriptionsListTab"
import {TabHeader} from "@/components/EpsTabs"
import PrescriptionNotFoundMessage from "@/components/PrescriptionNotFoundMessage"

import {PRESCRIPTION_LIST_TABS} from "@/constants/ui-strings/PrescriptionListTabStrings"
import {PRESCRIPTION_LIST_PAGE_STRINGS} from "@/constants/ui-strings/PrescriptionListPageStrings"
import {API_ENDPOINTS, FRONTEND_PATHS} from "@/constants/environment"

import {SearchResponse, PrescriptionSummary} from "@cpt-ui-common/common-types/src/prescriptionList"
import {logger} from "@/helpers/logger"

export default function PrescriptionListPage() {
  const auth = useContext(AuthContext)
  const {setPatientDetails} = usePatientDetails()

  const navigate = useNavigate()
  const [queryParams] = useSearchParams()
  const [futurePrescriptions, setFuturePrescriptions] = useState<Array<PrescriptionSummary>>([])
  const [pastPrescriptions, setPastPrescriptions] = useState<Array<PrescriptionSummary>>([])
  const [currentPrescriptions, setCurrentPrescriptions] = useState<Array<PrescriptionSummary>>([])
  const [prescriptionCount, setPrescriptionCount] = useState(0)
  const [tabData, setTabData] = useState<Array<TabHeader>>([])
  const [backLinkTarget, setBackLinkTarget] = useState<string>(PRESCRIPTION_LIST_PAGE_STRINGS.DEFAULT_BACK_LINK_TARGET)
  const [loading, setLoading] = useState(true)
  const [showNotFound, setShowNotFound] = useState(false)

  useEffect(() => {
    const runSearch = async () => {
      setLoading(true)
      setShowNotFound(false) // Reset when search changes

      if (!auth?.isSignedIn) {
<<<<<<< HEAD
        logger.info("Not signed in, waiting...")
=======
        console.log("Not signed in, waiting...")

>>>>>>> 466632b9
        return
      }

      const prescriptionId = queryParams.get("prescriptionId")
      const nhsNumber = queryParams.get("nhsNumber")

      let searchParams = {}

      // determine which search page to go back to based on query parameters
      if (prescriptionId) {
        setBackLinkTarget(PRESCRIPTION_LIST_PAGE_STRINGS.PRESCRIPTION_ID_SEARCH_TARGET)
        searchParams = {prescriptionId}
      } else if (nhsNumber) {
        setBackLinkTarget(PRESCRIPTION_LIST_PAGE_STRINGS.NHS_NUMBER_SEARCH_TARGET)
        searchParams = {nhsNumber}
      } else {
<<<<<<< HEAD
        logger.error("No query parameter provided.")
        navigate(FRONTEND_PATHS.PRESCRIPTION_NOT_FOUND)
        return
      }

      const response = await http.get(API_ENDPOINTS.PRESCRIPTION_LIST, {
        params: searchParams
      })

      if (response.status === 404) {
        logger.error("No search results were returned")
        navigate(FRONTEND_PATHS.PRESCRIPTION_NOT_FOUND)
=======
        console.error("No query parameter provided.")
        setLoading(false)
>>>>>>> 466632b9
        return
      }

<<<<<<< HEAD
      let searchResults: SearchResponse = response.data

      if (
        searchResults.currentPrescriptions.length === 0
        && searchResults.pastPrescriptions.length === 0
        && searchResults.futurePrescriptions.length === 0
      ) {
        logger.error("A patient was returned, but they do not have any prescriptions.", searchResults)
        navigate(FRONTEND_PATHS.PRESCRIPTION_NOT_FOUND)
        return
      }
=======
      try {
        const response = await http.get(API_ENDPOINTS.PRESCRIPTION_LIST, {
          params: searchParams
        })

        console.log("Response status", {status: response.status})
        if (response.status === 404) {
          console.error("No search results were returned")
          setShowNotFound(true)
          setLoading(false)
          return
        } else if (response.status !== 200) {
          throw new Error(`Status Code: ${response.status}`)
        }
>>>>>>> 466632b9

        let searchResults: SearchResponse = response.data

        if (
          searchResults.currentPrescriptions.length === 0 &&
          searchResults.pastPrescriptions.length === 0 &&
          searchResults.futurePrescriptions.length === 0
        ) {
          console.error("A patient was returned, but they do not have any prescriptions.", searchResults)
          setPatientDetails(searchResults.patient)
          setShowNotFound(true)
          setLoading(false)
          return
        }

<<<<<<< HEAD
    setLoading(true)
    runSearch()
      .catch((err) => {
        logger.error("Error during search", err)
        if (err.message === "CanceledError: canceled") {
=======
        setCurrentPrescriptions(searchResults.currentPrescriptions)
        setFuturePrescriptions(searchResults.futurePrescriptions)
        setPastPrescriptions(searchResults.pastPrescriptions)
        setPatientDetails(searchResults.patient)
        setPrescriptionCount(
          searchResults.pastPrescriptions.length +
          searchResults.futurePrescriptions.length +
          searchResults.currentPrescriptions.length
        )
        setTabData([
          {
            link: PRESCRIPTION_LIST_TABS.current.link(queryParams.toString()),
            title: PRESCRIPTION_LIST_TABS.current.title(searchResults.currentPrescriptions.length)
          },
          {
            link: PRESCRIPTION_LIST_TABS.future.link(queryParams.toString()),
            title: PRESCRIPTION_LIST_TABS.future.title(searchResults.futurePrescriptions.length)
          },
          {
            link: PRESCRIPTION_LIST_TABS.past.link(queryParams.toString()),
            title: PRESCRIPTION_LIST_TABS.past.title(searchResults.pastPrescriptions.length)
          }
        ])
        setLoading(false)
      } catch (err) {
        console.error("Error during search", err)
        if (err instanceof Error && err.message === "CanceledError: canceled") {
>>>>>>> 466632b9
          navigate(FRONTEND_PATHS.LOGIN)
        } else {
          navigate(backLinkTarget)
        }
        setShowNotFound(true)
        setLoading(false)
      }
    }

    runSearch()
  }, [queryParams, auth?.isSignedIn])

  if (loading) {
    return (
      <main id="main-content" className="nhsuk-main-wrapper">
        <Container>
          <Row>
            <Col width="full">
              <h1
                className="nhsuk-u-visually-hidden"
              >
                {PRESCRIPTION_LIST_PAGE_STRINGS.HEADING}
              </h1>
              <h2 data-testid="loading-message">
                {PRESCRIPTION_LIST_PAGE_STRINGS.LOADING_MESSAGE}
              </h2>
              <EpsSpinner />
            </Col>
          </Row>
        </Container>
      </main>
    )
  }

  // Show PrescriptionNotFoundMessage if no prescriptions found
  if (showNotFound) {
    return <PrescriptionNotFoundMessage />
  }

  return (
    <>
      <title>{PRESCRIPTION_LIST_PAGE_STRINGS.PAGE_TITLE}</title>
      <main id="prescription-list" data-testid="prescription-list-page">
        <Container className="hero-container" data-testid="prescription-list-hero-container">
          <Row>
            <Col width="full">
              <nav className="nhsuk-breadcrumb" aria-label="Breadcrumb" data-testid="prescription-list-nav">
                <BackLink
                  data-testid="go-back-link"
                  href={backLinkTarget}
                  onClick={(e: React.MouseEvent<HTMLAnchorElement>) => {
                    e.preventDefault()
                    navigate(backLinkTarget)
                  }}
                >  {PRESCRIPTION_LIST_PAGE_STRINGS.GO_BACK_LINK_TEXT}
                </BackLink>
              </nav>
            </Col>
          </Row>
          <Row>
            <Col width="full">
              <h1 className="nhsuk-heading-l" data-testid="prescription-list-heading">
                {PRESCRIPTION_LIST_PAGE_STRINGS.HEADING}
              </h1>
            </Col>
          </Row>
        </Container>
        <Container className="results-container" data-testid="prescription-results-container">
          <p data-testid="results-heading">
            <strong data-testid="results-count">
              {PRESCRIPTION_LIST_PAGE_STRINGS.RESULTS_PREFIX}
              {prescriptionCount}
              {PRESCRIPTION_LIST_PAGE_STRINGS.RESULTS_SUFFIX}
            </strong>
          </p>
          <div data-testid="prescription-results-list">
            <PrescriptionsListTabs
              tabData={tabData}
              currentPrescriptions={currentPrescriptions}
              pastPrescriptions={pastPrescriptions}
              futurePrescriptions={futurePrescriptions}
            />
          </div>
        </Container>
      </main>
    </>
  )
}<|MERGE_RESOLUTION|>--- conflicted
+++ resolved
@@ -45,12 +45,7 @@
       setShowNotFound(false) // Reset when search changes
 
       if (!auth?.isSignedIn) {
-<<<<<<< HEAD
         logger.info("Not signed in, waiting...")
-=======
-        console.log("Not signed in, waiting...")
-
->>>>>>> 466632b9
         return
       }
 
@@ -67,54 +62,25 @@
         setBackLinkTarget(PRESCRIPTION_LIST_PAGE_STRINGS.NHS_NUMBER_SEARCH_TARGET)
         searchParams = {nhsNumber}
       } else {
-<<<<<<< HEAD
         logger.error("No query parameter provided.")
-        navigate(FRONTEND_PATHS.PRESCRIPTION_NOT_FOUND)
+        setLoading(false)
         return
       }
 
-      const response = await http.get(API_ENDPOINTS.PRESCRIPTION_LIST, {
-        params: searchParams
-      })
-
-      if (response.status === 404) {
-        logger.error("No search results were returned")
-        navigate(FRONTEND_PATHS.PRESCRIPTION_NOT_FOUND)
-=======
-        console.error("No query parameter provided.")
-        setLoading(false)
->>>>>>> 466632b9
-        return
-      }
-
-<<<<<<< HEAD
-      let searchResults: SearchResponse = response.data
-
-      if (
-        searchResults.currentPrescriptions.length === 0
-        && searchResults.pastPrescriptions.length === 0
-        && searchResults.futurePrescriptions.length === 0
-      ) {
-        logger.error("A patient was returned, but they do not have any prescriptions.", searchResults)
-        navigate(FRONTEND_PATHS.PRESCRIPTION_NOT_FOUND)
-        return
-      }
-=======
       try {
         const response = await http.get(API_ENDPOINTS.PRESCRIPTION_LIST, {
           params: searchParams
         })
 
-        console.log("Response status", {status: response.status})
+        logger.info("Response status", {status: response.status})
         if (response.status === 404) {
-          console.error("No search results were returned")
+          logger.error("No search results were returned")
           setShowNotFound(true)
           setLoading(false)
           return
         } else if (response.status !== 200) {
           throw new Error(`Status Code: ${response.status}`)
         }
->>>>>>> 466632b9
 
         let searchResults: SearchResponse = response.data
 
@@ -123,20 +89,13 @@
           searchResults.pastPrescriptions.length === 0 &&
           searchResults.futurePrescriptions.length === 0
         ) {
-          console.error("A patient was returned, but they do not have any prescriptions.", searchResults)
+          logger.error("A patient was returned, but they do not have any prescriptions.", searchResults)
           setPatientDetails(searchResults.patient)
           setShowNotFound(true)
           setLoading(false)
           return
         }
 
-<<<<<<< HEAD
-    setLoading(true)
-    runSearch()
-      .catch((err) => {
-        logger.error("Error during search", err)
-        if (err.message === "CanceledError: canceled") {
-=======
         setCurrentPrescriptions(searchResults.currentPrescriptions)
         setFuturePrescriptions(searchResults.futurePrescriptions)
         setPastPrescriptions(searchResults.pastPrescriptions)
@@ -162,9 +121,8 @@
         ])
         setLoading(false)
       } catch (err) {
-        console.error("Error during search", err)
+        logger.error("Error during search", err)
         if (err instanceof Error && err.message === "CanceledError: canceled") {
->>>>>>> 466632b9
           navigate(FRONTEND_PATHS.LOGIN)
         } else {
           navigate(backLinkTarget)
