<<<<<<< HEAD
import React, {useEffect, useState} from "react"
import {Link, useLocation} from "react-router-dom"
=======
import React, {useContext, useEffect, useState} from "react"
>>>>>>> 22f6ccca
import {
  BackLink,
  Col,
  Container,
  Row
} from "nhsuk-react-components"
<<<<<<< HEAD

import {PRESCRIPTION_LIST_PAGE_STRINGS} from "@/constants/ui-strings/PrescriptionListPageStrings"
import {PatientDetails} from "@cpt-ui-common/common-types"

import {usePatientDetails} from "@/context/PatientDetailsProvider"
=======
import {Link, useNavigate, useSearchParams} from "react-router-dom"

import http from "@/helpers/axios"
import {AuthContext} from "@/context/AuthProvider"
import EpsSpinner from "@/components/EpsSpinner"
import {PRESCRIPTION_LIST_PAGE_STRINGS} from "@/constants/ui-strings/PrescriptionListPageStrings"
import {API_ENDPOINTS, FRONTEND_PATHS, NHS_REQUEST_URID} from "@/constants/environment"
>>>>>>> 22f6ccca

export default function PrescriptionListPage() {
  // TODO: mock data - in the real implementation, this would come from props or context
  const prescriptionCount = 5
<<<<<<< HEAD
  const mockPatient: PatientDetails = {
    nhsNumber: "5900009890",
    prefix: "Mr",
    suffix: "",
    given: "William",
    family: "Wolderton",
    gender: "male",
    dateOfBirth: "01-Nov-1988",
    address: {
      line1: "55 OAK STREET",
      line2: "OAK LANE",
      city: "Leeds",
      postcode: "LS1 1XX"
    }
  }

  const location = useLocation()
=======

  const navigate = useNavigate()
  const auth = useContext(AuthContext)
  const [queryParams] = useSearchParams()

>>>>>>> 22f6ccca
  const [backLinkTarget, setBackLinkTarget] = useState<string>(PRESCRIPTION_LIST_PAGE_STRINGS.DEFAULT_BACK_LINK_TARGET)
  const [loading, setLoading] = useState(true)

  const {setPatientDetails} = usePatientDetails()

  useEffect(() => {
    const runSearch = async () => {
      const hasPrescriptionId = !!queryParams.get("prescriptionId")
      const hasNhsNumber = !!queryParams.get("nhsNumber")

      // determine which search page to go back to based on query parameters
      if (hasPrescriptionId) {
        setBackLinkTarget(PRESCRIPTION_LIST_PAGE_STRINGS.PRESCRIPTION_ID_SEARCH_TARGET)
      } else if (hasNhsNumber) {
        setBackLinkTarget(PRESCRIPTION_LIST_PAGE_STRINGS.NHS_NUMBER_SEARCH_TARGET)
      } else {
        setBackLinkTarget(PRESCRIPTION_LIST_PAGE_STRINGS.DEFAULT_BACK_LINK_TARGET)
        // if no search is given, navigate to the not found page
        navigate(FRONTEND_PATHS.PRESCRIPTION_NOT_FOUND)
        return
      }

      if (hasPrescriptionId) {
        const prescId = queryParams.get("prescriptionId")!
        const searchResults = await searchPrescriptionID(prescId)
        console.log("Got search results", searchResults)
        if (!searchResults) {
          const notFoundUrl = `${FRONTEND_PATHS.PRESCRIPTION_NOT_FOUND}?searchType=PrescriptionIdSearch`
          navigate(notFoundUrl)
        }
      }

      if (hasNhsNumber) {
        const nhsNumber = queryParams.get("nhsNumber")!
        // Assuming you’ll also refactor searchNhsNumber to be async
        const result = await searchNhsNumber(nhsNumber)
        if (!result) {
          const notFoundUrl = `${FRONTEND_PATHS.PRESCRIPTION_NOT_FOUND}?searchType=NhsNumberSearch`
          navigate(notFoundUrl)
        }
      }
    }

<<<<<<< HEAD
    setPatientDetails(mockPatient)
  }, [location])
=======
    setLoading(true)
    runSearch()
  }, [queryParams])

  // TODO: This should return the search results. For now, just return true or false for mock stuff.
  const searchPrescriptionID = async (prescriptionId: string): Promise<boolean> => {
    console.log("Searching for prescription ID ", prescriptionId)

    // TODO: Validate ID (if invalid, navigate away)
    // if (!validatePrescriptionId(prescriptionId)) {
    //   navigate(notFoundUrl);
    //   return;
    // }

    const url = `${API_ENDPOINTS.PRESCRIPTION_DETAILS}/${prescriptionId}`

    try {
      const response = await http.get(url, {
        headers: {
          Authorization: `Bearer ${auth?.idToken}`,
          "NHSD-Session-URID": NHS_REQUEST_URID
        }
      })

      if (response.status !== 200) {
      // Throwing an error here will jump to the catch block.
        throw new Error(`Status Code: ${response.status}`)
      }
      // TODO: populate mock data
      return true

    } catch (error) {
      console.error("Error retrieving prescription details:", error)
      // Allow known test ID through; otherwise, return false.
      if (prescriptionId === "C0C757-A83008-C2D93O") {
        console.log("Using mock data")
        return true
      }
      return false

    } finally {
      setLoading(false)
    }
  }

  // TODO: This will need to be implemented later
  const searchNhsNumber = (nhsNumber: string): Promise<boolean> => {
    console.log("Searching for nhs number:", nhsNumber)
    setLoading(false)
    return Promise.resolve(true)
  }

  if (loading) {
    return (
      <main id="main-content" className="nhsuk-main-wrapper">
        <Container>
          <Row>
            <Col width="full">
              <EpsSpinner />
            </Col>
          </Row>
        </Container>
      </main>
    )
  }
>>>>>>> 22f6ccca

  return (
    <>
      <title>{PRESCRIPTION_LIST_PAGE_STRINGS.PAGE_TITLE}</title>
      <main id="prescription-list" data-testid="prescription-list-page">
        <Container className="hero-container" data-testid="prescription-list-hero-container">
          <Row>
            <Col width="full">
              <nav className="nhsuk-breadcrumb" aria-label="Breadcrumb" data-testid="prescription-list-nav">
                <BackLink
                  data-testid="go-back-link"
                  asElement={Link}
                  to={backLinkTarget}
                >
                  {PRESCRIPTION_LIST_PAGE_STRINGS.GO_BACK_LINK_TEXT}
                </BackLink>
              </nav>
            </Col>
          </Row>
          <Row>
            <Col width="full">
              <h2 className="nhsuk-heading-l" data-testid="prescription-list-heading">
                {PRESCRIPTION_LIST_PAGE_STRINGS.HEADING}
              </h2>
            </Col>
          </Row>
        </Container>
        <Container className="results-container" data-testid="prescription-results-container">
          <p data-testid="results-heading">
            <strong data-testid="results-count">
              {PRESCRIPTION_LIST_PAGE_STRINGS.RESULTS_PREFIX}
              {prescriptionCount}
              {PRESCRIPTION_LIST_PAGE_STRINGS.RESULTS_SUFFIX}
            </strong>
          </p>
          <div data-testid="prescription-results-list">
            {/* Prescription list items would go here */}
          </div>
        </Container>
      </main>
    </>
  )
}<|MERGE_RESOLUTION|>--- conflicted
+++ resolved
@@ -1,35 +1,24 @@
-<<<<<<< HEAD
-import React, {useEffect, useState} from "react"
-import {Link, useLocation} from "react-router-dom"
-=======
 import React, {useContext, useEffect, useState} from "react"
->>>>>>> 22f6ccca
+import {Link, useNavigate, useSearchParams} from "react-router-dom"
 import {
   BackLink,
   Col,
   Container,
   Row
 } from "nhsuk-react-components"
-<<<<<<< HEAD
-
-import {PRESCRIPTION_LIST_PAGE_STRINGS} from "@/constants/ui-strings/PrescriptionListPageStrings"
-import {PatientDetails} from "@cpt-ui-common/common-types"
-
-import {usePatientDetails} from "@/context/PatientDetailsProvider"
-=======
-import {Link, useNavigate, useSearchParams} from "react-router-dom"
 
 import http from "@/helpers/axios"
 import {AuthContext} from "@/context/AuthProvider"
 import EpsSpinner from "@/components/EpsSpinner"
 import {PRESCRIPTION_LIST_PAGE_STRINGS} from "@/constants/ui-strings/PrescriptionListPageStrings"
 import {API_ENDPOINTS, FRONTEND_PATHS, NHS_REQUEST_URID} from "@/constants/environment"
->>>>>>> 22f6ccca
+import {PatientDetails} from "@cpt-ui-common/common-types"
+
+import {usePatientDetails} from "@/context/PatientDetailsProvider"
 
 export default function PrescriptionListPage() {
   // TODO: mock data - in the real implementation, this would come from props or context
   const prescriptionCount = 5
-<<<<<<< HEAD
   const mockPatient: PatientDetails = {
     nhsNumber: "5900009890",
     prefix: "Mr",
@@ -46,18 +35,13 @@
     }
   }
 
-  const location = useLocation()
-=======
-
   const navigate = useNavigate()
   const auth = useContext(AuthContext)
+  const {setPatientDetails} = usePatientDetails()
   const [queryParams] = useSearchParams()
 
->>>>>>> 22f6ccca
   const [backLinkTarget, setBackLinkTarget] = useState<string>(PRESCRIPTION_LIST_PAGE_STRINGS.DEFAULT_BACK_LINK_TARGET)
   const [loading, setLoading] = useState(true)
-
-  const {setPatientDetails} = usePatientDetails()
 
   useEffect(() => {
     const runSearch = async () => {
@@ -83,6 +67,8 @@
         if (!searchResults) {
           const notFoundUrl = `${FRONTEND_PATHS.PRESCRIPTION_NOT_FOUND}?searchType=PrescriptionIdSearch`
           navigate(notFoundUrl)
+        } else {
+          setPatientDetails(mockPatient)
         }
       }
 
@@ -97,10 +83,6 @@
       }
     }
 
-<<<<<<< HEAD
-    setPatientDetails(mockPatient)
-  }, [location])
-=======
     setLoading(true)
     runSearch()
   }, [queryParams])
@@ -166,7 +148,6 @@
       </main>
     )
   }
->>>>>>> 22f6ccca
 
   return (
     <>
