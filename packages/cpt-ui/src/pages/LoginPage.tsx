import React, {useEffect, useCallback} from "react"
import {Container, Col, Row} from "nhsuk-react-components"

import {useAuth} from "@/context/AuthProvider"

import EpsSpinner from "@/components/EpsSpinner"
import {EpsLoginPageStrings} from "@/constants/ui-strings/EpsLoginPageStrings"

import {
  ENV_CONFIG,
  MOCK_AUTH_ALLOWED_ENVIRONMENTS,
  type Environment,
  type MockAuthEnvironment
} from "@/constants/environment"
import {Button} from "@/components/ReactRouterButton"
import {logger} from "@/helpers/logger"

export default function LoginPage() {
  const auth = useAuth()

  const target_environment: string =
    ENV_CONFIG.TARGET_ENVIRONMENT as Environment

  const mockSignIn = async () => {
<<<<<<< HEAD
    console.log("Signing in (Mock)", auth)
    auth.clearAuthState()
=======
    logger.info("Signing in (Mock)", auth)
>>>>>>> d5f35309
    await auth?.cognitoSignIn({
      provider: {
        custom: "Mock"
      }
    })
  }

  const signIn = useCallback(async () => {
<<<<<<< HEAD
    console.log("Signing in (Primary)", auth)
    auth.clearAuthState()
=======
    logger.info("Signing in (Primary)", auth)
>>>>>>> d5f35309
    await auth?.cognitoSignIn({
      provider: {
        custom: "Primary"
      }
    })
    logger.info("Signed in: ", auth)
  }, [auth])

  const signOut = async () => {
    logger.info("Signing out", auth)
    await auth?.cognitoSignOut()
    logger.info("Signed out: ", auth)
  }

  useEffect(() => {
    logger.info(
      "Login page loaded. What environment are we in?",
      target_environment
    )

    if (
      !MOCK_AUTH_ALLOWED_ENVIRONMENTS.includes(
        target_environment as MockAuthEnvironment
      ) &&
      !auth?.isSignedIn
    ) {
      logger.info("User must sign in with Primary auth")
      signIn()
    }
  }, [auth, signIn, target_environment])

  if (
    !MOCK_AUTH_ALLOWED_ENVIRONMENTS.includes(
      target_environment as MockAuthEnvironment
    )
  ) {
    return (
      <main className="nhsuk-main-wrapper">
        <Container>
          <Row>
            <Col width="full">
              <h1>{EpsLoginPageStrings.redirecting_msg}</h1>
              <EpsSpinner />
            </Col>
          </Row>
        </Container>
      </main>
    )
  }

  // This is a dev page, so no need to bother with language support

  return (
    <main className="nhsuk-main-wrapper">
      <Container>

        <Row>
          <Col width="full">
            <h1>Authorisation demonstration</h1>
            <p>
              Since this is not actually set to be integrated into anything yet,
              I&apos;ve made this little page to show how login/logout works.
            </p>
            <p>
              Note that this is the COGNITO login, and displays the relevant information.
            </p>
            <p>
              The auth context carries around the logic and authorisation state, but takes no actions (yet)
              without explicit calls. It could be updated to monitor login status,
              and poll to check for serverside token retractions.
            </p>
          </Col>
        </Row>

        <Row>
          <Col width="full">
            <Button id="primary-signin" style={{margin: "8px"}} onClick={signIn}>Log in with PTL CIS2</Button>
            <Button id="mock-signin" style={{margin: "8px"}} onClick={mockSignIn}>Log in with mock CIS2</Button>
            <Button id="signout" style={{margin: "8px"}} onClick={signOut}>Sign Out</Button>

            {auth && (
              <>
                <div>username: {auth.user}</div>
                <div>isSignedIn: {auth.isSignedIn} </div>
                <h2>Auth Context</h2>
                <pre>{JSON.stringify(auth, null, 2)}</pre>
              </>
            )}
          </Col>
        </Row>
      </Container>
    </main>
  )
}<|MERGE_RESOLUTION|>--- conflicted
+++ resolved
@@ -22,12 +22,8 @@
     ENV_CONFIG.TARGET_ENVIRONMENT as Environment
 
   const mockSignIn = async () => {
-<<<<<<< HEAD
-    console.log("Signing in (Mock)", auth)
+    logger.info("Signing in (Mock)", auth)
     auth.clearAuthState()
-=======
-    logger.info("Signing in (Mock)", auth)
->>>>>>> d5f35309
     await auth?.cognitoSignIn({
       provider: {
         custom: "Mock"
@@ -36,12 +32,8 @@
   }
 
   const signIn = useCallback(async () => {
-<<<<<<< HEAD
-    console.log("Signing in (Primary)", auth)
+    logger.info("Signing in (Primary)", auth)
     auth.clearAuthState()
-=======
-    logger.info("Signing in (Primary)", auth)
->>>>>>> d5f35309
     await auth?.cognitoSignIn({
       provider: {
         custom: "Primary"
