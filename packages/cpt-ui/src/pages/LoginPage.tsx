<<<<<<< HEAD
import React, { useContext, useEffect, useCallback } from "react";
import { Container, Col, Row } from "nhsuk-react-components";

import { AuthContext } from "@/context/AuthProvider";
import { useAccess } from "@/context/AccessProvider";

import EpsSpinner from "@/components/EpsSpinner";
import { EpsLoginPageStrings } from "@/constants/ui-strings/EpsLoginPageStrings";
=======
/* eslint-disable max-len */
import React, {useContext, useEffect, useCallback} from "react"
import {Container, Col, Row} from "nhsuk-react-components"
import {AuthContext} from "@/context/AuthProvider"
import EpsSpinner from "@/components/EpsSpinner"
import {EpsLoginPageStrings} from "@/constants/ui-strings/EpsLoginPageStrings"
>>>>>>> 03c4f147

import {
  ENV_CONFIG,
  MOCK_AUTH_ALLOWED_ENVIRONMENTS,
  type Environment,
  type MockAuthEnvironment
} from "@/constants/environment"
import {Button} from "@/components/ReactRouterButton"

export default function LoginPage() {
<<<<<<< HEAD
  const auth = useContext(AuthContext);
  const access = useAccess()

=======
  const auth = useContext(AuthContext)
>>>>>>> 03c4f147
  const target_environment: string =
    ENV_CONFIG.TARGET_ENVIRONMENT as Environment

  const mockSignIn = async () => {
    console.log("Signing in (Mock)", auth)
    await auth?.cognitoSignIn({
      provider: {
        custom: "Mock"
      }
    })
  }

  const signIn = useCallback(async () => {
    console.log("Signing in (Primary)", auth)
    await auth?.cognitoSignIn({
      provider: {
        custom: "Primary"
      }
    })
    console.log("Signed in: ", auth)
  }, [auth])

  const signOut = async () => {
    console.log("Signing out", auth)
    await auth?.cognitoSignOut()
    console.log("Signed out: ", auth)
  }

  useEffect(() => {
    console.log(
      "Login page loaded. What environment are we in?",
      target_environment
    )

    // If we're on the login page, we need to clear the states
    access.clear()

    if (
      !MOCK_AUTH_ALLOWED_ENVIRONMENTS.includes(
        target_environment as MockAuthEnvironment
      ) &&
      !auth?.isSignedIn
    ) {
      console.log("User must sign in with Primary auth")
      signIn()
    }
  }, [auth?.isSignedIn, signIn, target_environment])

  if (
    !MOCK_AUTH_ALLOWED_ENVIRONMENTS.includes(
      target_environment as MockAuthEnvironment
    )
  ) {
    return (
      <main className="nhsuk-main-wrapper">
        <Container>
          <Row>
            <Col width="full">
              <h1>{EpsLoginPageStrings.redirecting_msg}</h1>
              <EpsSpinner />
            </Col>
          </Row>
        </Container>
      </main>
    )
  }

  // This is a dev page, so no need to bother with language support

  return (
    <main className="nhsuk-main-wrapper">
      <Container>

        <Row>
          <Col width="full">
            <h1>Authorisation demonstration</h1>
            <p>Since this is not actually set to be integrated into anything yet, I&apos;ve made this little page to show how login/logout works.</p>
            <p>Note that this is the COGNITO login, and displays the relevant information.</p>
            <p>The auth context carries around the logic and authorisation state, but takes no actions (yet) without explicit calls. It could be updated to monitor login status, and poll to check for serverside token retractions.</p>
          </Col>
        </Row>

        <Row>
          <Col width="full">
            <Button id="primary-signin" style={{margin: "8px"}} onClick={signIn}>Log in with PTL CIS2</Button>
            <Button id="mock-signin" style={{margin: "8px"}} onClick={mockSignIn}>Log in with mock CIS2</Button>
            <Button id="signout" style={{margin: "8px"}} onClick={signOut}>Sign Out</Button>

            {auth && (
              <>
                <div>username: {auth.user?.username}</div>
                <div>isSignedIn: {auth.isSignedIn} </div>
                <div>idToken: {auth.idToken?.toString()}</div>
                <div>accessToken: {auth.accessToken?.toString()}</div>
                <h2>Auth Context</h2>
                <pre>{JSON.stringify(auth, null, 2)}</pre>
              </>
            )}
          </Col>
        </Row>
      </Container>
    </main>
  )
}<|MERGE_RESOLUTION|>--- conflicted
+++ resolved
@@ -1,20 +1,11 @@
-<<<<<<< HEAD
-import React, { useContext, useEffect, useCallback } from "react";
-import { Container, Col, Row } from "nhsuk-react-components";
-
-import { AuthContext } from "@/context/AuthProvider";
-import { useAccess } from "@/context/AccessProvider";
-
-import EpsSpinner from "@/components/EpsSpinner";
-import { EpsLoginPageStrings } from "@/constants/ui-strings/EpsLoginPageStrings";
-=======
-/* eslint-disable max-len */
 import React, {useContext, useEffect, useCallback} from "react"
 import {Container, Col, Row} from "nhsuk-react-components"
+
 import {AuthContext} from "@/context/AuthProvider"
+import {useAccess} from "@/context/AccessProvider"
+
 import EpsSpinner from "@/components/EpsSpinner"
 import {EpsLoginPageStrings} from "@/constants/ui-strings/EpsLoginPageStrings"
->>>>>>> 03c4f147
 
 import {
   ENV_CONFIG,
@@ -25,13 +16,9 @@
 import {Button} from "@/components/ReactRouterButton"
 
 export default function LoginPage() {
-<<<<<<< HEAD
-  const auth = useContext(AuthContext);
+  const auth = useContext(AuthContext)
   const access = useAccess()
 
-=======
-  const auth = useContext(AuthContext)
->>>>>>> 03c4f147
   const target_environment: string =
     ENV_CONFIG.TARGET_ENVIRONMENT as Environment
 
@@ -108,9 +95,18 @@
         <Row>
           <Col width="full">
             <h1>Authorisation demonstration</h1>
-            <p>Since this is not actually set to be integrated into anything yet, I&apos;ve made this little page to show how login/logout works.</p>
-            <p>Note that this is the COGNITO login, and displays the relevant information.</p>
-            <p>The auth context carries around the logic and authorisation state, but takes no actions (yet) without explicit calls. It could be updated to monitor login status, and poll to check for serverside token retractions.</p>
+            <p>
+              Since this is not actually set to be integrated into anything yet,
+              I&apos;ve made this little page to show how login/logout works.
+            </p>
+            <p>
+              Note that this is the COGNITO login, and displays the relevant information.
+            </p>
+            <p>
+              The auth context carries around the logic and authorisation state, but takes no actions (yet)
+              without explicit calls. It could be updated to monitor login status,
+              and poll to check for serverside token retractions.
+            </p>
           </Col>
         </Row>
 
