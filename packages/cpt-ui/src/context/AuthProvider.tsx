import React, {
  createContext,
  useContext,
  useEffect,
  useState
} from "react"
import {Amplify} from "aws-amplify"
import {Hub} from "aws-amplify/utils"
import {signInWithRedirect, signOut, SignInWithRedirectInput} from "aws-amplify/auth"
import {authConfig} from "./configureAmplify"

import {useLocalStorageState} from "@/helpers/useLocalStorageState"
import {API_ENDPOINTS} from "@/constants/environment"

import http from "@/helpers/axios"
import {RoleDetails, UserDetails} from "@cpt-ui-common/common-types"
import {getTrackerUserInfo, updateRemoteSelectedRole} from "@/helpers/userInfo"

const CIS2SignOutEndpoint = API_ENDPOINTS.CIS2_SIGNOUT_ENDPOINT

export interface AuthContextType {
  error: string | null
  user: string | null
  isSignedIn: boolean
  isSigningIn: boolean
  rolesWithAccess: Array<RoleDetails>
  rolesWithoutAccess: Array<RoleDetails>
  hasNoAccess: boolean
  hasSingleRoleAccess: boolean
  selectedRole: RoleDetails | undefined
  userDetails: UserDetails | undefined
  cognitoSignIn: (input?: SignInWithRedirectInput) => Promise<void>
  cognitoSignOut: () => Promise<void>
  clearAuthState: () => void
  updateSelectedRole: (value: RoleDetails) => Promise<void>
}

export const AuthContext = createContext<AuthContextType | null>(null)

export const AuthProvider = ({children}: { children: React.ReactNode }) => {
  const [error, setError] = useState<string | null>(null)
  const [user, setUser] = useLocalStorageState<string | null>("user", "user", null)
  const [isSignedIn, setIsSignedIn] = useLocalStorageState<boolean>("isSignedIn", "isSignedIn", false)
  const [isSigningIn, setIsSigningIn] = useLocalStorageState<boolean>("isSigningIn", "isSigningIn", false)
  const [rolesWithAccess, setRolesWithAccess] = useLocalStorageState<Array<RoleDetails>>(
    "rolesWithAccess", "rolesWithAccess", [])
  const [rolesWithoutAccess, setRolesWithoutAccess] = useLocalStorageState<Array<RoleDetails>>(
    "rolesWithoutAccess",
    "rolesWithoutAccess",
    [])
  const [hasNoAccess, setHasNoAccess] = useLocalStorageState<boolean>(
    "noAccess",
    "noAccess",
    true
  )
  const [selectedRole, setSelectedRole] = useLocalStorageState<RoleDetails | undefined>(
    "selectedRole",
    "selectedRole",
    undefined
  )
  const [userDetails, setUserDetails] = useLocalStorageState<UserDetails | undefined>(
    "userDetails",
    "userDetails",
    undefined
  )
  const [hasSingleRoleAccess, setHasSingleRoleAccess] = useLocalStorageState<boolean>(
    "singleAccess",
    "singleAccess",
    false
  )
  /**
   * Fetch and update the auth tokens
   */
<<<<<<< HEAD
  const getUser = async () => {
    console.log("Fetching user session...")
    setIsAuthLoading(true)
    try {
      const authSession = await fetchAuthSession({forceRefresh: true})
      const sessionIdToken = authSession.tokens?.idToken
      const sessionAccessToken = authSession.tokens?.accessToken

      console.log("Tokens: ", sessionIdToken, sessionAccessToken)

      //users need to be able to access cookie info without being logged in.
      // without these URLs added theyre returned to /login on refresh
      if (!sessionIdToken || !sessionAccessToken) {
        const noRedirectPaths = [
          FRONTEND_PATHS.LOGIN,
          FRONTEND_PATHS.LOGOUT,
          "/cookies",
          "/cookies-selected",
          "/privacy-notice"
        ]

        if (!noRedirectPaths.includes(normalizePath(location.pathname))) {
          console.warn("No login detected. Redirecting to the login page")
          navigate(FRONTEND_PATHS.LOGIN)
        }
      }

      if (sessionIdToken && sessionAccessToken) {
        // Extract expiration times directly from the token payloads.
        const currentTime = Math.floor(Date.now() / 1000)

        // Check expiration of the access token
        if (sessionAccessToken.payload?.exp && sessionAccessToken.payload.exp < currentTime) {
          console.warn("Access token is expired. Consider refreshing the token.")
          setIsSignedIn(false)
          setUser(null)
          setIdToken(null)
          setAccessToken(null)
          setError("Cognito access token expired")
          setIsAuthLoading(false)
          return
        }
=======
>>>>>>> d599de69

  const clearAuthState = () => {

    setHasNoAccess(true)
    setHasSingleRoleAccess(false)
    setSelectedRole(undefined)
    setUserDetails(undefined)
    setRolesWithAccess([])
    setRolesWithoutAccess([])
    setUser(null)
    setIsSignedIn(false)
    setIsSigningIn(false)
  }
  /**
   * Set up Hub listener to react to auth events
   */
  useEffect(() => {
    const unsubscribe = Hub.listen("auth", async ({payload}) => {
      console.log("Auth event payload:", payload)
      switch (payload.event) {
        // On successful signIn or token refresh, get the latest user state
        case "signedIn": {
          console.log("Processing signedIn event")
          console.log("User %s logged in", payload.data.username)
          const trackerUserInfo = await getTrackerUserInfo()
          setRolesWithAccess(trackerUserInfo.rolesWithAccess)
          setRolesWithoutAccess(trackerUserInfo.rolesWithoutAccess)
          setHasNoAccess(trackerUserInfo.hasNoAccess)
          setSelectedRole(trackerUserInfo.selectedRole)
          setUserDetails(trackerUserInfo.userDetails)
          setHasSingleRoleAccess(trackerUserInfo.hasSingleRoleAccess)
          setError(trackerUserInfo.error)

          setIsSignedIn(true)
          setIsSigningIn(false)
          setUser(payload.data.username)
          console.log("Finished the signedIn event ")
          break
        }
        case "tokenRefresh":
          console.log("Processing tokenRefresh event")
          setError(null)
          break
        case "signInWithRedirect":
          console.log("Processing signInWithRedirect event")
          setError(null)
          break

        case "tokenRefresh_failure":
        case "signInWithRedirect_failure":
          console.log("Processing tokenRefresh_failure or signInWithRedirect_failure event")
          clearAuthState()
          setError("An error has occurred during the OAuth flow.")
          break

        case "customOAuthState":
          console.log("Processing customOAuthState event")
          console.log("Custom auth state!", payload)
          break

        case "signedOut":
          console.log("Processing signedOut event")
          clearAuthState()
          setError(null)
          break

        default:
          console.log("Received unknown event", payload)
          // Other auth events? The type-defined cases are already handled above.
          break
      }
    })

    return () => {
      unsubscribe()
    }
  }, [])

  /**
   * Reconfigure Amplify on initial state
   */
  useEffect(() => {
    Amplify.configure(authConfig, {ssr: false})
  }, [])

  /**
   * Sign out process.
   */
  const cognitoSignOut = async () => {
    console.log("Signing out in authProvider...")
    try {
      // we need to sign out of cis2 first before signing out of cognito
      // as otherwise we may possibly not be authed to reach cis2 sign out endpoint
      console.log(`calling ${CIS2SignOutEndpoint}`)
      await http.get(CIS2SignOutEndpoint)
      console.log("Backend CIS2 signout OK!")
      console.log(`calling amplify logout`)
      // this triggers a signedOutEvent which is handled by the hub listener
      // we clear all state in there
      await signOut({global: true})
      console.log("Frontend amplify signout OK!")

    } catch (err) {
      console.error("Failed to sign out:", err)
      setError(String(err))
    }
  }

  /**
   * Sign in process (redirect).
   */
  const cognitoSignIn = async (input?: SignInWithRedirectInput) => {
    console.log("Initiating sign-in process...")
    setIsSigningIn(true)
    return signInWithRedirect(input)
  }

  const updateSelectedRole = async(newRole: RoleDetails) => {
    await updateRemoteSelectedRole(newRole)
    setSelectedRole(newRole)
  }

  return (
    <AuthContext.Provider value={{
      error,
      user,
      isSignedIn,
      isSigningIn,
      rolesWithAccess,
      rolesWithoutAccess,
      hasNoAccess,
      hasSingleRoleAccess,
      selectedRole,
      userDetails,
      cognitoSignIn,
      cognitoSignOut,
      clearAuthState,
      updateSelectedRole
    }}>
      {children}
    </AuthContext.Provider>
  )
}

export const useAuth = () => {
  const context = useContext(AuthContext)
  if (!context) {
    throw new Error("useAuth must be used within an AuthProvider")
  }
  return context
}<|MERGE_RESOLUTION|>--- conflicted
+++ resolved
@@ -71,51 +71,6 @@
   /**
    * Fetch and update the auth tokens
    */
-<<<<<<< HEAD
-  const getUser = async () => {
-    console.log("Fetching user session...")
-    setIsAuthLoading(true)
-    try {
-      const authSession = await fetchAuthSession({forceRefresh: true})
-      const sessionIdToken = authSession.tokens?.idToken
-      const sessionAccessToken = authSession.tokens?.accessToken
-
-      console.log("Tokens: ", sessionIdToken, sessionAccessToken)
-
-      //users need to be able to access cookie info without being logged in.
-      // without these URLs added theyre returned to /login on refresh
-      if (!sessionIdToken || !sessionAccessToken) {
-        const noRedirectPaths = [
-          FRONTEND_PATHS.LOGIN,
-          FRONTEND_PATHS.LOGOUT,
-          "/cookies",
-          "/cookies-selected",
-          "/privacy-notice"
-        ]
-
-        if (!noRedirectPaths.includes(normalizePath(location.pathname))) {
-          console.warn("No login detected. Redirecting to the login page")
-          navigate(FRONTEND_PATHS.LOGIN)
-        }
-      }
-
-      if (sessionIdToken && sessionAccessToken) {
-        // Extract expiration times directly from the token payloads.
-        const currentTime = Math.floor(Date.now() / 1000)
-
-        // Check expiration of the access token
-        if (sessionAccessToken.payload?.exp && sessionAccessToken.payload.exp < currentTime) {
-          console.warn("Access token is expired. Consider refreshing the token.")
-          setIsSignedIn(false)
-          setUser(null)
-          setIdToken(null)
-          setAccessToken(null)
-          setError("Cognito access token expired")
-          setIsAuthLoading(false)
-          return
-        }
-=======
->>>>>>> d599de69
 
   const clearAuthState = () => {
 
