--- conflicted
+++ resolved
@@ -177,24 +177,6 @@
   const cognitoSignOut = async (signoutRedirectUrl?: string): Promise<boolean> => {
     logger.info("Signing out in authProvider...")
     try {
-<<<<<<< HEAD
-      // we need to sign out of cis2 first before signing out of cognito
-      // as otherwise we may possibly not be authed to reach cis2 sign out endpoint
-      logger.info(`calling ${CIS2SignOutEndpoint}`)
-      try {
-        await http.get(CIS2SignOutEndpoint)
-        logger.info("Backend CIS2 signout OK!")
-      } catch (err) {
-        logger.error("Failed to sign out of CIS2:", err)
-        // we continue regardless of error here as we still want to sign out of cognito
-      }
-
-      logger.info(`calling amplify logout`)
-      // this triggers a signedOutEvent which is handled by the hub listener
-      // we clear all state in there
-      logger.info("Using default amplify redirect")
-      await signOut({global: true})
-=======
       // Call CIS2 signout first, this ensures a session remains on Amplify side.
       logger.info(`Calling CIS2 Signout ${CIS2SignOutEndpoint}`)
       try {
@@ -217,7 +199,6 @@
       }
 
       setIsSigningOut(true)
->>>>>>> 2b19ecfa
       logger.info("Frontend amplify signout OK!")
       return true
     } catch (err) {
