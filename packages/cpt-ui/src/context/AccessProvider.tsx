import React, {
createContext,
useContext,
useEffect,
ReactNode
} from "react"
import {useLocation, useNavigate} from "react-router-dom"

import {normalizePath} from "@/helpers/utils"
import {useAuth} from "./AuthProvider"

import {ALLOWED_NO_ROLE_PATHS, FRONTEND_PATHS} from "@/constants/environment"
import {logger} from "@/helpers/logger"

export const AccessContext = createContext<Record<string, never> | null>(null)

export const AccessProvider = ({children}: { children: ReactNode }) => {
  const auth = useAuth()
  const navigate = useNavigate()
  const location = useLocation()

  const ensureRoleSelected = () => {
    if (!auth.isSignedIn && !auth.isSigningIn) {
      if (!ALLOWED_NO_ROLE_PATHS.includes(normalizePath(location.pathname))) {
        logger.info("Not signed in - redirecting to login page")
        navigate(FRONTEND_PATHS.LOGIN)
      }
      return
    }
    if (auth.isConcurrentSession && auth.isSignedIn) {
      if (!ALLOWED_NO_ROLE_PATHS.includes(normalizePath(location.pathname))) {
        logger.info(
          "Concurrent session found - redirecting to session selection"
        )
        navigate(FRONTEND_PATHS.SESSION_SELECTION)
      }
      return
    }
    if (!auth.selectedRole && !auth.isSigningIn) {
      if (!ALLOWED_NO_ROLE_PATHS.includes(normalizePath(location.pathname))) {
        logger.info("No selected role - Redirecting from", location.pathname)
        navigate(FRONTEND_PATHS.SELECT_YOUR_ROLE)
      }
      return
    }
  }

  useEffect(() => {
    const currentPath = location.pathname
    const onSelectYourRole = currentPath === FRONTEND_PATHS.SELECT_YOUR_ROLE
    if (auth.isSigningIn && onSelectYourRole) {
      return
    }
    ensureRoleSelected()
<<<<<<< HEAD
  }, [
    auth.isSignedIn,
    auth.isSigningIn,
    auth.selectedRole,
    auth.isConcurrentSession,
    location.pathname
  ])
=======
  }, [auth.isSignedIn, auth.isSigningIn, auth.selectedRole, auth.isConcurrentSession, location.pathname])
>>>>>>> 9b6cca73

  return <AccessContext.Provider value={{}}>{children}</AccessContext.Provider>
}

export const useAccess = () => {
  const context = useContext(AccessContext)
  if (!context) {
    throw new Error("useAccess must be used within an AccessProvider")
  }
  return context
}<|MERGE_RESOLUTION|>--- conflicted
+++ resolved
@@ -52,17 +52,7 @@
       return
     }
     ensureRoleSelected()
-<<<<<<< HEAD
-  }, [
-    auth.isSignedIn,
-    auth.isSigningIn,
-    auth.selectedRole,
-    auth.isConcurrentSession,
-    location.pathname
-  ])
-=======
   }, [auth.isSignedIn, auth.isSigningIn, auth.selectedRole, auth.isConcurrentSession, location.pathname])
->>>>>>> 9b6cca73
 
   return <AccessContext.Provider value={{}}>{children}</AccessContext.Provider>
 }
