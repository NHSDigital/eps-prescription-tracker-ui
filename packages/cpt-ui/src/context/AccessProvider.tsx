--- conflicted
+++ resolved
@@ -5,26 +5,13 @@
   useEffect,
   ReactNode
 } from "react"
-<<<<<<< HEAD
-import { useLocation, useNavigate } from "react-router-dom"
-=======
 import {useLocation, useNavigate} from "react-router-dom"
->>>>>>> 31d85d97
 
 import {useLocalStorageState} from "@/helpers/useLocalStorageState"
 import {normalizePath} from "@/helpers/utils"
 import {AuthContext} from "./AuthProvider"
 
-<<<<<<< HEAD
-import {
-  RoleDetails,
-  TrackerUserInfo,
-  UserDetails,
-} from "@/types/TrackerUserInfoTypes"
-import { PatientDetails } from "@cpt-ui-common/common-types"
-=======
 import {RoleDetails, TrackerUserInfo, UserDetails} from "@/types/TrackerUserInfoTypes"
->>>>>>> 31d85d97
 
 import {API_ENDPOINTS, FRONTEND_PATHS, NHS_REQUEST_URID} from "@/constants/environment"
 
@@ -42,15 +29,8 @@
   updateSelectedRole: (value: RoleDetails) => Promise<void>
   userDetails: UserDetails | undefined
   setUserDetails: (value: UserDetails | undefined) => void
-<<<<<<< HEAD
-  patientDetails: PatientDetails | undefined
-  setPatientDetails: (value: PatientDetails | undefined) => void
-  rolesWithAccess: RoleDetails[]
-  rolesWithoutAccess: RoleDetails[]
-=======
   rolesWithAccess: Array<RoleDetails>
   rolesWithoutAccess: Array<RoleDetails>
->>>>>>> 31d85d97
   loading: boolean
   error: string | null
   clear: () => void
@@ -72,11 +52,6 @@
     "access",
     false
   )
-<<<<<<< HEAD
-  const [selectedRole, setSelectedRole] = useLocalStorageState<RoleDetails | undefined>("selectedRole", "access", undefined)
-  const [userDetails, setUserDetails] = useLocalStorageState<UserDetails | undefined>("userDetails", "access", undefined)
-  const [patientDetails, setPatientDetails] = useLocalStorageState<PatientDetails | undefined>("patientDetails", "access", undefined)
-=======
   const [selectedRole, setSelectedRole] = useLocalStorageState<RoleDetails | undefined>(
     "selectedRole",
     "access",
@@ -89,7 +64,6 @@
   )
 
   // These are reset on a page reload
->>>>>>> 31d85d97
   const [usingLocal, setUsingLocal] = useState(true)
   const [rolesWithAccess, setRolesWithAccess] = useState<Array<RoleDetails>>([])
   const [rolesWithoutAccess, setRolesWithoutAccess] = useState<Array<RoleDetails>>([])
@@ -107,7 +81,6 @@
     setSingleAccess(false)
     setSelectedRole(undefined)
     setUserDetails(undefined)
-    setPatientDetails(undefined)
 
     // Clear from localStorage to ensure RBAC Banner is removed
     localStorage.removeItem("access")
@@ -225,21 +198,6 @@
     ensureRoleSelected()
   }, [auth?.idToken]) // run ONLY ONCE on mount (i.e. on initial page load)
 
-  // Clear the patient details if the user navigates away from the pages about the patient
-  useEffect(() => {
-    // TODO: Ensure this is up to date as pages get implemented!
-    const patientDetailsAllowedPaths = [
-      "/prescription-results",
-      // "/prescription-details",
-    ]
-
-    const path = normalizePath(location.pathname)
-    if (!patientDetailsAllowedPaths.includes(path)) {
-      console.info("Clearing patient details.")
-      setPatientDetails(undefined)
-    }
-  }, [location.pathname])
-
   const updateSelectedRole = async (newRole: RoleDetails) => {
     try {
       // Update selected role in the backend via the selectedRoleLambda endpoint using axios
@@ -278,8 +236,6 @@
         updateSelectedRole,
         userDetails,
         setUserDetails,
-        patientDetails,
-        setPatientDetails,
         rolesWithAccess,
         rolesWithoutAccess,
         loading,
