import React, {
  createContext,
  useContext,
  useState,
  useEffect,
  ReactNode,
} from "react"
import { useLocation, useNavigate } from "react-router-dom"

import { useLocalStorageState } from "@/helpers/useLocalStorageState"
import { normalizePath } from '@/helpers/utils'
import { AuthContext } from "./AuthProvider"

import {
  RoleDetails,
  TrackerUserInfo,
  UserDetails,
} from "@/types/TrackerUserInfoTypes"
import { PatientDetails } from "@cpt-ui-common/common-types"

import { API_ENDPOINTS, NHS_REQUEST_URID } from "@/constants/environment"

import http from "@/helpers/axios"

const trackerUserInfoEndpoint = API_ENDPOINTS.TRACKER_USER_INFO
const selectedRoleEndpoint = API_ENDPOINTS.SELECTED_ROLE

export type AccessContextType = {
  noAccess: boolean
  setNoAccess: (value: boolean) => void
  singleAccess: boolean
  setSingleAccess: (value: boolean) => void
  selectedRole: RoleDetails | undefined
  updateSelectedRole: (value: RoleDetails) => Promise<void>
  userDetails: UserDetails | undefined
  setUserDetails: (value: UserDetails | undefined) => void
  patientDetails: PatientDetails | undefined
  setPatientDetails: (value: PatientDetails | undefined) => void
  rolesWithAccess: RoleDetails[]
  rolesWithoutAccess: RoleDetails[]
  loading: boolean
  error: string | null
  clear: () => void
}

export const AccessContext = createContext<AccessContextType | undefined>(
  undefined
)

export const AccessProvider = ({ children }: { children: ReactNode }) => {
  const [noAccess, setNoAccess] = useLocalStorageState<boolean>(
    "noAccess",
    "access",
    false
  )
  const [singleAccess, setSingleAccess] = useLocalStorageState<boolean>(
    "singleAccess",
    "access",
    false
  )
  const [selectedRole, setSelectedRole] = useLocalStorageState<RoleDetails | undefined>("selectedRole", "access", undefined)
  const [userDetails, setUserDetails] = useLocalStorageState<UserDetails | undefined>("userDetails", "access", undefined)
  const [patientDetails, setPatientDetails] = useLocalStorageState<PatientDetails | undefined>("patientDetails", "access", undefined)
  const [usingLocal, setUsingLocal] = useState(true)
  const [rolesWithAccess, setRolesWithAccess] = useState<RoleDetails[]>([])
  const [rolesWithoutAccess, setRolesWithoutAccess] = useState<RoleDetails[]>([])
  const [loading, setLoading] = useState(true)
  const [error, setError] = useState<string | null>(null)

  const auth = useContext(AuthContext)

  const navigate = useNavigate()
  const location = useLocation()

  const clear = () => {
    console.log("Clearing access context and local storage...")
    setNoAccess(false)
    setSingleAccess(false)
    setSelectedRole(undefined)
    setUserDetails(undefined)
    setPatientDetails(undefined)

    // Clear from localStorage to ensure RBAC Banner is removed
    localStorage.removeItem("access")
    localStorage.removeItem("selectedRole")
    localStorage.removeItem("userDetails")
    localStorage.removeItem("patientDetails")
    console.log("Local storage cleared.")
  }

  const fetchTrackerUserInfo = async () => {
    setLoading(true)
    setError(null)

    try {
      const response = await http.get(trackerUserInfoEndpoint, {
        headers: {
          Authorization: `Bearer ${auth?.idToken}`,
          "NHSD-Session-URID": NHS_REQUEST_URID,
        },
      })

      if (response.status !== 200) {
        throw new Error(
          `Server did not return user info, response ${response.status}`
        )
      }

      const data = response.data

      if (!data.userInfo) {
        throw new Error("Server response did not contain data")
      }

      const userInfo: TrackerUserInfo = data.userInfo

      // The current role may be either undefined, or an empty object. If it's empty, set it undefined.
      let currentlySelectedRole = userInfo.currently_selected_role
      if (
        !currentlySelectedRole ||
        Object.keys(currentlySelectedRole).length === 0
      ) {
        currentlySelectedRole = undefined
      }

      setRolesWithAccess(userInfo.roles_with_access || [])
      setRolesWithoutAccess(userInfo.roles_without_access || [])
      setSelectedRole(currentlySelectedRole)
      setUserDetails(userInfo.user_details)
      setNoAccess(userInfo.roles_with_access.length === 0)
      setSingleAccess(userInfo.roles_with_access.length === 1)
    } catch (err) {
      setError(
        err instanceof Error ? err.message : "Failed to fetch user info"
      )
      console.error("Error fetching tracker user info:", err)
    } finally {
      setLoading(false)
      setUsingLocal(false)
    }
  }

  const ensureRoleSelected = () => {
    const allowed_no_role_paths = [
      "/select-role",
      "/login",
      "/logout"
    ]

    if (!selectedRole) {
      if (!allowed_no_role_paths.includes(normalizePath(location.pathname))) {
        console.log("Redirecting from", location.pathname)
        navigate("/select-role")
      }
    }
  }

  // The access variables are cached, and the values are initially assumed to have not changed.
  // On a full page reload, make a tracker use info call to update them from the backend
  useEffect(() => {
    const updateAccessVariables = async () => {
      try {
        await fetchTrackerUserInfo()
      } catch (error) {
        console.error(
          "Access provider failed to fetch roles with access:",
          error
        )
      }
    }

    if (!usingLocal) {
      return
    }

    console.log(
      "Access context detected a page load, and we are using local storage fallback. Updating from backend..."
    )

    if (
      !auth?.isSignedIn ||
      !auth?.idToken
    ) {
      return
    }
    // Now that we know there is an id token, check that it has a toString property.
    // For some reason, it doesn't have this immediately, it gets added after a brief pause.
    if (!auth?.idToken.hasOwnProperty("toString")) {
      return
    }

    updateAccessVariables()
    setUsingLocal(false)

    ensureRoleSelected()
  }, [auth?.idToken]) // run ONLY ONCE on mount (i.e. on initial page load)

<<<<<<< HEAD
  // Clear the patient details if the user navigates away from the pages about the patient
  useEffect(() => {
    const patientDetailsAllowedPaths = [
      "/searchforaprescription"
      // prescriptionsearchresults
      // prescriptiondetails
    ]

    const path = normalizePath(location.pathname)
    if (!patientDetailsAllowedPaths.includes(path)) {
      console.info("Clearing patient details.")
      setPatientDetails(undefined)
    }
  }, [location.pathname])
=======
  const updateSelectedRole = async (newRole: RoleDetails) => {
    try {
      // Update selected role in the backend via the selectedRoleLambda endpoint using axios
      const response = await http.put(
        selectedRoleEndpoint,
        { currently_selected_role: newRole },
        {
          headers: {
            Authorization: `Bearer ${auth?.idToken?.toString()}`,
            "Content-Type": "application/json",
            "NHSD-Session-URID": NHS_REQUEST_URID,
          },
        }
      )

      if (response.status !== 200) {
        throw new Error("Failed to update the selected role")
      }

      // Update frontend state with selected role
      setSelectedRole(newRole)
    } catch (error) {
      console.error("Error selecting role:", error)
      alert("There was an issue selecting your role. Please notify the EPS team.")
    }
  }
>>>>>>> 40ba1428

  return (
    <AccessContext.Provider
      value={{
        noAccess,
        setNoAccess,
        singleAccess,
        setSingleAccess,
        selectedRole,
        updateSelectedRole,
        userDetails,
        setUserDetails,
        patientDetails,
        setPatientDetails,
        rolesWithAccess,
        rolesWithoutAccess,
        loading,
        error,
        clear,
      }}
    >
      {children}
    </AccessContext.Provider>
  )
}

export const useAccess = () => {
  const context = useContext(AccessContext)
  if (!context) {
    throw new Error("useAccess must be used within an AccessProvider")
  }
  return context
}<|MERGE_RESOLUTION|>--- conflicted
+++ resolved
@@ -195,11 +195,11 @@
     ensureRoleSelected()
   }, [auth?.idToken]) // run ONLY ONCE on mount (i.e. on initial page load)
 
-<<<<<<< HEAD
   // Clear the patient details if the user navigates away from the pages about the patient
   useEffect(() => {
     const patientDetailsAllowedPaths = [
-      "/searchforaprescription"
+      "/search",
+      "/prescription-not-found",
       // prescriptionsearchresults
       // prescriptiondetails
     ]
@@ -210,7 +210,7 @@
       setPatientDetails(undefined)
     }
   }, [location.pathname])
-=======
+
   const updateSelectedRole = async (newRole: RoleDetails) => {
     try {
       // Update selected role in the backend via the selectedRoleLambda endpoint using axios
@@ -237,7 +237,6 @@
       alert("There was an issue selecting your role. Please notify the EPS team.")
     }
   }
->>>>>>> 40ba1428
 
   return (
     <AccessContext.Provider
