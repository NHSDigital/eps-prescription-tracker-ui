--- conflicted
+++ resolved
@@ -59,17 +59,6 @@
     const noRole = auth.isSignedIn && !auth.isSigningIn && !auth.selectedRole
     const authedAtRoot = auth.isSignedIn && !!auth.selectedRole && atRoot
 
-<<<<<<< HEAD
-    if (loggedOut && inNoRedirectRequired) {
-      return
-    }
-
-    if (loggedOut && !inNoRoleAllowed) {
-      return redirect(FRONTEND_PATHS.LOGIN, "Not signed in - redirecting to login page")
-    }
-
-=======
->>>>>>> 87999037
     if (concurrent && !inNoRoleAllowed) {
       return redirect(FRONTEND_PATHS.SESSION_SELECTION, "Concurrent session found - redirecting to session selection")
     }
