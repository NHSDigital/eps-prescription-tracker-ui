--- conflicted
+++ resolved
@@ -45,10 +45,6 @@
   }
 
   const ensureRoleSelected = () => {
-<<<<<<< HEAD
-
-=======
->>>>>>> e8f4794c
     if (!auth.isSignedIn && !auth.isSigningIn) {
       if (!ALLOWED_NO_ROLE_PATHS.includes(normalizePath(location.pathname))) {
         logger.info("Not signed in - redirecting to login page")
