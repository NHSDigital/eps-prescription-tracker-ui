--- conflicted
+++ resolved
@@ -12,16 +12,16 @@
 import {FRONTEND_PATHS} from "@/constants/environment"
 
 export type PatientDetailsContextType = {
-    patientDetails: PatientDetails | undefined
-    setPatientDetails: (value: PatientDetails) => void
-    clear: () => void
+  patientDetails: PatientDetails | undefined
+  setPatientDetails: (value: PatientDetails) => void
+  clear: () => void
 }
 
 export const PatientDetailsContext = createContext<PatientDetailsContextType | undefined>(
   undefined
 )
 
-export const PatientDetailsProvider = ({children}: { children: ReactNode }) => {
+export const PatientDetailsProvider = ({children}: {children: ReactNode}) => {
   const location = useLocation()
   const [patientDetails, setPatientDetails] = useState<PatientDetails | undefined>(undefined)
 
@@ -34,14 +34,10 @@
   useEffect(() => {
     // TODO: Ensure this is up to date as pages get implemented!
     const patientDetailsAllowedPaths = [
-<<<<<<< HEAD
-      FRONTEND_PATHS.PRESCRIPTION_LIST,
-      FRONTEND_PATHS.PRESCRIPTION_DETAILS_PAGE
-=======
       FRONTEND_PATHS.PRESCRIPTION_LIST_CURRENT,
       FRONTEND_PATHS.PRESCRIPTION_LIST_PAST,
-      FRONTEND_PATHS.PRESCRIPTION_LIST_FUTURE
->>>>>>> a23fb18c
+      FRONTEND_PATHS.PRESCRIPTION_LIST_FUTURE,
+      FRONTEND_PATHS.PRESCRIPTION_DETAILS_PAGE
     ]
 
     const path = normalizePath(location.pathname)
