--- conflicted
+++ resolved
@@ -1,4 +1,3 @@
-<<<<<<< HEAD
 export const PRESCRIPTION_DETAILS_PAGE_STRINGS = {
   PAGE_TITLE: "Prescription details",
   LOADING_FULL_PRESCRIPTION: "Loading full prescription",
@@ -8,9 +7,8 @@
   INSTRUCTIONS_LABEL: "Instructions",
   PHARMACY_STATUS_LABEL: "Pharmacy status"
 }
-=======
+
 export const HEADER = "Prescription details"
 export const GO_BACK = "Go back"
 export const PAGE_TITLE = "Full prescription details"
-export const LOADING_FULL_PRESCRIPTION = "Loading full prescription"
->>>>>>> 30ce603e
+export const LOADING_FULL_PRESCRIPTION = "Loading full prescription"