// Auth Configuration
export const AUTH_CONFIG = {
  USER_POOL_ID: import.meta.env.VITE_userPoolId,
  USER_POOL_CLIENT_ID: import.meta.env.VITE_userPoolClientId,
  HOSTED_LOGIN_DOMAIN: import.meta.env.VITE_hostedLoginDomain,
  REDIRECT_SIGN_IN: import.meta.env.VITE_redirectSignIn,
  REDIRECT_SIGN_OUT: import.meta.env.VITE_redirectSignOut
} as const

// Environment Configuration
export const ENV_CONFIG = {
  TARGET_ENVIRONMENT: import.meta.env.VITE_TARGET_ENVIRONMENT || "prod",
  API_DOMAIN_OVERRIDE: import.meta.env.VITE_API_DOMAIN_OVERRIDE,
  BASE_PATH: import.meta.env.BASE_PATH || "site",
  LOCAL_DEV: import.meta.env.VITE_LOCAL_DEV === "true"
} as const

// Application Configuration
export const APP_CONFIG = {
  SERVICE_NAME: import.meta.env.VITE_SERVICE_NAME,
  COMMIT_ID: import.meta.env.VITE_COMMIT_ID
} as const

// API Endpoints
export const API_ENDPOINTS = {
  TRACKER_USER_INFO: "/api/tracker-user-info",
  SELECTED_ROLE: "/api/selected-role",
  PRESCRIPTION_LIST: "/api/prescription-list",
  CIS2_SIGNOUT_ENDPOINT: "/api/cis2-signout",
  PRESCRIPTION_DETAILS: "/api/prescription-details"
} as const

<<<<<<< HEAD
// RUM CONFIG
export const RUM_CONFIG = {
  GUEST_ROLE_ARN: import.meta.env.VITE_RUM_GUEST_ROLE_ARN,
  IDENTITY_POOL_ID: import.meta.env.VITE_RUM_IDENTITY_POOL_ID,
  ENDPOINT: "https://dataplane.rum.eu-west-2.amazonaws.com",
  APPLICATION_ID: import.meta.env.VITE_RUM_APPLICATION_ID,
  REGION: "eu-west-2",
  VERSION: "1.0.0",
  ALLOW_COOKIES: import.meta.env.VITE_RUM_ALLOW_COOKIES === "true",
  ENABLE_XRAY: import.meta.env.VITE_RUM_ENABLE_XRAY === "true",
  SESSION_SAMPLE_RATE: Number(import.meta.env.VITE_RUM_SESSION_SAMPLE_RATE),
  TELEMETRIES: import.meta.env.VITE_RUM_TELEMETRIES.split(",")
} as const
=======
// Web page paths
export const FRONTEND_PATHS = {
  PRESCRIPTION_NOT_FOUND: "/prescription-not-found",
  PRESCRIPTION_RESULTS: "/prescription-results",
  LOGIN: "/login",
  LOGOUT: "/logout",
  SELECT_ROLE: "/select-role",
  SELECTED_ROLE: "/selected-role",
  CHANGE_ROLE: "/change-role",
  SEARCH: "/search"
}

>>>>>>> 058f7749
// This needs to be provided in backend requests as a header
export const NHS_REQUEST_URID = "555254242106"

// Type for environment
export type MockAuthEnvironment = "dev" | "dev-pr" | "int" | "qa";

export type Environment = MockAuthEnvironment | "prod" | "test";

// Mock Auth Configuration
export const MOCK_AUTH_ALLOWED_ENVIRONMENTS: ReadonlyArray<MockAuthEnvironment> =
  ["dev", "dev-pr", "int", "qa"] as const

// Validation helper
const validateEnvironment = (env: string): env is Environment => {
  return ["dev", "dev-pr", "int", "qa", "prod", "test"].includes(env)
}

// Ensure environment is valid
if (!validateEnvironment(ENV_CONFIG.TARGET_ENVIRONMENT)) {
  throw new Error(`Invalid environment: ${ENV_CONFIG.TARGET_ENVIRONMENT}`)
}<|MERGE_RESOLUTION|>--- conflicted
+++ resolved
@@ -30,7 +30,6 @@
   PRESCRIPTION_DETAILS: "/api/prescription-details"
 } as const
 
-<<<<<<< HEAD
 // RUM CONFIG
 export const RUM_CONFIG = {
   GUEST_ROLE_ARN: import.meta.env.VITE_RUM_GUEST_ROLE_ARN,
@@ -44,7 +43,6 @@
   SESSION_SAMPLE_RATE: Number(import.meta.env.VITE_RUM_SESSION_SAMPLE_RATE),
   TELEMETRIES: import.meta.env.VITE_RUM_TELEMETRIES.split(",")
 } as const
-=======
 // Web page paths
 export const FRONTEND_PATHS = {
   PRESCRIPTION_NOT_FOUND: "/prescription-not-found",
@@ -57,7 +55,6 @@
   SEARCH: "/search"
 }
 
->>>>>>> 058f7749
 // This needs to be provided in backend requests as a header
 export const NHS_REQUEST_URID = "555254242106"
 
