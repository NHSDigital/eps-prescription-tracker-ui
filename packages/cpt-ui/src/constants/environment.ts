// Auth Configuration
export const AUTH_CONFIG = {
  USER_POOL_ID: import.meta.env.VITE_userPoolId,
  USER_POOL_CLIENT_ID: import.meta.env.VITE_userPoolClientId,
  HOSTED_LOGIN_DOMAIN: import.meta.env.VITE_hostedLoginDomain,
  REDIRECT_SIGN_IN: import.meta.env.VITE_redirectSignIn,
  REDIRECT_SIGN_OUT: import.meta.env.VITE_redirectSignOut
} as const

// Environment Configuration
export const ENV_CONFIG = {
  TARGET_ENVIRONMENT: import.meta.env.VITE_TARGET_ENVIRONMENT || "prod",
  API_DOMAIN_OVERRIDE: import.meta.env.VITE_API_DOMAIN_OVERRIDE,
  BASE_PATH: import.meta.env.BASE_PATH || "site",
  LOCAL_DEV: import.meta.env.VITE_LOCAL_DEV === "true"
} as const

// Application Configuration
export const APP_CONFIG = {
  SERVICE_NAME: import.meta.env.VITE_SERVICE_NAME,
  COMMIT_ID: import.meta.env.VITE_COMMIT_ID
} as const

// API Endpoints
export const API_ENDPOINTS = {
  TRACKER_USER_INFO: "/api/tracker-user-info",
  SELECTED_ROLE: "/api/selected-role",
  PRESCRIPTION_LIST: "/api/prescription-list",
  CIS2_SIGNOUT_ENDPOINT: "/api/cis2-signout"
} as const

<<<<<<< HEAD
// RUM CONFIG
export const RUM_CONFIG = {
  GUEST_ROLE_ARN: import.meta.env.VITE_APP_GUEST_ROLE_ARN,
  IDENTITY_POOL_ID: import.meta.env.VITE_APP_IDENTITY_POOL_ID,
  ENDPOINT: "https://dataplane.rum.eu-west-2.amazonaws.com",
  APPLICATION_ID: import.meta.env.VITE_APP_APPLICATION_ID,
  REGION: "eu-west-2",
  VERSION: "1.0.0"
} as const
=======
// This needs to be provided in backend requests as a header
export const NHS_REQUEST_URID = "555254242106"
>>>>>>> a9d6f8a0

// Type for environment
export type MockAuthEnvironment = "dev" | "dev-pr" | "int" | "qa";

export type Environment = MockAuthEnvironment | "prod" | "test";

// Mock Auth Configuration
export const MOCK_AUTH_ALLOWED_ENVIRONMENTS: ReadonlyArray<MockAuthEnvironment> =
  ["dev", "dev-pr", "int", "qa"] as const

// Validation helper
const validateEnvironment = (env: string): env is Environment => {
  return ["dev", "dev-pr", "int", "qa", "prod", "test"].includes(env)
}

// Ensure environment is valid
if (!validateEnvironment(ENV_CONFIG.TARGET_ENVIRONMENT)) {
  throw new Error(`Invalid environment: ${ENV_CONFIG.TARGET_ENVIRONMENT}`)
}<|MERGE_RESOLUTION|>--- conflicted
+++ resolved
@@ -29,7 +29,6 @@
   CIS2_SIGNOUT_ENDPOINT: "/api/cis2-signout"
 } as const
 
-<<<<<<< HEAD
 // RUM CONFIG
 export const RUM_CONFIG = {
   GUEST_ROLE_ARN: import.meta.env.VITE_APP_GUEST_ROLE_ARN,
@@ -39,10 +38,8 @@
   REGION: "eu-west-2",
   VERSION: "1.0.0"
 } as const
-=======
 // This needs to be provided in backend requests as a header
 export const NHS_REQUEST_URID = "555254242106"
->>>>>>> a9d6f8a0
 
 // Type for environment
 export type MockAuthEnvironment = "dev" | "dev-pr" | "int" | "qa";
