// Auth Configuration
export const AUTH_CONFIG = {
  USER_POOL_ID: import.meta.env.VITE_userPoolId,
  USER_POOL_CLIENT_ID: import.meta.env.VITE_userPoolClientId,
  HOSTED_LOGIN_DOMAIN: import.meta.env.VITE_hostedLoginDomain,
  REDIRECT_SIGN_IN: import.meta.env.VITE_redirectSignIn,
  REDIRECT_SIGN_OUT: import.meta.env.VITE_redirectSignOut
} as const

// Environment Configuration
export const ENV_CONFIG = {
  TARGET_ENVIRONMENT: import.meta.env.VITE_TARGET_ENVIRONMENT || "prod",
  API_DOMAIN_OVERRIDE: import.meta.env.VITE_API_DOMAIN_OVERRIDE,
  BASE_PATH: import.meta.env.BASE_PATH || "site",
  LOCAL_DEV: import.meta.env.VITE_LOCAL_DEV === "true"
} as const

// Application Configuration
export const APP_CONFIG = {
  SERVICE_NAME: import.meta.env.VITE_SERVICE_NAME,
  COMMIT_ID: import.meta.env.VITE_COMMIT_ID
} as const

// API Endpoints
export const API_ENDPOINTS = {
  TRACKER_USER_INFO: "/api/tracker-user-info",
  SELECTED_ROLE: "/api/selected-role",
  PRESCRIPTION_LIST: "/api/prescription-list",
  CIS2_SIGNOUT_ENDPOINT: "/api/cis2-signout",
  PRESCRIPTION_DETAILS: "/api/prescription-details",
  PATIENT_SEARCH: "/api/patient-search"
} as const

// RUM CONFIG
export const RUM_CONFIG = {
  GUEST_ROLE_ARN: import.meta.env.VITE_RUM_GUEST_ROLE_ARN,
  IDENTITY_POOL_ID: import.meta.env.VITE_RUM_IDENTITY_POOL_ID,
  ENDPOINT: "https://dataplane.rum.eu-west-2.amazonaws.com",
  APPLICATION_ID: import.meta.env.VITE_RUM_APPLICATION_ID,
  REGION: "eu-west-2",
  VERSION: "1.0.0",
  ALLOW_COOKIES: import.meta.env.VITE_RUM_ALLOW_COOKIES === "true",
  ENABLE_XRAY: import.meta.env.VITE_RUM_ENABLE_XRAY === "true",
  SESSION_SAMPLE_RATE: Number(import.meta.env.VITE_RUM_SESSION_SAMPLE_RATE),
  TELEMETRIES: import.meta.env.VITE_RUM_TELEMETRIES.split(","),
  RELEASE_ID: import.meta.env.VITE_COMMIT_ID
} as const

// Web page paths
export const FRONTEND_PATHS = {
  PRESCRIPTION_NOT_FOUND: "/prescription-not-found",
  PRESCRIPTION_LIST_CURRENT: "/prescription-list-current",
  PRESCRIPTION_LIST_FUTURE: "/prescription-list-future",
  PRESCRIPTION_LIST_PAST: "/prescription-list-past",
  LOGIN: "/login",
  LOGOUT: "/logout",
  SELECT_YOUR_ROLE: "/select-your-role",
  YOUR_SELECTED_ROLE: "/your-selected-role",
  CHANGE_YOUR_ROLE: "/change-your-role",
  SEARCH_BY_PRESCRIPTION_ID: "/search-by-prescription-id",
  SEARCH_BY_NHS_NUMBER: "/search-by-nhs-number",
  SEARCH_BY_BASIC_DETAILS: "/search-by-basic-details",
<<<<<<< HEAD
  PRESCRIPTION_DETAILS_PAGE: "/prescription-details",
  COOKIES: "/cookies"
=======
  SEARCH_RESULTS_TOO_MANY: "/search-results-too-many",
  PRESCRIPTION_DETAILS_PAGE: "/prescription-details",
  PATIENT_SEARCH_RESULTS: "/patient-search-results"
>>>>>>> 79a2d970
}

// This needs to be provided in backend requests as a header
export const NHS_REQUEST_URID = "555254242106"

// Type for environment
export type MockAuthEnvironment = "dev" | "dev-pr" | "int" | "qa"

export type Environment = MockAuthEnvironment | "prod" | "test"

// Mock Auth Configuration
export const MOCK_AUTH_ALLOWED_ENVIRONMENTS: ReadonlyArray<MockAuthEnvironment> =
  ["dev", "dev-pr", "int", "qa"] as const

// Validation helper
const validateEnvironment = (env: string): env is Environment => {
  return ["dev", "dev-pr", "int", "qa", "prod", "test"].includes(env)
}

// Ensure environment is valid
if (!validateEnvironment(ENV_CONFIG.TARGET_ENVIRONMENT)) {
  throw new Error(`Invalid environment: ${ENV_CONFIG.TARGET_ENVIRONMENT}`)
}<|MERGE_RESOLUTION|>--- conflicted
+++ resolved
@@ -60,14 +60,10 @@
   SEARCH_BY_PRESCRIPTION_ID: "/search-by-prescription-id",
   SEARCH_BY_NHS_NUMBER: "/search-by-nhs-number",
   SEARCH_BY_BASIC_DETAILS: "/search-by-basic-details",
-<<<<<<< HEAD
   PRESCRIPTION_DETAILS_PAGE: "/prescription-details",
-  COOKIES: "/cookies"
-=======
+  COOKIES: "/cookies",
   SEARCH_RESULTS_TOO_MANY: "/search-results-too-many",
-  PRESCRIPTION_DETAILS_PAGE: "/prescription-details",
   PATIENT_SEARCH_RESULTS: "/patient-search-results"
->>>>>>> 79a2d970
 }
 
 // This needs to be provided in backend requests as a header
