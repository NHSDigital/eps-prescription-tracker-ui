--- conflicted
+++ resolved
@@ -13,10 +13,7 @@
   testEnvironment: "jest-environment-jsdom",
   moduleNameMapper: {
     "^@/context/(.*)$": "<rootDir>/context/$1",
-<<<<<<< HEAD
     "^@/app/(.*)$": "<rootDir>/app/$1",
-=======
->>>>>>> 61849e8b
     "^@/constants/(.*)$": "<rootDir>/constants/$1",
     "^@/assets/(.*)$": "<rootDir>/assets/$1",
     "^@/components/(.*)$": "<rootDir>/components/$1"
