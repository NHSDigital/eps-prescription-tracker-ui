'use client'
import React, { useState, useEffect, useContext, useCallback } from "react"
import { useRouter } from 'next/navigation'
import { Container, Col, Row, Details, Table, ErrorSummary, Button, InsetText } from "nhsuk-react-components"

import { AuthContext } from "@/context/AuthProvider"
import { useAccess } from '@/context/AccessProvider'

import EpsCard from "@/components/EpsCard"
import EpsSpinner from "@/components/EpsSpinner"

import { RoleDetails, TrackerUserInfo } from "@/types/TrackerUserInfoTypes"

import http from "@/helpers/axios"

// This is passed to the EPS card component.
export type RolesWithAccessProps = {
    role: RoleDetails
    link: string
    uuid: string
}

export type RolesWithoutAccessProps = {
    uuid: string
    orgName: string
    odsCode: string
    roleName: string
}

const trackerUserInfoEndpoint = "/api/tracker-user-info"

interface RoleSelectionPageProps {
    // contentText is where we pass in all the strings used on this page
    contentText: {
        title: string
        caption: string
        titleNoAccess: string
        captionNoAccess: string
        insetText: {
            visuallyHidden: string
            message: string
        }
        confirmButton: {
            link: string
            text: string
        }
        alternativeMessage: string
        organisation: string
        role: string
        roles_without_access_table_title: string
        noOrgName: string
        rolesWithoutAccessHeader: string
        noODSCode: string
        noRoleName: string
        noAddress: string
        errorDuringRoleSelection: string
    }
}

export default function RoleSelectionPage({ contentText }: RoleSelectionPageProps) {
    // Destructure strings from the contentText prop
    const {
        title,
        caption,
        titleNoAccess,
        captionNoAccess,
        insetText,
        confirmButton,
        alternativeMessage,
        organisation,
        role,
        roles_without_access_table_title,
        noOrgName,
        rolesWithoutAccessHeader,
        noODSCode,
        noRoleName,
        errorDuringRoleSelection
    } = contentText

    const { noAccess, setNoAccess, setSingleAccess, selectedRole, setSelectedRole } = useAccess()
    const [loginInfoMessage, setLoginInfoMessage] = useState<string | null>(null)
    const [loading, setLoading] = useState<boolean>(true)
    const [error, setError] = useState<string | null>(null)
    const [redirecting, setRedirecting] = useState<boolean>(false)
    const [rolesWithAccess, setRolesWithAccess] = useState<RolesWithAccessProps[]>([])
    const [rolesWithoutAccess, setRolesWithoutAccess] = useState<RolesWithoutAccessProps[]>([])

    const router = useRouter()
    const auth = useContext(AuthContext)

    useEffect(() => {
        if (!loginInfoMessage && selectedRole) {
            setLoginInfoMessage(
                `You are currently logged in at ${selectedRole.org_name || noOrgName
                } (ODS: ${selectedRole.org_code || noODSCode
                }) with ${selectedRole.role_name || noRoleName
                }.`
            )
        }
    }, [selectedRole, loginInfoMessage, noOrgName, noODSCode, noRoleName])

    // TODO: This should be moved to the access provider, and the state passed in c.f. selectedRole
    // Instead, this should be a useEffect that triggers when rolesWithAccess, rolesWithoutAccess, or selectedRole changes.
    const fetchTrackerUserInfo = useCallback(async () => {
        if (!auth?.isSignedIn || !auth || !auth.idToken) {
            return
        }

        // On DOM load, for some reason the toString property is missing, which causes the 
        // Bearer token to be "Bearer [object Object]". 
        // Don't bother making bum requests.
        if (!auth.idToken.hasOwnProperty("toString")) {
            return
        }

        setLoading(true)
        setError(null)

        try {
            const response = await http.get(trackerUserInfoEndpoint, {
                headers: {
                    Authorization: `Bearer ${auth.idToken}`,
                    'NHSD-Session-URID': '555254242106',
                },
            });

            if (response.status !== 200) {
                throw new Error(`Server did not return CPT user info, response ${response.status}`)
            }

            const data = await response.data

            if (!data.userInfo) {
                throw new Error("Server response did not contain data")
            }

            const userInfo: TrackerUserInfo = data.userInfo

            const rolesWithAccess = userInfo.roles_with_access || []
            const rolesWithoutAccess = userInfo.roles_without_access || []

            // Check if the user info object and currently_selected_role exist
            const selectedRole =
                userInfo?.currently_selected_role && Object.keys(userInfo.currently_selected_role).length > 0
                    ? {
                        // If currently_selected_role is not empty, spread its properties
                        ...userInfo.currently_selected_role,
                        // Add uuid only if the selected role is not an empty object
                        uuid: `selected_role_0`
                    }
                    // If currently_selected_role is an empty object `{}`, set selectedRole to undefined
                    : undefined

            setSelectedRole(selectedRole)

            // Populate the EPS card props
            setRolesWithAccess(
                rolesWithAccess.map((role: RoleDetails, index: number) => ({
                    uuid: `{role_with_access_${index}}`,
                    role,
                    link: "/yourselectedrole"
                }))
            )

            setRolesWithoutAccess(
                rolesWithoutAccess.map((role: RoleDetails, index: number) => ({
                    uuid: `{role_without_access_${index}}`,
                    roleName: role.role_name ? role.role_name : noRoleName,
                    orgName: role.org_name ? role.org_name : noOrgName,
                    odsCode: role.org_code ? role.org_code : noODSCode
                }))
            )

            setNoAccess(rolesWithAccess.length === 0 && selectedRole === undefined)
            setSingleAccess(rolesWithAccess.length === 1)

            // If the user has exactly one accessible role and zero roles without access,
            // redirect them immediately
            if (rolesWithAccess.length === 1 && rolesWithoutAccess.length === 0) {
                setRedirecting(true)
                setSelectedRole(rolesWithAccess[0])
                router.push("/searchforaprescription")
                return
            }

        } catch (err) {
            setError("Failed to fetch CPT user info")
            console.error("Error fetching tracker user info:", err)
        } finally {
            setLoading(false)
        }
    }, [
        auth,
        router,
        setNoAccess,
        setSingleAccess,
        setSelectedRole,
        noOrgName,
        noODSCode,
        noRoleName
    ])

    useEffect(() => {
        if (auth?.isSignedIn) {
            fetchTrackerUserInfo()
        }
    }, [auth?.isSignedIn, fetchTrackerUserInfo])

    useEffect(() => {
        console.log("Auth error updated:", auth?.error)
        // Have to do this to make `<string | null | undefined>` work with `<string | null>`
        setError(auth?.error ?? null)
        if (auth?.error) {
            setLoading(false)
        }
    }, [auth?.error])

<<<<<<< HEAD

=======
>>>>>>> 3203b7fe
    // If the data is being fetched or the user is being diverted, replace the content with a spinner
    if (loading || redirecting) {
        return (
            <main id="main-content" className="nhsuk-main-wrapper">
                <Container>
                    <Row>
                        <Col width="full">
                            <EpsSpinner />
                        </Col>
                    </Row>
                </Container>
            </main>
        )
    }

    // If the process encounters an error, replace the content with an error summary
    if (error) {
        return (
            <main id="main-content" className="nhsuk-main-wrapper">
                <Container>
                    <Row>
                        <ErrorSummary>
                            <ErrorSummary.Title>
                                {errorDuringRoleSelection}
                            </ErrorSummary.Title>
                            <ErrorSummary.List>
                                <ErrorSummary.Item href="PLACEHOLDER/contact/us">
                                    {error}
                                </ErrorSummary.Item>
                            </ErrorSummary.List>
                        </ErrorSummary>
                    </Row>
                </Container>
            </main>
        )
    }

    return (
        <main id="main-content" className="nhsuk-main-wrapper" data-testid="eps_roleSelectionComponent">
            <Container role="contentinfo">
                {/* Title Section */}
                <Row>
                    <Col width="two-thirds">
                        <h1 className="nhsuk-heading-xl">
                            <span role="text" data-testid="eps_header_selectYourRole">
                                <span className="nhsuk-title">
                                    {noAccess ? titleNoAccess : title}
                                </span>
                                <span className="nhsuk-caption-l nhsuk-caption--bottom">
                                    <span className="nhsuk-u-visually-hidden"> - </span>
                                    {!noAccess && caption}
                                </span>
                            </span>
                        </h1>
                        {/* Caption Section for No Access */}
                        {noAccess && (<p>{captionNoAccess}</p>)}
                        {/* Pre selected role section */}
                        {selectedRole !== undefined && (
                            <section aria-label="Login Information">
                                <InsetText
                                    data-testid="eps_select_your_role_pre_role_selected"
                                >
                                    <span className="nhsuk-u-visually-hidden">
                                        {insetText.visuallyHidden}
                                    </span>
                                    {loginInfoMessage && (
                                        <p dangerouslySetInnerHTML={{ __html: loginInfoMessage }}></p>
                                    )}
                                </InsetText>
                                {/* Confirm Button */}
                                <Button href={confirmButton.link}>
                                    {confirmButton.text}
                                </Button>
                                {rolesWithAccess.length > 0 && (
                                    <p>{alternativeMessage}</p>
                                )}
                            </section>
                        )}
                    </Col>

                    {/* Roles with access Section */}
                    {!noAccess && (
                        <Col width="two-thirds">
                            <div className="section" >
                                {rolesWithAccess.map((role: RolesWithAccessProps) => (
                                    <EpsCard {...role} key={role.uuid} />
                                ))}
                            </div>
                        </Col>
                    )}

                    {/* Roles without access Section */}
                    <Col width="two-thirds">
                        <h3>{rolesWithoutAccessHeader}</h3>
                        <Details expander>
                            <Details.Summary>
                                {roles_without_access_table_title}
                            </Details.Summary>
                            <Details.Text>
                                <Table>
                                    <Table.Head>
                                        <Table.Row>
                                            <Table.Cell>{organisation}</Table.Cell>
                                            <Table.Cell>{role}</Table.Cell>
                                        </Table.Row>
                                    </Table.Head>
                                    <Table.Body>
                                        {rolesWithoutAccess.map((roleItem: RolesWithoutAccessProps) => (
                                            <Table.Row key={roleItem.uuid}>
                                                <Table.Cell data-testid="change-role-name-cell">
                                                    {roleItem.orgName} (ODS: {roleItem.odsCode})
                                                </Table.Cell>
                                                <Table.Cell data-testid="change-role-role-cell">
                                                    {roleItem.roleName}
                                                </Table.Cell>
                                            </Table.Row>
                                        ))}
                                    </Table.Body>
                                </Table>
                            </Details.Text>
                        </Details>
                    </Col>
                </Row>
            </Container>
        </main>
    )
}<|MERGE_RESOLUTION|>--- conflicted
+++ resolved
@@ -1,15 +1,15 @@
 'use client'
-import React, { useState, useEffect, useContext, useCallback } from "react"
-import { useRouter } from 'next/navigation'
-import { Container, Col, Row, Details, Table, ErrorSummary, Button, InsetText } from "nhsuk-react-components"
-
-import { AuthContext } from "@/context/AuthProvider"
-import { useAccess } from '@/context/AccessProvider'
+import React, {useState, useEffect, useContext, useCallback} from "react"
+import {useRouter} from 'next/navigation'
+import {Container, Col, Row, Details, Table, ErrorSummary, Button, InsetText} from "nhsuk-react-components"
+
+import {AuthContext} from "@/context/AuthProvider"
+import {useAccess} from '@/context/AccessProvider'
 
 import EpsCard from "@/components/EpsCard"
 import EpsSpinner from "@/components/EpsSpinner"
 
-import { RoleDetails, TrackerUserInfo } from "@/types/TrackerUserInfoTypes"
+import {RoleDetails, TrackerUserInfo} from "@/types/TrackerUserInfoTypes"
 
 import http from "@/helpers/axios"
 
@@ -57,7 +57,7 @@
     }
 }
 
-export default function RoleSelectionPage({ contentText }: RoleSelectionPageProps) {
+export default function RoleSelectionPage({contentText}: RoleSelectionPageProps) {
     // Destructure strings from the contentText prop
     const {
         title,
@@ -77,7 +77,7 @@
         errorDuringRoleSelection
     } = contentText
 
-    const { noAccess, setNoAccess, setSingleAccess, selectedRole, setSelectedRole } = useAccess()
+    const {noAccess, setNoAccess, setSingleAccess, selectedRole, setSelectedRole} = useAccess()
     const [loginInfoMessage, setLoginInfoMessage] = useState<string | null>(null)
     const [loading, setLoading] = useState<boolean>(true)
     const [error, setError] = useState<string | null>(null)
@@ -122,7 +122,7 @@
                     Authorization: `Bearer ${auth.idToken}`,
                     'NHSD-Session-URID': '555254242106',
                 },
-            });
+            })
 
             if (response.status !== 200) {
                 throw new Error(`Server did not return CPT user info, response ${response.status}`)
@@ -215,10 +215,6 @@
         }
     }, [auth?.error])
 
-<<<<<<< HEAD
-
-=======
->>>>>>> 3203b7fe
     // If the data is being fetched or the user is being diverted, replace the content with a spinner
     if (loading || redirecting) {
         return (
@@ -285,7 +281,7 @@
                                         {insetText.visuallyHidden}
                                     </span>
                                     {loginInfoMessage && (
-                                        <p dangerouslySetInnerHTML={{ __html: loginInfoMessage }}></p>
+                                        <p dangerouslySetInnerHTML={{__html: loginInfoMessage}}></p>
                                     )}
                                 </InsetText>
                                 {/* Confirm Button */}
