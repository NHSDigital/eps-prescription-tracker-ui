--- conflicted
+++ resolved
@@ -1,15 +1,15 @@
 'use client'
-import React, {useState, useEffect, useContext, useCallback} from "react"
-import {useRouter} from 'next/navigation'
-import {Container, Col, Row, Details, Table, ErrorSummary, Button, InsetText} from "nhsuk-react-components"
-
-import {AuthContext} from "@/context/AuthProvider"
-import {useAccess} from '@/context/AccessProvider'
+import React, { useState, useEffect, useContext, useCallback } from "react"
+import { useRouter } from 'next/navigation'
+import { Container, Col, Row, Details, Table, ErrorSummary, Button, InsetText } from "nhsuk-react-components"
+
+import { AuthContext } from "@/context/AuthProvider"
+import { useAccess } from '@/context/AccessProvider'
 
 import EpsCard from "@/components/EpsCard"
 import EpsSpinner from "@/components/EpsSpinner"
 
-import {RoleDetails, TrackerUserInfo} from "@/types/TrackerUserInfoTypes"
+import { RoleDetails, TrackerUserInfo } from "@/types/TrackerUserInfoTypes"
 
 import http from "@/helpers/axios"
 
@@ -57,7 +57,7 @@
     }
 }
 
-export default function RoleSelectionPage({contentText}: RoleSelectionPageProps) {
+export default function RoleSelectionPage({ contentText }: RoleSelectionPageProps) {
     // Destructure strings from the contentText prop
     const {
         title,
@@ -77,13 +77,8 @@
         errorDuringRoleSelection
     } = contentText
 
-<<<<<<< HEAD
-    const { noAccess, setNoAccess, setSingleAccess, setSelectedRole, selectedRole } = useAccess()
-    const [loginInfoMessage, setLoginInfoMessage] = useState<string | null>(null);
-=======
-    const {noAccess, setNoAccess, setSingleAccess, selectedRole, setSelectedRole} = useAccess()
+    const { noAccess, setNoAccess, setSingleAccess, selectedRole, setSelectedRole } = useAccess()
     const [loginInfoMessage, setLoginInfoMessage] = useState<string | null>(null)
->>>>>>> a68a2164
     const [loading, setLoading] = useState<boolean>(true)
     const [error, setError] = useState<string | null>(null)
     const [redirecting, setRedirecting] = useState<boolean>(false)
@@ -94,45 +89,22 @@
     const auth = useContext(AuthContext)
 
     useEffect(() => {
-<<<<<<< HEAD
-        // Only set the login message if its not already set and selectedRole is available. 
-        // This ensures its not blank and that it waits until selectedRole is populated.
-        // Also means that selectedRole doesnt display a new selectedRole if a card is clicked and users with a slower connection see this before a redirect
-        if (!loginInfoMessage && selectedRole) {
-            setLoginInfoMessage(
-                `You are currently logged in at ${selectedRole.org_name || "No Org Name"
-                } (ODS: ${selectedRole.org_code || "No ODS Code"
-                }) with ${selectedRole.role_name || "No Role Name"
-=======
         if (!loginInfoMessage && selectedRole) {
             setLoginInfoMessage(
                 `You are currently logged in at ${selectedRole.org_name || noOrgName
                 } (ODS: ${selectedRole.org_code || noODSCode
                 }) with ${selectedRole.role_name || noRoleName
->>>>>>> a68a2164
                 }.`
             )
         }
-<<<<<<< HEAD
-    }, [selectedRole, loginInfoMessage]);
-=======
     }, [selectedRole, loginInfoMessage, noOrgName, noODSCode, noRoleName])
->>>>>>> a68a2164
 
     // TODO: This should be moved to the access provider, and the state passed in c.f. selectedRole
     // Instead, this should be a useEffect that triggers when rolesWithAccess, rolesWithoutAccess, or selectedRole changes.
     const fetchTrackerUserInfo = useCallback(async () => {
-<<<<<<< HEAD
         if (!auth?.isSignedIn || !auth || !auth.idToken) {
             return
         }
-=======
-        setLoading(true)
-        setError(null)
-        setRolesWithAccess([])
-        setRolesWithoutAccess([])
-        setSelectedRole(undefined)
->>>>>>> a68a2164
 
         // On DOM load, for some reason the toString property is missing, which causes the 
         // Bearer token to be "Bearer [object Object]". 
@@ -164,14 +136,6 @@
 
             const userInfo: TrackerUserInfo = data.userInfo
 
-<<<<<<< HEAD
-            const rolesWithAccess = userInfo.roles_with_access
-            const rolesWithoutAccess = userInfo.roles_without_access
-            const selectedRole = userInfo.currently_selected_role ? {
-                ...userInfo.currently_selected_role,
-                uuid: `selected_role_0`
-            } : undefined
-=======
             const rolesWithAccess = userInfo.roles_with_access || []
             const rolesWithoutAccess = userInfo.roles_without_access || []
 
@@ -189,7 +153,6 @@
 
             console.log("Selected role:", selectedRole)
             setSelectedRole(selectedRole)
->>>>>>> a68a2164
 
             // Populate the EPS card props
             setRolesWithAccess(
@@ -209,10 +172,7 @@
                 }))
             )
 
-<<<<<<< HEAD
             setSelectedRole(selectedRole)
-=======
->>>>>>> a68a2164
             setNoAccess(rolesWithAccess.length === 0)
             setSingleAccess(rolesWithAccess.length === 1)
 
@@ -325,7 +285,7 @@
                                         {insetText.visuallyHidden}
                                     </span>
                                     {loginInfoMessage && (
-                                        <p dangerouslySetInnerHTML={{__html: loginInfoMessage}}></p>
+                                        <p dangerouslySetInnerHTML={{ __html: loginInfoMessage }}></p>
                                     )}
                                 </InsetText>
                                 {/* Confirm Button */}
