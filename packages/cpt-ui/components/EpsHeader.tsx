'use client'
import React from 'react'
import Link from 'next/link';
import "@/assets/styles/header.scss"
import { useRouter, usePathname } from 'next/navigation';
import { Header } from "nhsuk-react-components";
import {
    HEADER_SERVICE,
    HEADER_CONFIRM_ROLE_BUTTON,
    HEADER_CONFIRM_ROLE_TARGET,
    HEADER_CHANGE_ROLE_BUTTON,
<<<<<<< HEAD
    HEADER_CHANGE_ROLE_TARGET
} from "@/constants/ui-strings/HeaderStrings"
=======
    HEADER_CHANGE_ROLE_TARGET,
    HEADER_SELECT_YOUR_ROLE_BUTTON,
    HEADER_SELECT_YOUR_ROLE_TARGET
} from "../constants/ui-strings/HeaderStrings"
>>>>>>> 7efc6473

export default function EpsHeader() {
    const router = useRouter()
    const pathname = usePathname();
    console.log(router);    // Query parameters
    return (
        <Header transactional className="masthead" id="eps-header" >
            <Header.Container className="masthead-container">
                <Header.Logo href="/" data-testid="eps_header_logoLink" />

                <Header.ServiceName href="/" data-testid="eps_header_serviceName">
                    {HEADER_SERVICE}
                </Header.ServiceName>
                <Header.Content />
            </Header.Container>
            <Header.Nav className="masthead-nav">
                <li className="nhsuk-header__navigation-item">
                    <Link className="nhsuk-header__navigation-link" href='/' data-testid="eps_header_placeholder1">Placeholder 1</Link>
                </li>
                <li className="nhsuk-header__navigation-item">
                    <Link className="nhsuk-header__navigation-link" href='/site/auth_demo/' data-testid="eps_header_placeholder2">Placeholder 2</Link>
                </li>
                {pathname != '/' ? (
                    <li className="nhsuk-header__navigation-item">
                        <Link className="nhsuk-header__navigation-link" href={HEADER_CHANGE_ROLE_TARGET} data-testid="eps_header_changeRoleLink">{HEADER_CHANGE_ROLE_BUTTON}</Link>
                    </li>
                ) :
                    (
                        <li className="nhsuk-header__navigation-item">
                            <Link className="nhsuk-header__navigation-link" href={HEADER_CONFIRM_ROLE_TARGET} data-testid="eps_header_confirmRoleLink">{HEADER_CONFIRM_ROLE_BUTTON}</Link>
                        </li>
                    )
                }
                {pathname === '/selectyourrole' ? (
                    <li className="nhsuk-header__navigation-item">
                        <Link className="nhsuk-header__navigation-link" href={HEADER_CONFIRM_ROLE_TARGET} data-testid="eps_header_confirmRoleLink">{HEADER_CONFIRM_ROLE_BUTTON}</Link>
                    </li>
                ) : (
                    <li className="nhsuk-header__navigation-item">
                        <Link className="nhsuk-header__navigation-link" href={HEADER_SELECT_YOUR_ROLE_TARGET} data-testid="eps_header_selectYourRoleLink">{HEADER_SELECT_YOUR_ROLE_BUTTON}</Link>
                    </li>
                )}
                <li className="nhsuk-header__navigation-item">
                    <Link className="nhsuk-header__navigation-link" href='/' data-testid="eps_header_placeholder3">Placeholder 3</Link>
                </li>
                {/* <Header.NavItem>Placeholder 3</Header.NavItem> */}
                <Header.NavDropdownMenu dropdownText="Menu" />
            </Header.Nav>
        </Header>
    )
}<|MERGE_RESOLUTION|>--- conflicted
+++ resolved
@@ -9,15 +9,10 @@
     HEADER_CONFIRM_ROLE_BUTTON,
     HEADER_CONFIRM_ROLE_TARGET,
     HEADER_CHANGE_ROLE_BUTTON,
-<<<<<<< HEAD
-    HEADER_CHANGE_ROLE_TARGET
-} from "@/constants/ui-strings/HeaderStrings"
-=======
     HEADER_CHANGE_ROLE_TARGET,
     HEADER_SELECT_YOUR_ROLE_BUTTON,
     HEADER_SELECT_YOUR_ROLE_TARGET
-} from "../constants/ui-strings/HeaderStrings"
->>>>>>> 7efc6473
+} from "@/constants/ui-strings/HeaderStrings"
 
 export default function EpsHeader() {
     const router = useRouter()
