--- conflicted
+++ resolved
@@ -10,13 +10,10 @@
     HEADER_CONFIRM_ROLE_TARGET,
     HEADER_CHANGE_ROLE_BUTTON,
     HEADER_CHANGE_ROLE_TARGET,
-<<<<<<< HEAD
+    HEADER_SELECT_YOUR_ROLE_BUTTON,
+    HEADER_SELECT_YOUR_ROLE_TARGET,
     HEADER_PRESCRIPTION_SEARCH_BUTTON,
     HEADER_PRESCRIPTION_SEARCH_TARGET
-=======
-    HEADER_SELECT_YOUR_ROLE_BUTTON,
-    HEADER_SELECT_YOUR_ROLE_TARGET
->>>>>>> 55b597e8
 } from "../constants/ui-strings/HeaderStrings"
 
 export default function EpsHeader() {
