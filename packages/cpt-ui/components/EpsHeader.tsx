'use client'
import React from 'react'
import Link from 'next/link';
import "@/assets/styles/header.scss"
import { useRouter, usePathname } from 'next/navigation';
import { Header } from "nhsuk-react-components";
import {
    HEADER_SERVICE,
    HEADER_CONFIRM_ROLE_BUTTON,
    HEADER_CONFIRM_ROLE_TARGET,
    HEADER_CHANGE_ROLE_BUTTON,
    HEADER_CHANGE_ROLE_TARGET,
    HEADER_SELECT_YOUR_ROLE_BUTTON,
<<<<<<< HEAD
    HEADER_SELECT_YOUR_ROLE_TARGET,
    HEADER_PRESCRIPTION_SEARCH_BUTTON,
    HEADER_PRESCRIPTION_SEARCH_TARGET
} from "../constants/ui-strings/HeaderStrings"
=======
    HEADER_SELECT_YOUR_ROLE_TARGET
} from "@/constants/ui-strings/HeaderStrings"
>>>>>>> 5381e13b

export default function EpsHeader() {
    const router = useRouter()
    const pathname = usePathname();
    console.log(router);    // Query parameters
    return (
        <Header transactional className="masthead" id="eps-header" >
            <Header.Container className="masthead-container">
                <Header.Logo href="/" data-testid="eps_header_logoLink" />

                <Header.ServiceName href="/" data-testid="eps_header_serviceName">
                    {HEADER_SERVICE}
                </Header.ServiceName>
                <Header.Content />
            </Header.Container>
            <Header.Nav className="masthead-nav">
<<<<<<< HEAD
=======
                <li className="nhsuk-header__navigation-item">
                    <Link className="nhsuk-header__navigation-link" href='/' data-testid="eps_header_placeholder1">Placeholder 1</Link>
                </li>
                <li className="nhsuk-header__navigation-item">
                    <Link className="nhsuk-header__navigation-link" href='/auth_demo/' data-testid="eps_header_placeholder2">Placeholder 2</Link>
                </li>
>>>>>>> 5381e13b
                {pathname != '/' ? (
                    <li className="nhsuk-header__navigation-item">
                        <Link className="nhsuk-header__navigation-link" href={`/${HEADER_CHANGE_ROLE_TARGET}`} data-testid="eps_header_changeRoleLink">{HEADER_CHANGE_ROLE_BUTTON}</Link>
                    </li>
                ) :
                    (
                        <li className="nhsuk-header__navigation-item">
                            <Link className="nhsuk-header__navigation-link" href={`/${HEADER_CONFIRM_ROLE_TARGET}`} data-testid="eps_header_confirmRoleLink">{HEADER_CONFIRM_ROLE_BUTTON}</Link>
                        </li>
                    )
                }
                {pathname === '/selectyourrole' ? (
                    <li className="nhsuk-header__navigation-item">
                        <Link className="nhsuk-header__navigation-link" href={HEADER_CONFIRM_ROLE_TARGET} data-testid="eps_header_confirmRoleLink">{HEADER_CONFIRM_ROLE_BUTTON}</Link>
                    </li>
                ) : (
                    <li className="nhsuk-header__navigation-item">
                        <Link className="nhsuk-header__navigation-link" href={HEADER_SELECT_YOUR_ROLE_TARGET} data-testid="eps_header_selectYourRoleLink">{HEADER_SELECT_YOUR_ROLE_BUTTON}</Link>
                    </li>
                )}
                <li className="nhsuk-header__navigation-item">
                    <Link className="nhsuk-header__navigation-link" href={`/${HEADER_PRESCRIPTION_SEARCH_TARGET}`} data-testid="eps_header_prescriptionSearchLink">{HEADER_PRESCRIPTION_SEARCH_BUTTON}</Link>
                </li>
                <Header.NavDropdownMenu dropdownText="Menu" />
            </Header.Nav>
        </Header>
    )
}<|MERGE_RESOLUTION|>--- conflicted
+++ resolved
@@ -11,15 +11,11 @@
     HEADER_CHANGE_ROLE_BUTTON,
     HEADER_CHANGE_ROLE_TARGET,
     HEADER_SELECT_YOUR_ROLE_BUTTON,
-<<<<<<< HEAD
     HEADER_SELECT_YOUR_ROLE_TARGET,
     HEADER_PRESCRIPTION_SEARCH_BUTTON,
     HEADER_PRESCRIPTION_SEARCH_TARGET
-} from "../constants/ui-strings/HeaderStrings"
-=======
-    HEADER_SELECT_YOUR_ROLE_TARGET
 } from "@/constants/ui-strings/HeaderStrings"
->>>>>>> 5381e13b
+
 
 export default function EpsHeader() {
     const router = useRouter()
@@ -36,15 +32,7 @@
                 <Header.Content />
             </Header.Container>
             <Header.Nav className="masthead-nav">
-<<<<<<< HEAD
-=======
-                <li className="nhsuk-header__navigation-item">
-                    <Link className="nhsuk-header__navigation-link" href='/' data-testid="eps_header_placeholder1">Placeholder 1</Link>
-                </li>
-                <li className="nhsuk-header__navigation-item">
-                    <Link className="nhsuk-header__navigation-link" href='/auth_demo/' data-testid="eps_header_placeholder2">Placeholder 2</Link>
-                </li>
->>>>>>> 5381e13b
+
                 {pathname != '/' ? (
                     <li className="nhsuk-header__navigation-item">
                         <Link className="nhsuk-header__navigation-link" href={`/${HEADER_CHANGE_ROLE_TARGET}`} data-testid="eps_header_changeRoleLink">{HEADER_CHANGE_ROLE_BUTTON}</Link>
