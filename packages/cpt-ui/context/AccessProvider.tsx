--- conflicted
+++ resolved
@@ -3,11 +3,7 @@
 import {useLocalStorageState} from '@/helpers/useLocalStorageState'
 import {AuthContext} from './AuthProvider'
 
-<<<<<<< HEAD
-import {RoleDetails, TrackerUserInfo} from '@/types/TrackerUserInfoTypes'
-=======
-import { RoleDetails, TrackerUserInfo, UserDetails } from '@/types/TrackerUserInfoTypes'
->>>>>>> d4d1ea8d
+import {RoleDetails, TrackerUserInfo, UserDetails} from '@/types/TrackerUserInfoTypes'
 
 const trackerUserInfoEndpoint = "/api/tracker-user-info"
 
@@ -25,49 +21,29 @@
 
 export const AccessContext = createContext<AccessContextType | undefined>(undefined)
 
-<<<<<<< HEAD
 export const AccessProvider = ({children}: {children: ReactNode}) => {
   const [noAccess, setNoAccess] = useLocalStorageState<boolean>('noAccess', 'access', false)
   const [singleAccess, setSingleAccess] = useLocalStorageState<boolean>('singleAccess', 'access', false)
   const [selectedRole, setSelectedRole] = useLocalStorageState<RoleDetails | undefined>('selectedRole', 'access', undefined)
+  const [userDetails, setUserDetails] = useLocalStorageState<UserDetails | undefined>('userDetails', 'access', undefined)
   const [usingLocal, setUsingLocal] = useState(true)
-=======
-export const AccessProvider = ({ children }: { children: ReactNode }) => {
-  const [noAccess, setNoAccess] = useLocalStorageState<boolean>('noAccess', 'access', false);
-  const [singleAccess, setSingleAccess] = useLocalStorageState<boolean>('singleAccess', 'access', false);
-  const [selectedRole, setSelectedRole] = useLocalStorageState<RoleDetails | undefined>('selectedRole', 'access', undefined);
-  const [userDetails, setUserDetails] = useLocalStorageState<UserDetails | undefined>('userDetails', 'access', undefined)
-  const [usingLocal, setUsingLocal] = useState(true);
->>>>>>> d4d1ea8d
 
   const auth = useContext(AuthContext)
 
   const clear = () => {
     console.warn("Clearing access context.")
-<<<<<<< HEAD
     setNoAccess(false)
     setSingleAccess(false)
     setSelectedRole(undefined)
-=======
-    setNoAccess(false);
-    setSingleAccess(false);
-    setSelectedRole(undefined);
-    setUserDetails(undefined);
->>>>>>> d4d1ea8d
+    setUserDetails(undefined)
   }
 
 
   type FetchRolesResult = {
-<<<<<<< HEAD
     rolesWithAccessCount: number
     currentlySelectedRole: RoleDetails | undefined
+    userDetails: UserDetails
   }
-=======
-    rolesWithAccessCount: number;
-    currentlySelectedRole: RoleDetails | undefined;
-    userDetails: UserDetails;
-  };
->>>>>>> d4d1ea8d
 
   const fetchRolesWithAccessAndSelectedRole = async (): Promise<FetchRolesResult> => {
     return fetch(trackerUserInfoEndpoint, {
@@ -89,38 +65,23 @@
           throw new Error("Server response did not contain data")
         }
 
-<<<<<<< HEAD
         const userInfo: TrackerUserInfo = data.userInfo
         const rolesWithAccessCount = userInfo.roles_with_access.length
         const currentlySelectedRole = userInfo.currently_selected_role
+        const userDetails = userInfo.user_details
 
-        return {rolesWithAccessCount, currentlySelectedRole}
+        return {rolesWithAccessCount, currentlySelectedRole, userDetails}
       })
   }
-=======
-        const userInfo: TrackerUserInfo = data.userInfo;
-        const rolesWithAccessCount = userInfo.roles_with_access.length;
-        const currentlySelectedRole = userInfo.currently_selected_role;
-        const userDetails = userInfo.user_details;
-
-        return { rolesWithAccessCount, currentlySelectedRole, userDetails };
-      });
-  };
->>>>>>> d4d1ea8d
 
   // The access variables are cached, and the values are initially assumed to have not changed.
   // On a full page reload, make a tracker use info call to update them from the backend
   useEffect(() => {
     const updateAccessVariables = async () => {
       try {
-<<<<<<< HEAD
-        const {rolesWithAccessCount, currentlySelectedRole} = await fetchRolesWithAccessAndSelectedRole()
+        const {rolesWithAccessCount, currentlySelectedRole, userDetails} = await fetchRolesWithAccessAndSelectedRole()
         setSelectedRole(currentlySelectedRole)
-=======
-        const { rolesWithAccessCount, currentlySelectedRole, userDetails } = await fetchRolesWithAccessAndSelectedRole();
-        setSelectedRole(currentlySelectedRole);
-        setUserDetails(userDetails);
->>>>>>> d4d1ea8d
+        setUserDetails(userDetails)
 
         setNoAccess(rolesWithAccessCount === 0)
         setSingleAccess(rolesWithAccessCount === 1)
@@ -150,11 +111,7 @@
 
 
   return (
-<<<<<<< HEAD
-    <AccessContext.Provider value={{noAccess, setNoAccess, singleAccess, setSingleAccess, selectedRole, setSelectedRole, clear}}>
-=======
-    <AccessContext.Provider value={{ noAccess, setNoAccess, singleAccess, setSingleAccess, selectedRole, setSelectedRole, userDetails, setUserDetails, clear }}>
->>>>>>> d4d1ea8d
+    <AccessContext.Provider value={{noAccess, setNoAccess, singleAccess, setSingleAccess, selectedRole, setSelectedRole, userDetails, setUserDetails, clear}}>
       {children}
     </AccessContext.Provider>
   )
