--- conflicted
+++ resolved
@@ -32,12 +32,7 @@
     "@testing-library/jest-dom": "^6.6.2",
     "@testing-library/react": "^16.3.0",
     "@testing-library/user-event": "^14.5.2",
-<<<<<<< HEAD
-=======
     "@types/govuk-frontend": "^5.9.0",
-    "@types/jest": "^29.5.14",
-    "@types/node": "^22.15.29",
->>>>>>> 87620a68
     "@types/react": "^18.2.64",
     "@types/react-dom": "^18.2.21",
     "@vitejs/plugin-react-swc": "^3.10.0",
