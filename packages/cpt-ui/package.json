{
  "name": "cpt-ui",
  "private": true,
  "version": "0.1.0",
  "type": "module",
  "scripts": {
    "compile": "tsc --build",
    "dev": "vite --host",
    "build": "tsc --build && vite build",
    "lint": "eslint  --max-warnings 0 --fix --config ../../eslint.config.mjs .",
    "start": "vite preview",
    "test": "NODE_NO_WARNINGS=1 jest --no-cache --coverage",
    "check-licenses": "license-checker --failOn GPL --failOn LGPL --start ../.."
  },
  "dependencies": {
    "@cpt-ui-common/common-types": "^1.0.0",
    "aws-amplify": "^6.15.0",
    "aws-rum-web": "^1.23.0",
    "axios": "^1.9.0",
    "nhsuk-frontend": "^9.6.1",
    "nhsuk-react-components": "^5.0.0",
    "react": "^18",
    "react-dom": "^18",
    "react-router-dom": "^6.22.3",
    "sass": "^1.89.0",
    "uuid": "^11.1.0"
  },
  "devDependencies": {
<<<<<<< HEAD
    "@aws-amplify/auth": "^6.13.0",
    "@swc/core": "^1.11.29",
=======
    "@swc/core": "^1.11.31",
>>>>>>> f750bbd0
    "@swc/jest": "^0.2.38",
    "@testing-library/jest-dom": "^6.6.2",
    "@testing-library/react": "^16.3.0",
    "@testing-library/user-event": "^14.5.2",
    "@types/govuk-frontend": "^5.9.0",
<<<<<<< HEAD
=======
    "@types/jest": "^29.5.14",
    "@types/node": "^22.15.30",
>>>>>>> f750bbd0
    "@types/react": "^18.2.64",
    "@types/react-dom": "^18.2.21",
    "@vitejs/plugin-react-swc": "^3.10.0",
    "axios-mock-adapter": "^2.1.0",
    "sass": "^1.89.0",
    "vite": "^6.3.5"
  }
}<|MERGE_RESOLUTION|>--- conflicted
+++ resolved
@@ -26,22 +26,12 @@
     "uuid": "^11.1.0"
   },
   "devDependencies": {
-<<<<<<< HEAD
     "@aws-amplify/auth": "^6.13.0",
-    "@swc/core": "^1.11.29",
-=======
-    "@swc/core": "^1.11.31",
->>>>>>> f750bbd0
     "@swc/jest": "^0.2.38",
     "@testing-library/jest-dom": "^6.6.2",
     "@testing-library/react": "^16.3.0",
     "@testing-library/user-event": "^14.5.2",
     "@types/govuk-frontend": "^5.9.0",
-<<<<<<< HEAD
-=======
-    "@types/jest": "^29.5.14",
-    "@types/node": "^22.15.30",
->>>>>>> f750bbd0
     "@types/react": "^18.2.64",
     "@types/react-dom": "^18.2.21",
     "@vitejs/plugin-react-swc": "^3.10.0",
