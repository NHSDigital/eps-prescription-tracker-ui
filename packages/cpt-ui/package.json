--- conflicted
+++ resolved
@@ -24,12 +24,7 @@
     "react": "^18",
     "react-dom": "^18",
     "react-router-dom": "^6.22.3",
-<<<<<<< HEAD
-    "sass": "^1.92.1"
-=======
-    "sass": "^1.93.0",
-    "uuid": "^11.1.0"
->>>>>>> 7048fc41
+    "sass": "^1.93.0"
   },
   "devDependencies": {
     "@aws-amplify/auth": "^6.15.1",
