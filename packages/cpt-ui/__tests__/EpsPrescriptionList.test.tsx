<<<<<<< HEAD
import React from "react";
import { render, screen, waitFor } from "@testing-library/react";
import "@testing-library/jest-dom";
import { MemoryRouter, Route, Routes } from "react-router-dom";
import { PRESCRIPTION_LIST_PAGE_STRINGS } from "@/constants/ui-strings/PrescriptionListPageStrings";


jest.mock("@/context/AccessProvider", () => {
    const React = require("react");
    const AccessContext = React.createContext({
        patientDetails: null,
        setPatientDetails: () => { },
    });

    // A provider that uses state to allow updating patientDetails (for later)
    // @ts-ignore:next-line
    const MockAccessProvider = ({ children }) => {
        const [patientDetails, setPatientDetails] = React.useState(null);
        const value = { patientDetails, setPatientDetails };
        return (
            <AccessContext.Provider value={value}>
                {children}
            </AccessContext.Provider>
        );
    };

    const useAccess = () => React.useContext(AccessContext);

    return {
        AccessContext,
        MockAccessProvider,
        useAccess,
    };
});

import PrescriptionListPage from "@/pages/PrescriptionListPage";

const renderWithRouter = (route: string) => {
    const { MockAccessProvider } = require("@/context/AccessProvider");
    return render(
        <MockAccessProvider>
            <MemoryRouter initialEntries={[route]}>
                <Routes>
                    <Route path="*" element={<PrescriptionListPage />} />
                </Routes>
            </MemoryRouter>
        </MockAccessProvider>
    );
};
=======
import React from "react"
import {MemoryRouter, Route, Routes} from "react-router-dom"

import {render, screen, waitFor} from "@testing-library/react"
import "@testing-library/jest-dom"

import {PRESCRIPTION_LIST_PAGE_STRINGS} from "@/constants/ui-strings/PrescriptionListPageStrings"
import {FRONTEND_PATHS} from "@/constants/environment"
import PrescriptionListPage from "@/pages/PrescriptionListPage"

import {MockPatientDetailsProvider} from "../__mocks__/MockPatientDetailsProvider"

function Dummy404() {
  return (
    <main>
      <div>
        <p data-testid="dummy-no-prescription-page">Dummy page</p>
      </div>
    </main>
  )
}

const renderWithRouter = (route: string) => {
  return render(
    <MockPatientDetailsProvider>
      <MemoryRouter initialEntries={[route]}>
        <Routes>
          <Route path={FRONTEND_PATHS.PRESCRIPTION_NOT_FOUND} element={<Dummy404 />} />
          <Route path={FRONTEND_PATHS.PRESCRIPTION_RESULTS} element={<PrescriptionListPage />} />
        </Routes>
      </MemoryRouter>
    </MockPatientDetailsProvider>
  )
}
>>>>>>> 31d85d97

describe("PrescriptionListPage", () => {
  it("renders the component with the correct title and heading", async () => {
    renderWithRouter(FRONTEND_PATHS.PRESCRIPTION_RESULTS + "?prescriptionId=C0C757-A83008-C2D93O")

    await waitFor(() => {
      const heading = screen.getByTestId("prescription-list-heading")
      expect(heading).toBeInTheDocument()
      expect(heading).toHaveTextContent(PRESCRIPTION_LIST_PAGE_STRINGS.HEADING)

      const resultsHeading = screen.getByTestId("results-heading")
      expect(resultsHeading).toBeInTheDocument()

      // Check that the component renders the prescription results list container
      const resultsListContainer = screen.getByTestId("prescription-results-list")
      expect(resultsListContainer).toBeInTheDocument()
    })
  })

  it("shows the correct number of results", async () => {
    renderWithRouter(FRONTEND_PATHS.PRESCRIPTION_RESULTS + "?prescriptionId=C0C757-A83008-C2D93O")

    await waitFor(() => {
      const resultsCount = screen.getByTestId("results-count")
      expect(resultsCount).toHaveTextContent(
        `${PRESCRIPTION_LIST_PAGE_STRINGS.RESULTS_PREFIX}5${PRESCRIPTION_LIST_PAGE_STRINGS.RESULTS_SUFFIX}`
      )
    })
  })

  it("redirects to the no prescription found page when no query parameters are present", async () => {
    renderWithRouter(FRONTEND_PATHS.PRESCRIPTION_RESULTS)

    await waitFor(() => {
      const dummyTag = screen.getByTestId("dummy-no-prescription-page")
      expect(dummyTag).toBeInTheDocument()
    })
  })

  it("sets the back link to the prescription ID search when prescriptionId query parameter is present", async () => {
    renderWithRouter(FRONTEND_PATHS.PRESCRIPTION_RESULTS + "?prescriptionId=C0C757-A83008-C2D93O")

    // We need to wait for the useEffect to run
    await waitFor(() => {
      const linkContainer = screen.getByTestId("go-back-link")
      expect(linkContainer).toHaveAttribute("href", PRESCRIPTION_LIST_PAGE_STRINGS.PRESCRIPTION_ID_SEARCH_TARGET)
    })
  })

  it("sets the back link to the NHS number search when nhsNumber query parameter is present", async () => {
    renderWithRouter(FRONTEND_PATHS.PRESCRIPTION_RESULTS + "?nhsNumber=1234567890")

    // We need to wait for the useEffect to run
    await waitFor(() => {
      const linkContainer = screen.getByTestId("go-back-link")
      expect(linkContainer).toHaveAttribute("href", PRESCRIPTION_LIST_PAGE_STRINGS.NHS_NUMBER_SEARCH_TARGET)
    })
  })

})<|MERGE_RESOLUTION|>--- conflicted
+++ resolved
@@ -1,54 +1,3 @@
-<<<<<<< HEAD
-import React from "react";
-import { render, screen, waitFor } from "@testing-library/react";
-import "@testing-library/jest-dom";
-import { MemoryRouter, Route, Routes } from "react-router-dom";
-import { PRESCRIPTION_LIST_PAGE_STRINGS } from "@/constants/ui-strings/PrescriptionListPageStrings";
-
-
-jest.mock("@/context/AccessProvider", () => {
-    const React = require("react");
-    const AccessContext = React.createContext({
-        patientDetails: null,
-        setPatientDetails: () => { },
-    });
-
-    // A provider that uses state to allow updating patientDetails (for later)
-    // @ts-ignore:next-line
-    const MockAccessProvider = ({ children }) => {
-        const [patientDetails, setPatientDetails] = React.useState(null);
-        const value = { patientDetails, setPatientDetails };
-        return (
-            <AccessContext.Provider value={value}>
-                {children}
-            </AccessContext.Provider>
-        );
-    };
-
-    const useAccess = () => React.useContext(AccessContext);
-
-    return {
-        AccessContext,
-        MockAccessProvider,
-        useAccess,
-    };
-});
-
-import PrescriptionListPage from "@/pages/PrescriptionListPage";
-
-const renderWithRouter = (route: string) => {
-    const { MockAccessProvider } = require("@/context/AccessProvider");
-    return render(
-        <MockAccessProvider>
-            <MemoryRouter initialEntries={[route]}>
-                <Routes>
-                    <Route path="*" element={<PrescriptionListPage />} />
-                </Routes>
-            </MemoryRouter>
-        </MockAccessProvider>
-    );
-};
-=======
 import React from "react"
 import {MemoryRouter, Route, Routes} from "react-router-dom"
 
@@ -83,7 +32,6 @@
     </MockPatientDetailsProvider>
   )
 }
->>>>>>> 31d85d97
 
 describe("PrescriptionListPage", () => {
   it("renders the component with the correct title and heading", async () => {
