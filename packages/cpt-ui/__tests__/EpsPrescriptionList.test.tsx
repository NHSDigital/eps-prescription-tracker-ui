--- conflicted
+++ resolved
@@ -133,17 +133,13 @@
   })
 
   it("renders the component with the correct title and heading", async () => {
-<<<<<<< HEAD
-    mockedAxios.get.mockResolvedValue({
-      status: 200,
-      data: mockSearchResponse
-    })
-
-    renderWithRouter(FRONTEND_PATHS.PRESCRIPTION_RESULTS + "?prescriptionId=C0C757-A83008-C2D93O")
-    expect(mockedAxios.get).toHaveBeenCalledTimes(1)
-=======
+    mockedAxios.get.mockResolvedValue({
+      status: 200,
+      data: mockSearchResponse
+    })
+
     renderWithRouter(FRONTEND_PATHS.PRESCRIPTION_LIST + "?prescriptionId=C0C757-A83008-C2D93O")
->>>>>>> de94052a
+    expect(mockedAxios.get).toHaveBeenCalledTimes(1)
 
     await waitFor(() => {
       const heading = screen.getByTestId("prescription-list-heading")
@@ -160,17 +156,13 @@
   })
 
   it("shows the correct number of results", async () => {
-<<<<<<< HEAD
-    mockedAxios.get.mockResolvedValue({
-      status: 200,
-      data: mockSearchResponse
-    })
-
-    renderWithRouter(FRONTEND_PATHS.PRESCRIPTION_RESULTS + "?prescriptionId=C0C757-A83008-C2D93O")
-    expect(mockedAxios.get).toHaveBeenCalledTimes(1)
-=======
+    mockedAxios.get.mockResolvedValue({
+      status: 200,
+      data: mockSearchResponse
+    })
+
     renderWithRouter(FRONTEND_PATHS.PRESCRIPTION_LIST + "?prescriptionId=C0C757-A83008-C2D93O")
->>>>>>> de94052a
+    expect(mockedAxios.get).toHaveBeenCalledTimes(1)
 
     await waitFor(() => {
       const resultsCount = screen.getByTestId("results-count")
@@ -181,18 +173,14 @@
   })
 
   it("redirects to the no prescription found page when no query parameters are present", async () => {
-<<<<<<< HEAD
     mockedAxios.get.mockResolvedValue({
       // No content, but it just has to not be 200 to trigger
       status: 204,
       data: {}
     })
 
-    renderWithRouter(FRONTEND_PATHS.PRESCRIPTION_RESULTS)
+    renderWithRouter(FRONTEND_PATHS.PRESCRIPTION_LIST)
     expect(mockedAxios.get).not.toHaveBeenCalled()
-=======
-    renderWithRouter(FRONTEND_PATHS.PRESCRIPTION_LIST)
->>>>>>> de94052a
 
     await waitFor(() => {
       const dummyTag = screen.getByTestId("dummy-no-prescription-page")
@@ -201,17 +189,13 @@
   })
 
   it("sets the back link to the prescription ID search when prescriptionId query parameter is present", async () => {
-<<<<<<< HEAD
-    mockedAxios.get.mockResolvedValue({
-      status: 200,
-      data: mockSearchResponse
-    })
-
-    renderWithRouter(FRONTEND_PATHS.PRESCRIPTION_RESULTS + "?prescriptionId=ABC123-A83008-C2D93O")
-    expect(mockedAxios.get).toHaveBeenCalledTimes(1)
-=======
-    renderWithRouter(FRONTEND_PATHS.PRESCRIPTION_LIST + "?prescriptionId=C0C757-A83008-C2D93O")
->>>>>>> de94052a
+    mockedAxios.get.mockResolvedValue({
+      status: 200,
+      data: mockSearchResponse
+    })
+
+    renderWithRouter(FRONTEND_PATHS.PRESCRIPTION_LIST + "?prescriptionId=ABC123-A83008-C2D93O")
+    expect(mockedAxios.get).toHaveBeenCalledTimes(1)
 
     // We need to wait for the useEffect to run
     await waitFor(() => {
@@ -221,16 +205,12 @@
   })
 
   it("sets the back link to the NHS number search when nhsNumber query parameter is present", async () => {
-<<<<<<< HEAD
-    mockedAxios.get.mockResolvedValue({
-      status: 200,
-      data: mockSearchResponse
-    })
-    renderWithRouter(FRONTEND_PATHS.PRESCRIPTION_RESULTS + "?nhsNumber=1234567890")
-    expect(mockedAxios.get).toHaveBeenCalledTimes(1)
-=======
+    mockedAxios.get.mockResolvedValue({
+      status: 200,
+      data: mockSearchResponse
+    })
     renderWithRouter(FRONTEND_PATHS.PRESCRIPTION_LIST + "?nhsNumber=1234567890")
->>>>>>> de94052a
+    expect(mockedAxios.get).toHaveBeenCalledTimes(1)
 
     // We need to wait for the useEffect to run
     await waitFor(() => {
@@ -244,7 +224,7 @@
       status: 204,
       data: {}
     })
-    renderWithRouter(FRONTEND_PATHS.PRESCRIPTION_RESULTS + "?prescriptionId=ABC123-ABC123-ABC123")
+    renderWithRouter(FRONTEND_PATHS.PRESCRIPTION_LIST + "?prescriptionId=ABC123-ABC123-ABC123")
     expect(mockedAxios.get).toHaveBeenCalledTimes(1)
 
     await waitFor(() => {
@@ -258,7 +238,7 @@
       status: 204,
       data: {}
     })
-    renderWithRouter(FRONTEND_PATHS.PRESCRIPTION_RESULTS + "?nhsNumber=32165649870")
+    renderWithRouter(FRONTEND_PATHS.PRESCRIPTION_LIST + "?nhsNumber=32165649870")
     expect(mockedAxios.get).toHaveBeenCalledTimes(1)
 
     await waitFor(() => {
