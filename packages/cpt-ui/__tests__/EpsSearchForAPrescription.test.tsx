import "@testing-library/jest-dom"
import {render, screen} from "@testing-library/react"
import {MemoryRouter} from "react-router-dom"
import React from "react"

import SearchForAPrescription from "@/pages/SearchPrescriptionPage"
import {HERO_TEXT} from "@/constants/ui-strings/SearchForAPrescriptionStrings"
import {AuthContext} from "@/context/AuthProvider"
import {AccessContext, AccessContextType} from "@/context/AccessProvider"

// Default mock values for contexts
const defaultAuthContext = {
  error: null,
  user: null,
  isSignedIn: false,
  idToken: null,
  accessToken: null,
  cognitoSignIn: jest.fn(),
  cognitoSignOut: jest.fn()
}

const defaultAccessContext: AccessContextType = {
  noAccess: false,
  singleAccess: false,
  selectedRole: undefined,
  rolesWithAccess: [],
  rolesWithoutAccess: [],
  loading: false,
  error: null,
  setNoAccess: jest.fn(),
  setSingleAccess: jest.fn(),
  updateSelectedRole: jest.fn(),
  userDetails: undefined,
  setUserDetails: jest.fn(),
<<<<<<< HEAD
  patientDetails: undefined,
  setPatientDetails: jest.fn(),
  clear: jest.fn(),
};
=======
  clear: jest.fn()
}
>>>>>>> 03c4f147

// Utility function to render with all required providers
const renderWithProviders = (
  ui: React.ReactElement,
  {
    authContext = defaultAuthContext,
    accessContext = defaultAccessContext
  } = {}
) => {
  return render(
    <MemoryRouter>
      <AuthContext.Provider value={authContext}>
        <AccessContext.Provider value={accessContext}>
          {ui}
        </AccessContext.Provider>
      </AuthContext.Provider>
    </MemoryRouter>
  )
}

jest.mock("@/components/EpsTabs", () => {
  return {
    __esModule: true,
    default: () => <div data-testid="eps-tabs">Mocked EpsTabs</div>
  }
})

describe("SearchForAPrescription", () => {
  it("renders the hero banner", () => {
    renderWithProviders(<SearchForAPrescription />)
    const heroBanner = screen.getByRole("heading", {name: /Search for a prescription/i})
    expect(heroBanner).toBeInTheDocument()
  })

  it(`contains the text '${HERO_TEXT}'`, () => {
    renderWithProviders(<SearchForAPrescription />)
    const heroHeading = screen.getByRole("heading", {name: /Search for a prescription/i})
    expect(heroHeading).toHaveTextContent(HERO_TEXT)
  })
})<|MERGE_RESOLUTION|>--- conflicted
+++ resolved
@@ -32,15 +32,10 @@
   updateSelectedRole: jest.fn(),
   userDetails: undefined,
   setUserDetails: jest.fn(),
-<<<<<<< HEAD
   patientDetails: undefined,
   setPatientDetails: jest.fn(),
-  clear: jest.fn(),
-};
-=======
   clear: jest.fn()
 }
->>>>>>> 03c4f147
 
 // Utility function to render with all required providers
 const renderWithProviders = (
