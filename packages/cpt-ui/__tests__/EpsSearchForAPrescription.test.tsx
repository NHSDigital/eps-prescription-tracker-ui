import "@testing-library/jest-dom"
import {render} from "@testing-library/react"
import {screen, fireEvent} from "@testing-library/dom"
import {MemoryRouter} from "react-router-dom"
import React from "react"

import SearchForAPrescription from "@/pages/SearchPrescriptionPage"
import {HERO_TEXT} from "@/constants/ui-strings/SearchForAPrescriptionStrings"
import {AuthContext, AuthContextType} from "@/context/AuthProvider"
import {AccessContext} from "@/context/AccessProvider"
<<<<<<< HEAD
import {SearchContext, SearchProviderContextType} from "@/context/SearchProvider"
import {NavigationProvider} from "@/context/NavigationProvider"

// Mock the NavigationProvider's useNavigationContext hook
const mockNavigationContext = {
  pushNavigation: jest.fn(),
  goBack: jest.fn(),
  getBackPath: jest.fn(),
  setOriginalSearchPage: jest.fn(),
  captureOriginalSearchParameters: jest.fn(),
  getOriginalSearchParameters: jest.fn(),
  getRelevantSearchParameters: jest.fn(),
  startNewNavigationSession: jest.fn()
}

jest.mock("@/context/NavigationProvider", () => ({
  ...jest.requireActual("@/context/NavigationProvider"),
  useNavigationContext: () => mockNavigationContext
}))
=======
import {SearchProvider} from "@/context/SearchProvider"
>>>>>>> 20886241

// Default mock values for contexts
const defaultAuthContext: AuthContextType = {
  error: null,
  user: null,
  isSignedIn: false,
  isSigningIn: false,
  invalidSessionCause: undefined,
  rolesWithAccess: [],
  rolesWithoutAccess: [],
  hasNoAccess: false,
  hasSingleRoleAccess: false,
  selectedRole: undefined,
  userDetails: undefined,
  isConcurrentSession: false,
  sessionId: undefined,
  cognitoSignIn: jest.fn(),
  cognitoSignOut: jest.fn(),
  clearAuthState: jest.fn(),
  updateSelectedRole: jest.fn(),
  updateTrackerUserInfo: jest.fn(),
  updateInvalidSessionCause: jest.fn(),
  isSigningOut: false,
  setIsSigningOut: jest.fn()
}

// Default mock values for SearchProvider
const defaultSearchContext: SearchProviderContextType = {
  prescriptionId: undefined,
  issueNumber: undefined,
  firstName: undefined,
  lastName: undefined,
  dobDay: undefined,
  dobMonth: undefined,
  dobYear: undefined,
  postcode: undefined,
  nhsNumber: undefined,
  searchType: undefined,
  clearSearchParameters: jest.fn(),
  setPrescriptionId: jest.fn(),
  setIssueNumber: jest.fn(),
  setFirstName: jest.fn(),
  setLastName: jest.fn(),
  setDobDay: jest.fn(),
  setDobMonth: jest.fn(),
  setDobYear: jest.fn(),
  setPostcode: jest.fn(),
  setNhsNumber: jest.fn(),
  getAllSearchParameters: jest.fn(),
  setAllSearchParameters: jest.fn(),
  setSearchType: jest.fn()
}

// Utility function to render with all required providers
const renderWithProviders = (
  ui: React.ReactElement,
  {
    authContext = defaultAuthContext,
    accessContext = null,
    searchContext = defaultSearchContext,
    initialEntries = ["/search-by-prescription-id"]
  } = {}
) => {
  return render(
    <MemoryRouter initialEntries={initialEntries}>
      <AuthContext.Provider value={authContext}>
        <AccessContext.Provider value={accessContext}>
<<<<<<< HEAD
          <SearchContext.Provider value={searchContext}>
            <NavigationProvider>
              {ui}
            </NavigationProvider>
          </SearchContext.Provider>
=======
          <SearchProvider>
            {ui}
          </SearchProvider>
>>>>>>> 20886241
        </AccessContext.Provider>
      </AuthContext.Provider>
    </MemoryRouter>
  )
}

jest.mock("@/components/EpsTabs", () => {
  return {
    __esModule: true,
    default: () => <div data-testid="eps-tabs">Mocked EpsTabs</div>
  }
})

const mockGetElementById = jest.fn()
Object.defineProperty(document, "getElementById", {
  value: mockGetElementById,
  writable: true
})

// Mock document.activeElement
Object.defineProperty(document, "activeElement", {
  value: {blur: jest.fn()},
  writable: true
})

describe("SearchForAPrescription", () => {
  beforeEach(() => {
    jest.clearAllMocks()
    mockNavigationContext.pushNavigation.mockClear()
  })

  it("renders the hero banner", () => {
    renderWithProviders(<SearchForAPrescription />)
    const heroBanner = screen.getByRole("heading", {name: /Search for a prescription/i})
    expect(heroBanner).toBeInTheDocument()
  })

  it(`contains the text '${HERO_TEXT}'`, () => {
    renderWithProviders(<SearchForAPrescription />)
    const heroHeading = screen.getByRole("heading", {name: /Search for a prescription/i})
    expect(heroHeading).toHaveTextContent(HERO_TEXT)
  })

  it("renders tabs container with proper data attributes", () => {
    renderWithProviders(<SearchForAPrescription />)
    const tabsContainer = screen.getByTestId("search-tabs-container")
    expect(tabsContainer).toBeInTheDocument()
  })

  it("renders hero container with proper styling", () => {
    renderWithProviders(<SearchForAPrescription />)
    const heroContainer = screen.getByTestId("search-hero-container")
    expect(heroContainer).toBeInTheDocument()
    expect(heroContainer).toHaveClass("hero-container")
  })

  it("sets active tab based on pathname - prescription ID", () => {
    renderWithProviders(<SearchForAPrescription />, {
      initialEntries: ["/search-by-prescription-id"]
    })
    expect(screen.getByTestId("search-for-a-prescription")).toBeInTheDocument()
  })

  it("sets active tab based on pathname - NHS number", () => {
    renderWithProviders(<SearchForAPrescription />, {
      initialEntries: ["/search-by-nhs-number"]
    })
    expect(screen.getByTestId("search-for-a-prescription")).toBeInTheDocument()
  })

  it("sets active tab based on pathname - basic details", () => {
    renderWithProviders(<SearchForAPrescription />, {
      initialEntries: ["/search-by-basic-details"]
    })
    expect(screen.getByTestId("search-for-a-prescription")).toBeInTheDocument()
  })

  it("defaults to prescription ID search for unknown paths", () => {
    renderWithProviders(<SearchForAPrescription />, {
      initialEntries: ["/unknown-path"]
    })
    expect(screen.getByTestId("search-for-a-prescription")).toBeInTheDocument()
  })

  describe("handleTabClick functionality", () => {
    beforeEach(() => {
      jest.useFakeTimers()
    })

    afterEach(() => {
      jest.useRealTimers()
    })

    it("handles tab click for prescription ID search (case 0)", async () => {
      const mockInputElement = {focus: jest.fn()}
      mockGetElementById.mockReturnValue(mockInputElement)

      renderWithProviders(<SearchForAPrescription />)

      // Simulate tab click by triggering the onClick handler
      const tabsContainer = screen.getByTestId("search-tabs-container")
      const firstButton = tabsContainer.querySelector("button")

      if (firstButton) {
        fireEvent.click(firstButton)

        jest.advanceTimersByTime(100)

        expect(mockGetElementById).toHaveBeenCalledWith("presc-id-input")
        expect(mockInputElement.focus).toHaveBeenCalled()
      }
    })

    it("handles tab click for NHS number search (case 1)", async () => {
      const mockInputElement = {focus: jest.fn()}
      mockGetElementById.mockReturnValue(mockInputElement)

      renderWithProviders(<SearchForAPrescription />)

      // We need to test the handleTabClick function directly
      // Since we can't easily access it through the UI, we'll test the timeout logic
      setTimeout(() => {
        const inputId = "nhs-number-input"
        const inputElement = document.getElementById(inputId)
        if (inputElement) {
          (inputElement as HTMLInputElement).focus()
        }
      }, 100)

      jest.advanceTimersByTime(100)
    })

    it("handles tab click for basic details search (case 2) with blur", () => {
      renderWithProviders(<SearchForAPrescription />)

      // Test the basic details case which calls blur
      // We can't easily mock document.activeElement, so we just test that
      // the setTimeout and blur logic doesn't throw errors
      setTimeout(() => {
        const activeElement = document.activeElement as HTMLElement
        if (activeElement && activeElement.blur) {
          activeElement.blur()
        }
      }, 100)

      jest.advanceTimersByTime(100)
      // Test passes if no errors are thrown
      expect(true).toBe(true)
    })

    it("handles tab click with null input element", () => {
      mockGetElementById.mockReturnValue(null)

      renderWithProviders(<SearchForAPrescription />)

      setTimeout(() => {
        const inputId = "presc-id-input"
        const inputElement = document.getElementById(inputId)
        if (inputElement) {
          (inputElement as HTMLInputElement).focus()
        }
      }, 100)

      jest.advanceTimersByTime(100)
      expect(mockGetElementById).toHaveBeenCalledWith("presc-id-input")
    })

    it("handles default case in switch statement", () => {
      renderWithProviders(<SearchForAPrescription />)

      // Test the default case by simulating an invalid tab index
      setTimeout(() => {
        const tabIndex: number = 999 // Invalid tab index
        let inputId: string | null = null

        switch (tabIndex) {
          case 0:
            inputId = "presc-id-input"
            break
          case 1:
            inputId = "nhs-number-input"
            break
          case 2: {
            const activeElement = document.activeElement as HTMLElement
            if (activeElement && activeElement.blur) {
              activeElement.blur()
            }
            break
          }
          default:
            break
        }

        if (inputId) {
          const inputElement = document.getElementById(inputId)
          if (inputElement) {
            (inputElement as HTMLInputElement).focus()
          }
        }
      }, 100)

      jest.advanceTimersByTime(100)
    })

    it("handles case when activeElement exists but blur doesn't", () => {
      renderWithProviders(<SearchForAPrescription />)

      setTimeout(() => {
        const activeElement = document.activeElement as HTMLElement
        if (activeElement && activeElement.blur) {
          activeElement.blur()
        }
      }, 100)

      jest.advanceTimersByTime(100)
      expect(true).toBe(true)
    })
  })
})<|MERGE_RESOLUTION|>--- conflicted
+++ resolved
@@ -8,9 +8,6 @@
 import {HERO_TEXT} from "@/constants/ui-strings/SearchForAPrescriptionStrings"
 import {AuthContext, AuthContextType} from "@/context/AuthProvider"
 import {AccessContext} from "@/context/AccessProvider"
-<<<<<<< HEAD
-import {SearchContext, SearchProviderContextType} from "@/context/SearchProvider"
-import {NavigationProvider} from "@/context/NavigationProvider"
 
 // Mock the NavigationProvider's useNavigationContext hook
 const mockNavigationContext = {
@@ -28,9 +25,7 @@
   ...jest.requireActual("@/context/NavigationProvider"),
   useNavigationContext: () => mockNavigationContext
 }))
-=======
 import {SearchProvider} from "@/context/SearchProvider"
->>>>>>> 20886241
 
 // Default mock values for contexts
 const defaultAuthContext: AuthContextType = {
@@ -57,40 +52,12 @@
   setIsSigningOut: jest.fn()
 }
 
-// Default mock values for SearchProvider
-const defaultSearchContext: SearchProviderContextType = {
-  prescriptionId: undefined,
-  issueNumber: undefined,
-  firstName: undefined,
-  lastName: undefined,
-  dobDay: undefined,
-  dobMonth: undefined,
-  dobYear: undefined,
-  postcode: undefined,
-  nhsNumber: undefined,
-  searchType: undefined,
-  clearSearchParameters: jest.fn(),
-  setPrescriptionId: jest.fn(),
-  setIssueNumber: jest.fn(),
-  setFirstName: jest.fn(),
-  setLastName: jest.fn(),
-  setDobDay: jest.fn(),
-  setDobMonth: jest.fn(),
-  setDobYear: jest.fn(),
-  setPostcode: jest.fn(),
-  setNhsNumber: jest.fn(),
-  getAllSearchParameters: jest.fn(),
-  setAllSearchParameters: jest.fn(),
-  setSearchType: jest.fn()
-}
-
 // Utility function to render with all required providers
 const renderWithProviders = (
   ui: React.ReactElement,
   {
     authContext = defaultAuthContext,
     accessContext = null,
-    searchContext = defaultSearchContext,
     initialEntries = ["/search-by-prescription-id"]
   } = {}
 ) => {
@@ -98,17 +65,9 @@
     <MemoryRouter initialEntries={initialEntries}>
       <AuthContext.Provider value={authContext}>
         <AccessContext.Provider value={accessContext}>
-<<<<<<< HEAD
-          <SearchContext.Provider value={searchContext}>
-            <NavigationProvider>
-              {ui}
-            </NavigationProvider>
-          </SearchContext.Provider>
-=======
           <SearchProvider>
             {ui}
           </SearchProvider>
->>>>>>> 20886241
         </AccessContext.Provider>
       </AuthContext.Provider>
     </MemoryRouter>
