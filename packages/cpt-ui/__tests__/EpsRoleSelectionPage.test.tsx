--- conflicted
+++ resolved
@@ -110,7 +110,6 @@
     expect(screen.getByText("Please contact support.")).toBeInTheDocument()
   })
 
-<<<<<<< HEAD
   it("redirects to login if logging in but not in callback", () => {
     const navigateMock = jest.fn()
     mockNavigate.mockReturnValue(navigateMock)
@@ -136,8 +135,6 @@
     expect(navigateMock).toHaveBeenCalledWith(FRONTEND_PATHS.LOGIN)
   })
 
-=======
->>>>>>> d5f35309
   it("redirects if user hasSingleRoleAccess", () => {
     const navigateMock = jest.fn()
     mockNavigate.mockReturnValue(navigateMock)
@@ -146,7 +143,6 @@
       isSigningIn: false,
       isSignedIn: true,
       hasSingleRoleAccess: true,
-      isSignedIn: true,
       hasNoAccess: false,
       rolesWithAccess: [],
       rolesWithoutAccess: [],
@@ -274,11 +270,7 @@
     // Step 1: isSigningIn = true, so spinner shows
     const authState = {
       isSigningIn: true,
-<<<<<<< HEAD
-      isSignedIn: true,
-=======
       isSignedIn: false,
->>>>>>> d5f35309
       hasSingleRoleAccess: false,
       hasNoAccess: false,
       rolesWithAccess: [],
