import React from "react"
import {
  screen,
  fireEvent,
  waitFor,
  render
} from "@testing-library/react"
import PrescriptionsListTable from "@/components/prescriptionList/PrescriptionsListTable"
import {PrescriptionsListStrings} from "@/constants/ui-strings/PrescriptionListTabStrings"
import {PrescriptionSummary, TreatmentType} from "@cpt-ui-common/common-types"
import {MemoryRouter} from "react-router-dom"
import {SearchContext, SearchProviderContextType} from "@/context/SearchProvider"

jest.mock("@/helpers/statusMetadata", () => ({
  getStatusTagColour: jest.fn().mockReturnValue("blue"),
  getStatusDisplayText: jest.fn().mockReturnValue("Available to download"),
  formatDateForPrescriptions: jest.fn((date: string) => "Formatted: " + date)
}))

const mockClearSearchParameters = jest.fn()
const mockSetPrescriptionId = jest.fn()
const mockSetIssueNumber = jest.fn()
const mockSetFirstName = jest.fn()
const mockSetLastName = jest.fn()
const mockSetDobDay = jest.fn()
const mockSetDobMonth = jest.fn()
const mockSetDobYear = jest.fn()
const mockSetPostcode =jest.fn()
const mockSetNhsNumber = jest.fn()
const mockGetAllSearchParameters = jest.fn()
const mockSetAllSearchParameters = jest.fn()
const defaultSearchState: SearchProviderContextType = {
  prescriptionId: undefined,
  issueNumber: undefined,
  firstName: undefined,
  lastName: undefined,
  dobDay: undefined,
  dobMonth: undefined,
  dobYear: undefined,
  postcode: undefined,
  nhsNumber: undefined,
  clearSearchParameters: mockClearSearchParameters,
  setPrescriptionId: mockSetPrescriptionId,
  setIssueNumber: mockSetIssueNumber,
  setFirstName: mockSetFirstName,
  setLastName: mockSetLastName,
  setDobDay: mockSetDobDay,
  setDobMonth: mockSetDobMonth,
  setDobYear: mockSetDobYear,
  setPostcode: mockSetPostcode,
  setNhsNumber: mockSetNhsNumber,
  getAllSearchParameters: mockGetAllSearchParameters,
  setAllSearchParameters: mockSetAllSearchParameters
}

describe("PrescriptionsListTable", () => {
  const textContent: PrescriptionsListStrings = {
    heading: "Current Prescriptions",
    testid: "current",
    noPrescriptionsMessage: "No current prescriptions found."
  }
  const futureTextContent = {...textContent, testid: "future"}
  const expiredTextContent = {...textContent, testid: "claimedExpired"}

  const prescriptions: Array<PrescriptionSummary> = [
    {
      prescriptionId: "C0C757-A83008-C2D93O",
      isDeleted: false,
      statusCode: "0001",
      issueDate: "2025-03-01",
      prescriptionTreatmentType: TreatmentType.ACUTE,
      issueNumber: 1,
      maxRepeats: 5,
      prescriptionPendingCancellation: false,
      itemsPendingCancellation: false
    },
    {
      prescriptionId: "209E3D-A83008-327F9F",
      isDeleted: false,
      statusCode: "0002",
      issueDate: "2025-03-10",
      prescriptionTreatmentType: TreatmentType.REPEAT,
      issueNumber: 2,
      maxRepeats: 5,
      prescriptionPendingCancellation: true,
      itemsPendingCancellation: false
    },
    {
      prescriptionId: "209E3D-A83008-327FXZ",
      isDeleted: false,
      statusCode: "0003",
      issueDate: "2025-02-15",
      prescriptionTreatmentType: TreatmentType.REPEAT,
      issueNumber: 3,
      maxRepeats: 10,
      prescriptionPendingCancellation: false,
      itemsPendingCancellation: true
    }
  ]

  const renderWithRouter = (component: React.ReactElement) => {
    return render(
      <SearchContext.Provider value={defaultSearchState}>
        <MemoryRouter>
          {component}
        </MemoryRouter>
      </SearchContext.Provider>
    )
  }

  beforeEach(() => {
    jest.clearAllMocks()
  })

  it("renders the full table container, table, and table head when prescriptions exist", async () => {
    jest.useFakeTimers()

    renderWithRouter(<PrescriptionsListTable textContent={textContent} prescriptions={prescriptions} />)

    jest.advanceTimersByTime(2000)

    await waitFor(() => {
      const container = screen.getByTestId("eps-prescription-table-container")
      const table = screen.getByTestId(`${textContent.testid}-prescriptions-results-table`)
      const tableHead = table.querySelector("thead")
      const firstRow = tableHead?.querySelector("tr")

      expect(container).toBeInTheDocument()
      expect(table).toBeInTheDocument()
      expect(tableHead).toBeInTheDocument()
      expect(firstRow).toBeInTheDocument()
    })

    jest.useRealTimers()
  })

  it("renders the future prescriptions correctly", async () => {
    jest.useFakeTimers()

    renderWithRouter(<PrescriptionsListTable textContent={futureTextContent} prescriptions={prescriptions} />)

    jest.advanceTimersByTime(2000)

    await waitFor(() => {
      const table = screen.getByTestId("future-prescriptions-results-table")
      expect(table).toBeInTheDocument()

      const caption = table.querySelector("caption")
      expect(caption?.textContent).toContain("A sortable table showing future-dated prescriptions")
    })

    jest.useRealTimers()
  })

  it("renders the expired prescriptions correctly", async () => {
    jest.useFakeTimers()

    renderWithRouter(<PrescriptionsListTable textContent={expiredTextContent} prescriptions={prescriptions} />)

    jest.advanceTimersByTime(2000)

    await waitFor(() => {
      const table = screen.getByTestId("claimedExpired-prescriptions-results-table")
      expect(table).toBeInTheDocument()

      const caption = table.querySelector("caption")
      expect(caption?.textContent).toContain("A sortable table showing claimed and expired prescriptions")
    })

    jest.useRealTimers()
  })

  it("shows a message when no prescriptions are available", async () => {
    jest.useFakeTimers()
    renderWithRouter(<PrescriptionsListTable textContent={textContent} prescriptions={[]} />)
    jest.advanceTimersByTime(2000)

    await waitFor(() => {
      expect(screen.getByText("No current prescriptions found.")).toBeInTheDocument()
    })

    jest.useRealTimers()
  })

  it("sorts the table when a column header is clicked", async () => {
    jest.useFakeTimers()
    renderWithRouter(<PrescriptionsListTable textContent={textContent} prescriptions={prescriptions} />)

    jest.advanceTimersByTime(2000)

    await waitFor(() => {
      const rows = screen.getAllByTestId("eps-prescription-table-row")
      const firstRowDate = rows[0].querySelector("[data-testid='issue-date-column']")
      expect(firstRowDate?.textContent).toContain("Formatted: 2025-03-10")
    })

    const issueDateSortButton = screen.getByTestId("eps-prescription-table-sort-issueDate")
    fireEvent.click(issueDateSortButton)

    await waitFor(() => {
      const rows = screen.getAllByTestId("eps-prescription-table-row")
      const firstRowDate = rows[0].querySelector("[data-testid='issue-date-column']")
      expect(firstRowDate?.textContent).toContain("Formatted: 2025-02-15") // Oldest date
    })

    jest.useRealTimers()
  })

  it("renders the correct table description based on testid", async () => {
    jest.useFakeTimers()

    const futureTextContent = {
      ...textContent,
      testid: "future"
    }

    renderWithRouter(<PrescriptionsListTable textContent={futureTextContent} prescriptions={prescriptions} />)

    jest.advanceTimersByTime(2000)

    await waitFor(() => {
      const table = screen.getByTestId("future-prescriptions-results-table")
      const caption = table.querySelector("caption")
      expect(caption).toHaveClass("nhsuk-u-visually-hidden")
      expect(caption?.textContent).toContain("A sortable table showing future-dated prescriptions")
    })

    jest.useRealTimers()
  })

  it("displays the correct number of prescriptions info text", async () => {
    jest.useFakeTimers()
    renderWithRouter(<PrescriptionsListTable textContent={textContent} prescriptions={prescriptions} />)

    jest.advanceTimersByTime(2000)

    await waitFor(() => {
      const summaryRow = screen.getByTestId("table-summary-row")
      expect(summaryRow).toHaveTextContent("Showing 3 of 3")
    })

    jest.useRealTimers()
  })

  it("sorts prescriptions by cancellation warning when header is clicked", async () => {
    jest.useFakeTimers()

    renderWithRouter(<PrescriptionsListTable textContent={textContent} prescriptions={prescriptions} />)

    jest.advanceTimersByTime(2000)

    await waitFor(() => {
      expect(screen.getByTestId("current-prescriptions-results-table")).toBeInTheDocument()
    })

    const cancellationHeader = screen.getByTestId("eps-prescription-table-sort-cancellationWarning")
    fireEvent.click(cancellationHeader)

    await waitFor(() => {
      const rows = screen.getAllByTestId("eps-prescription-table-row")

      const firstRow = rows[0]

      expect(firstRow).toHaveTextContent("C0C757-A83008-C2D93O")
    })

    jest.useRealTimers()
  })
  it("renders noPrescriptionsMessage when prescriptions array is empty", async () => {
    jest.useFakeTimers()

    renderWithRouter(<PrescriptionsListTable textContent={textContent} prescriptions={[]} />)

    jest.advanceTimersByTime(2000)

    await waitFor(() => {
      const message = screen.getByText(textContent.noPrescriptionsMessage)
      expect(message).toBeInTheDocument()
      expect(message).toHaveClass("nhsuk-body")
    })

    jest.useRealTimers()
  })

  it("responds to click and keyboard interactions on sortable column headers", async () => {
    jest.useFakeTimers()

    renderWithRouter(<PrescriptionsListTable textContent={textContent} prescriptions={prescriptions} />)
    jest.advanceTimersByTime(2000)

    await waitFor(() => {
      const sortButton = screen.getByTestId("eps-prescription-table-sort-issueDate")

      expect(sortButton).toBeInTheDocument()
      expect(sortButton).toHaveAttribute("role", "button")
      expect(sortButton).toHaveAttribute("tabIndex", "0")

      fireEvent.click(sortButton)

      fireEvent.keyDown(sortButton, {key: "Enter"})
      fireEvent.keyDown(sortButton, {key: " "})
    })

    jest.useRealTimers()
  })

  it("sorts prescriptions by statusCode, falling back to issueDate if statusCodes match", async () => {
    jest.useFakeTimers()

    const testPrescriptions = [
      {
        prescriptionId: "88AAF5-A83008-3D404Q",
        isDeleted: false,
        statusCode: "0002",
        issueDate: "2025-04-15",
        prescriptionTreatmentType: TreatmentType.REPEAT,
        issueNumber: 3,
        maxRepeats: 6,
        prescriptionPendingCancellation: false,
        itemsPendingCancellation: false
      },
      {
        prescriptionId: "7F1A4B-A83008-91DC2E",
        isDeleted: false,
        statusCode: "0002",
        issueDate: "2025-04-10",
        prescriptionTreatmentType: TreatmentType.REPEAT,
        issueNumber: 2,
        maxRepeats: 5,
        prescriptionPendingCancellation: false,
        itemsPendingCancellation: false
      },
      {
        prescriptionId: "4D6F2C-A83008-A3E7D1",
        isDeleted: false,
        statusCode: "0003",
        issueDate: "2025-04-01",
        prescriptionTreatmentType: TreatmentType.REPEAT,
        issueNumber: 1,
        maxRepeats: 4,
        prescriptionPendingCancellation: false,
        itemsPendingCancellation: false
      }
    ]

    renderWithRouter(
      <PrescriptionsListTable textContent={textContent} prescriptions={testPrescriptions} />
    )

    jest.advanceTimersByTime(2000)

    await waitFor(() => {
      const sortButton = screen.getByTestId("eps-prescription-table-sort-issueDate")
      fireEvent.click(sortButton)

      const rows = screen.getAllByRole("row")
      const dataRows = rows.slice(1)

      const firstRowText = dataRows[0].textContent
      const secondRowText = dataRows[1].textContent
      const thirdRowText = dataRows[2].textContent

      expect(firstRowText).toContain("2")
      expect(secondRowText).toContain("3")
      expect(thirdRowText).toContain("1")
    })

    jest.useRealTimers()
  })
  it("sorts prescriptions by issueNumber in ascending order", async () => {
    jest.useFakeTimers()

    renderWithRouter(<PrescriptionsListTable textContent={textContent} prescriptions={prescriptions} />)
    jest.advanceTimersByTime(2000)

    await waitFor(() => {
      const sortButton = screen.getByTestId("eps-prescription-table-sort-issueDate")
      fireEvent.click(sortButton)

      const rows = screen.getAllByTestId("eps-prescription-table-row")
      expect(rows[0]).toHaveTextContent("1")
      expect(rows[1]).toHaveTextContent("2")
      expect(rows[2]).toHaveTextContent("3")
    })

    jest.useRealTimers()
  })

<<<<<<< HEAD
  it("responds to click on prescription id", async () => {
    jest.useFakeTimers()

    renderWithRouter(<PrescriptionsListTable textContent={textContent} prescriptions={prescriptions} />)

    await waitFor(() => {
      const prescriptionButton = screen.getByTestId("view-prescription-link-C0C757-A83008-C2D93O")

      expect(prescriptionButton).toBeInTheDocument()

      fireEvent.click(prescriptionButton)
      expect(mockClearSearchParameters).toHaveBeenCalled()
      expect(mockSetPrescriptionId).toHaveBeenCalledWith("C0C757-A83008-C2D93O")
      expect(mockSetIssueNumber).toHaveBeenCalledWith("1")
    })

  })

=======
  it("renders unavailable text when prescription is deleted", async () => {
    jest.useFakeTimers()

    const deletedPrescription = {
      prescriptionId: "51E09C-A83008-05DA33",
      isDeleted: true,
      statusCode: "0005",
      issueDate: "2025-06-01",
      prescriptionTreatmentType: TreatmentType.ACUTE,
      issueNumber: 1,
      maxRepeats: 1,
      prescriptionPendingCancellation: false,
      itemsPendingCancellation: false
    }

    renderWithRouter(
      <PrescriptionsListTable
        textContent={textContent}
        prescriptions={[deletedPrescription]}
      />
    )

    jest.advanceTimersByTime(2000)

    await waitFor(() => {
      const unavailableElement = screen.getByTestId("unavailable-text-51E09C-A83008-05DA33")
      expect(unavailableElement).toBeInTheDocument()
    })

    jest.useRealTimers()
  })
>>>>>>> a08ede2d
})<|MERGE_RESOLUTION|>--- conflicted
+++ resolved
@@ -386,7 +386,6 @@
     jest.useRealTimers()
   })
 
-<<<<<<< HEAD
   it("responds to click on prescription id", async () => {
     jest.useFakeTimers()
 
@@ -405,7 +404,6 @@
 
   })
 
-=======
   it("renders unavailable text when prescription is deleted", async () => {
     jest.useFakeTimers()
 
@@ -437,5 +435,4 @@
 
     jest.useRealTimers()
   })
->>>>>>> a08ede2d
 })