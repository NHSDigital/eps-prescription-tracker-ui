import React from "react"
import {
  screen,
  fireEvent,
  waitFor,
  render
} from "@testing-library/react"
import PrescriptionsListTable from "@/components/prescriptionList/PrescriptionsListTable"
import {PrescriptionsListStrings} from "@/constants/ui-strings/PrescriptionListTabStrings"
import {PrescriptionSummary, TreatmentType} from "@cpt-ui-common/common-types"
import {MemoryRouter} from "react-router-dom"

jest.mock("@/helpers/statusMetadata", () => ({
  getStatusTagColour: jest.fn().mockReturnValue("blue"),
  getStatusDisplayText: jest.fn().mockReturnValue("Available to download"),
  formatDateForPrescriptions: jest.fn((date: string) => "Formatted: " + date)
}))

describe("PrescriptionsListTable", () => {
  const textContent: PrescriptionsListStrings = {
    heading: "Current Prescriptions",
    testid: "current",
    noPrescriptionsMessage: "No current prescriptions found."
  }
  const futureTextContent = {...textContent, testid: "future"}
  const expiredTextContent = {...textContent, testid: "claimedExpired"}

  const prescriptions: Array<PrescriptionSummary> = [
    {
      prescriptionId: "C0C757-A83008-C2D93O",
      statusCode: "0001",
      issueDate: "2025-03-01",
      prescriptionTreatmentType: TreatmentType.ACUTE,
      issueNumber: 1,
      maxRepeats: 5,
      prescriptionPendingCancellation: false,
      itemsPendingCancellation: false
    },
    {
      prescriptionId: "209E3D-A83008-327F9F",
      statusCode: "0002",
      issueDate: "2025-03-10",
      prescriptionTreatmentType: TreatmentType.REPEAT,
      issueNumber: 2,
      maxRepeats: 5,
      prescriptionPendingCancellation: true,
      itemsPendingCancellation: false
    },
    {
      prescriptionId: "209E3D-A83008-327FXZ",
      statusCode: "0003",
      issueDate: "2025-02-15",
      prescriptionTreatmentType: TreatmentType.REPEAT,
      issueNumber: 3,
      maxRepeats: 10,
      prescriptionPendingCancellation: false,
      itemsPendingCancellation: true
    }
  ]

  const renderWithRouter = (component: React.ReactElement) => {
    return render(
      <MemoryRouter>
        {component}
      </MemoryRouter>
    )
  }

  beforeEach(() => {
    jest.clearAllMocks()
  })

<<<<<<< HEAD
  it("displays loading spinner initially", () => {
    renderWithRouter(<PrescriptionsListTable textContent={textContent} prescriptions={prescriptions} />)

    expect(screen.getByTestId("eps-loading-spinner")).toBeInTheDocument()
  })

=======
>>>>>>> 466632b9
  it("renders the full table container, table, and table head when prescriptions exist", async () => {
    jest.useFakeTimers()

    renderWithRouter(<PrescriptionsListTable textContent={textContent} prescriptions={prescriptions} />)

    jest.advanceTimersByTime(2000)

    await waitFor(() => {
      const container = screen.getByTestId("eps-prescription-table-container")
      const table = screen.getByTestId(`${textContent.testid}-prescriptions-results-table`)
      const tableHead = table.querySelector("thead")
      const firstRow = tableHead?.querySelector("tr")

      expect(container).toBeInTheDocument()
      expect(table).toBeInTheDocument()
      expect(tableHead).toBeInTheDocument()
      expect(firstRow).toBeInTheDocument()
    })

    jest.useRealTimers()
  })

  it("renders the future prescriptions correctly", async () => {
    jest.useFakeTimers()

    renderWithRouter(<PrescriptionsListTable textContent={futureTextContent} prescriptions={prescriptions} />)

    jest.advanceTimersByTime(2000)

    await waitFor(() => {
      const table = screen.getByTestId("future-prescriptions-results-table")
      expect(table).toBeInTheDocument()

      const caption = table.querySelector("caption")
      expect(caption?.textContent).toContain("A sortable table showing future-dated prescriptions")
    })

    jest.useRealTimers()
  })

  it("renders the expired prescriptions correctly", async () => {
    jest.useFakeTimers()

    renderWithRouter(<PrescriptionsListTable textContent={expiredTextContent} prescriptions={prescriptions} />)

    jest.advanceTimersByTime(2000)

    await waitFor(() => {
      const table = screen.getByTestId("claimedExpired-prescriptions-results-table")
      expect(table).toBeInTheDocument()

      const caption = table.querySelector("caption")
      expect(caption?.textContent).toContain("A sortable table showing claimed and expired prescriptions")
    })

    jest.useRealTimers()
  })

  it("shows a message when no prescriptions are available", async () => {
    jest.useFakeTimers()
    renderWithRouter(<PrescriptionsListTable textContent={textContent} prescriptions={[]} />)
    jest.advanceTimersByTime(2000)

    await waitFor(() => {
      expect(screen.getByText("No current prescriptions found.")).toBeInTheDocument()
    })

    jest.useRealTimers()
  })

  it("sorts the table when a column header is clicked", async () => {
    jest.useFakeTimers()
    renderWithRouter(<PrescriptionsListTable textContent={textContent} prescriptions={prescriptions} />)

    jest.advanceTimersByTime(2000)

    await waitFor(() => {
      const rows = screen.getAllByTestId("eps-prescription-table-row")
      const firstRowDate = rows[0].querySelector("[data-testid='issue-date-column']")
      expect(firstRowDate?.textContent).toContain("Formatted: 2025-03-10")
    })

    const issueDateSortButton = screen.getByTestId("eps-prescription-table-sort-issueDate")
    fireEvent.click(issueDateSortButton)

    await waitFor(() => {
      const rows = screen.getAllByTestId("eps-prescription-table-row")
      const firstRowDate = rows[0].querySelector("[data-testid='issue-date-column']")
      expect(firstRowDate?.textContent).toContain("Formatted: 2025-02-15") // Oldest date
    })

    jest.useRealTimers()
  })

  it("renders the correct table description based on testid", async () => {
    jest.useFakeTimers()

    const futureTextContent = {
      ...textContent,
      testid: "future"
    }

    renderWithRouter(<PrescriptionsListTable textContent={futureTextContent} prescriptions={prescriptions} />)

    jest.advanceTimersByTime(2000)

    await waitFor(() => {
      const table = screen.getByTestId("future-prescriptions-results-table")
      const caption = table.querySelector("caption")
      expect(caption).toHaveClass("nhsuk-u-visually-hidden")
      expect(caption?.textContent).toContain("A sortable table showing future-dated prescriptions")
    })

    jest.useRealTimers()
  })

  it("displays the correct number of prescriptions info text", async () => {
    jest.useFakeTimers()
    renderWithRouter(<PrescriptionsListTable textContent={textContent} prescriptions={prescriptions} />)

    jest.advanceTimersByTime(2000)

    await waitFor(() => {
      const summaryRow = screen.getByTestId("table-summary-row")
      expect(summaryRow).toHaveTextContent("Showing 3 of 3")
    })

    jest.useRealTimers()
  })

  it("sorts prescriptions by cancellation warning when header is clicked", async () => {
    jest.useFakeTimers()

    renderWithRouter(<PrescriptionsListTable textContent={textContent} prescriptions={prescriptions} />)

    jest.advanceTimersByTime(2000)

    await waitFor(() => {
      expect(screen.getByTestId("current-prescriptions-results-table")).toBeInTheDocument()
    })

    const cancellationHeader = screen.getByTestId("eps-prescription-table-sort-cancellationWarning")
    fireEvent.click(cancellationHeader)

    await waitFor(() => {
      const rows = screen.getAllByTestId("eps-prescription-table-row")

      const firstRow = rows[0]

      expect(firstRow).toHaveTextContent("C0C757-A83008-C2D93O")
    })

    jest.useRealTimers()
  })
  it("renders noPrescriptionsMessage when prescriptions array is empty", async () => {
    jest.useFakeTimers()

    renderWithRouter(<PrescriptionsListTable textContent={textContent} prescriptions={[]} />)

    jest.advanceTimersByTime(2000)

    await waitFor(() => {
      const message = screen.getByText(textContent.noPrescriptionsMessage)
      expect(message).toBeInTheDocument()
      expect(message).toHaveClass("nhsuk-body")
    })

    jest.useRealTimers()
  })

  it("responds to click and keyboard interactions on sortable column headers", async () => {
    jest.useFakeTimers()

    renderWithRouter(<PrescriptionsListTable textContent={textContent} prescriptions={prescriptions} />)
    jest.advanceTimersByTime(2000)

    await waitFor(() => {
      const sortButton = screen.getByTestId("eps-prescription-table-sort-issueDate")

      expect(sortButton).toBeInTheDocument()
      expect(sortButton).toHaveAttribute("role", "button")
      expect(sortButton).toHaveAttribute("tabIndex", "0")

      fireEvent.click(sortButton)

      fireEvent.keyDown(sortButton, {key: "Enter"})
      fireEvent.keyDown(sortButton, {key: " "})
    })

    jest.useRealTimers()
  })

  it("sorts prescriptions by statusCode, falling back to issueDate if statusCodes match", async () => {
    jest.useFakeTimers()

    const testPrescriptions = [
      {
        prescriptionId: "88AAF5-A83008-3D404Q",
        statusCode: "0002",
        issueDate: "2025-04-15",
        prescriptionTreatmentType: TreatmentType.REPEAT,
        issueNumber: 3,
        maxRepeats: 6,
        prescriptionPendingCancellation: false,
        itemsPendingCancellation: false
      },
      {
        prescriptionId: "7F1A4B-A83008-91DC2E",
        statusCode: "0002",
        issueDate: "2025-04-10",
        prescriptionTreatmentType: TreatmentType.REPEAT,
        issueNumber: 2,
        maxRepeats: 5,
        prescriptionPendingCancellation: false,
        itemsPendingCancellation: false
      },
      {
        prescriptionId: "4D6F2C-A83008-A3E7D1",
        statusCode: "0003",
        issueDate: "2025-04-01",
        prescriptionTreatmentType: TreatmentType.REPEAT,
        issueNumber: 1,
        maxRepeats: 4,
        prescriptionPendingCancellation: false,
        itemsPendingCancellation: false
      }
    ]

    renderWithRouter(
      <PrescriptionsListTable textContent={textContent} prescriptions={testPrescriptions} />
    )

    jest.advanceTimersByTime(2000)

    await waitFor(() => {
      const sortButton = screen.getByTestId("eps-prescription-table-sort-issueDate")
      fireEvent.click(sortButton)

      const rows = screen.getAllByRole("row")
      const dataRows = rows.slice(1)

      const firstRowText = dataRows[0].textContent
      const secondRowText = dataRows[1].textContent
      const thirdRowText = dataRows[2].textContent

      expect(firstRowText).toContain("2")
      expect(secondRowText).toContain("3")
      expect(thirdRowText).toContain("1")
    })

    jest.useRealTimers()
  })
  it("sorts prescriptions by issueNumber in ascending order", async () => {
    jest.useFakeTimers()

    renderWithRouter(<PrescriptionsListTable textContent={textContent} prescriptions={prescriptions} />)
    jest.advanceTimersByTime(2000)

    await waitFor(() => {
      const sortButton = screen.getByTestId("eps-prescription-table-sort-issueDate")
      fireEvent.click(sortButton)

      const rows = screen.getAllByTestId("eps-prescription-table-row")
      expect(rows[0]).toHaveTextContent("1")
      expect(rows[1]).toHaveTextContent("2")
      expect(rows[2]).toHaveTextContent("3")
    })

    jest.useRealTimers()
  })
})<|MERGE_RESOLUTION|>--- conflicted
+++ resolved
@@ -70,15 +70,6 @@
     jest.clearAllMocks()
   })
 
-<<<<<<< HEAD
-  it("displays loading spinner initially", () => {
-    renderWithRouter(<PrescriptionsListTable textContent={textContent} prescriptions={prescriptions} />)
-
-    expect(screen.getByTestId("eps-loading-spinner")).toBeInTheDocument()
-  })
-
-=======
->>>>>>> 466632b9
   it("renders the full table container, table, and table head when prescriptions exist", async () => {
     jest.useFakeTimers()
 
