import React from "react";
import "@testing-library/jest-dom";
import { render, screen } from "@testing-library/react";
import { usePathname } from "next/navigation";
import EpsHeader from "@/components/EpsHeader";
<<<<<<< HEAD
import {
  HEADER_SERVICE,
  HEADER_CONFIRM_ROLE_BUTTON,
  HEADER_CHANGE_ROLE_BUTTON,
  HEADER_SELECT_YOUR_ROLE_BUTTON
} from "@/constants/ui-strings/HeaderStrings";

import { AccessProvider } from "@/context/AccessProvider";
=======
>>>>>>> 99e57148

// Mocks
jest.mock("next/navigation", () => ({
  useRouter: jest.fn(() => ({ prefetch: () => null })),
  usePathname: jest.fn(),
}));

import { AuthContext } from "@/context/AuthProvider";
import { AccessProvider } from "@/context/AccessProvider";

// Example constants
import {
  HEADER_SERVICE,
  HEADER_SELECT_YOUR_ROLE_BUTTON
} from "@/constants/ui-strings/HeaderStrings";

function MockAuthProvider({
  isSignedIn,
  children
}) {
  return (
    <AuthContext.Provider value={{ isSignedIn }}>
      {children}
    </AuthContext.Provider>
  );
}

describe("EpsHeader", () => {
  beforeEach(() => {
    // Default route for all tests unless overridden
    (usePathname).mockReturnValue("/");
  });

  describe("When the user is NOT signed in", () => {
    beforeEach(() => {
      render(
        <MockAuthProvider isSignedIn={false}>
          <AccessProvider>
            <EpsHeader />
          </AccessProvider>
        </MockAuthProvider>
      );
    });

    it("renders the header (role='banner')", () => {
      expect(screen.getByRole("banner")).toBeInTheDocument();
    });

    it("displays the correct service name in the header", () => {
      expect(screen.getByTestId("eps_header_serviceName")).toHaveTextContent(
        HEADER_SERVICE
      );
    });

    it("does NOT display the 'Log out' link", () => {
      expect(screen.queryByTestId("eps_header_logout")).toBeNull();
    });

    it("does NOT display the 'Change role' link", () => {
      // Because user isn't signed in
      expect(screen.queryByTestId("eps_header_changeRoleLink")).toBeNull();
    });
  });

  describe("When the user IS signed in", () => {
    beforeEach(() => {
      render(
        <MockAuthProvider isSignedIn={true}>
          <AccessProvider>
            <EpsHeader />
          </AccessProvider>
        </MockAuthProvider>
      );
    });

    it("renders the header (role='banner')", () => {
      expect(screen.getByRole("banner")).toBeInTheDocument();
    });

    it("displays the correct service name in the header", () => {
      expect(screen.getByTestId("eps_header_serviceName")).toHaveTextContent(
        HEADER_SERVICE
      );
    });

    it("displays the 'Log out' link", () => {
      expect(screen.getByTestId("eps_header_logout")).toBeInTheDocument();
      expect(screen.getByTestId("eps_header_logout")).toHaveTextContent("Log out");
    });

    it("does NOT display an 'Exit' button by default", () => {
      expect(screen.queryByTestId("eps_header_exit")).toBeNull();
    });
  });

  describe("Select Your Role link behavior", () => {
    it("shows 'Select your role' when user is signed in, route !== /selectyourrole, and role not yet selected", () => {
      (usePathname).mockReturnValue("/other-route");
      render(
        <MockAuthProvider isSignedIn={true}>
          <AccessProvider>
            <EpsHeader />
          </AccessProvider>
        </MockAuthProvider>
      );

      const selectYourRoleLink = screen.getByTestId("eps_header_selectYourRoleLink");
      expect(selectYourRoleLink).toBeInTheDocument();
      expect(selectYourRoleLink).toHaveTextContent(HEADER_SELECT_YOUR_ROLE_BUTTON);
    });

    it("does NOT show 'Select your role' when the route is /selectyourrole", () => {
      (usePathname).mockReturnValue("/selectyourrole");
      render(
        <MockAuthProvider isSignedIn={true}>
          <AccessProvider>
            <EpsHeader />
          </AccessProvider>
        </MockAuthProvider>
      );

      expect(screen.queryByTestId("eps_header_selectYourRoleLink")).toBeNull();
    });
  });
});<|MERGE_RESOLUTION|>--- conflicted
+++ resolved
@@ -3,17 +3,10 @@
 import { render, screen } from "@testing-library/react";
 import { usePathname } from "next/navigation";
 import EpsHeader from "@/components/EpsHeader";
-<<<<<<< HEAD
 import {
   HEADER_SERVICE,
-  HEADER_CONFIRM_ROLE_BUTTON,
-  HEADER_CHANGE_ROLE_BUTTON,
-  HEADER_SELECT_YOUR_ROLE_BUTTON
+  HEADER_SELECT_YOUR_ROLE_BUTTON,
 } from "@/constants/ui-strings/HeaderStrings";
-
-import { AccessProvider } from "@/context/AccessProvider";
-=======
->>>>>>> 99e57148
 
 // Mocks
 jest.mock("next/navigation", () => ({
