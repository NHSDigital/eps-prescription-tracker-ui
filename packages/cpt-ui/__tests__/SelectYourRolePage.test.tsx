import "@testing-library/jest-dom"
import {render, screen, waitFor} from "@testing-library/react"
<<<<<<< HEAD
import React from "react"
import SelectYourRolePage from "@/app/selectyourrole/page"
import {AuthContext} from "@/context/AuthProvider"
import {AccessProvider} from "@/context/AccessProvider"
import {SELECT_YOUR_ROLE_PAGE_TEXT} from "@/constants/ui-strings/CardStrings"

=======
import {useRouter} from 'next/navigation'
import React from "react"
import SelectYourRolePage from "@/app/selectyourrole/page"
import {AuthContext} from "@/context/AuthProvider"
>>>>>>> 18814e36

// Mock the card strings, so we have known text for the tests

// Mock the module and directly reference the variable
jest.mock("@/constants/ui-strings/CardStrings", () => ({
  SELECT_YOUR_ROLE_PAGE_TEXT: {
    title: "Select your role",
    caption: "Select the role you wish to use to access the service.",
    titleNoAccess: "No access to the clinical prescription tracking service",
    captionNoAccess:
      "None of the roles on your Smartcard or other authenticators allow you to access the clinical prescription tracking service. " +
      "Contact your Registration Authority representative to obtain the correct code.",
    insetText: {
      visuallyHidden: "Information: ",
      message:
        "You are currently logged in at GREENE'S PHARMACY (ODS: FG419) with Health Professional Access Role.",
    },
    confirmButton: {
      text: "Continue to find a prescription",
      link: "tracker-presc-no",
    },
    alternativeMessage: "Alternatively, you can choose a new role below.",
    organisation: "Organisation",
    role: "Role",
    roles_without_access_table_title:
      "View your roles without access to the clinical prescription tracking service.",
    noOrgName: "NO ORG NAME",
    rolesWithoutAccessHeader: "Your roles without access",
    noODSCode: "No ODS code",
    noRoleName: "No role name",
    noAddress: "No address",
    errorDuringRoleSelection: "Error during role selection",
    loadingMessage: "Loading...",
<<<<<<< HEAD
  },
}))
=======
  }

  return {SELECT_YOUR_ROLE_PAGE_TEXT}
})

// Define mockJWT
const mockJWT = {
  token: 'mock-token',
  payload: {
    exp: Math.floor(Date.now() / 1000) + 3600, // Expires in 1 hour
  },
}
>>>>>>> 18814e36

// Mock `next/navigation` to prevent errors during component rendering in test
jest.mock("next/navigation", () => ({
  usePathname: jest.fn(),
  useRouter: jest.fn(),
}))

// Create a global mock for `fetch` to simulate API requests
const mockFetch = jest.fn()
global.fetch = mockFetch

// Default mock values for the `AuthContext` to simulate authentication state
const defaultAuthContext = {
<<<<<<< HEAD
  error: null,
  user: null,
  isSignedIn: false,
  idToken: null,
  accessToken: null,
  cognitoSignIn: jest.fn(),
  cognitoSignOut: jest.fn(),
}

const defaultAccessContext = {
  rolesWithAccess: [],
  rolesWithoutAccess: [],
  loading: false,
  error: null,
}

// Utility function to render with both AuthProvider and AccessProvider
const renderWithAuthAndAccess = (
  authOverrides = {},
  accessOverrides = {}
) => {
  const authValue = {...defaultAuthContext, ...authOverrides}
  const accessValue = {...defaultAccessContext, ...accessOverrides}

=======
  error: null, // No errors by default
  user: null, // User is initially null (not logged in)
  isSignedIn: false, // Default state is "not signed in"
  idToken: null, // No ID token available
  accessToken: null, // No access token available
  cognitoSignIn: jest.fn(), // Mock Cognito sign-in function
  cognitoSignOut: jest.fn(), // Mock Cognito sign-out function
}

// Utility function to render the component with custom AuthContext overrides
const renderWithAuth = (authOverrides = {}) => {
  const authValue = {...defaultAuthContext, ...authOverrides}
>>>>>>> 18814e36
  return render(
    <AuthContext.Provider value={authValue}>
      <AccessProvider>
        <SelectYourRolePage />
      </AccessProvider>
    </AuthContext.Provider>
  )
}
<<<<<<< HEAD
=======

import {SELECT_YOUR_ROLE_PAGE_TEXT} from "@/constants/ui-strings/CardStrings"
>>>>>>> 18814e36

describe("SelectYourRolePage", () => {
  // Clear all mock calls before each test to avoid state leaks
  beforeEach(() => {
    jest.clearAllMocks()
  })

  it("renders loading state when signed in but fetch hasn't resolved yet", async () => {
    // Mock fetch to hang indefinitely, simulating a pending request
    mockFetch.mockImplementation(() => new Promise(() => {}))

    // Render the page with user signed in
<<<<<<< HEAD
    renderWithAuthAndAccess({ isSignedIn: true, idToken: "mock-id-token" }, {loading: true})

    // Verify that the loading text appears
    const loadingText = screen.getByText(
      SELECT_YOUR_ROLE_PAGE_TEXT.loadingMessage
    )
=======
    renderWithAuth({isSignedIn: true, idToken: "mock-id-token"})

    // Verify that the loading text appears
    const loadingText = screen.getByText(SELECT_YOUR_ROLE_PAGE_TEXT.loadingMessage)
>>>>>>> 18814e36
    expect(loadingText).toBeInTheDocument()
  })

  it("renders error summary if fetch returns non-200 status", async () => {
    // Mock fetch to return a 500 status code (server error)
    mockFetch.mockResolvedValue({status: 500})

    // Render the page with user signed in
<<<<<<< HEAD
    renderWithAuthAndAccess({isSignedIn: true, idToken: "mock-id-token" })
=======
    renderWithAuth({isSignedIn: true, idToken: "mock-id-token"})
>>>>>>> 18814e36

    // Wait for the error message to appear
    await waitFor(() => {
      const errorHeading = screen.getByRole("heading", {
        name: SELECT_YOUR_ROLE_PAGE_TEXT.errorDuringRoleSelection,
      })
      expect(errorHeading).toBeInTheDocument()

      // Check for specific error text
      const errorItem = screen.getByText("Failed to fetch CPT user info")
      expect(errorItem).toBeInTheDocument()
    })
  })
<<<<<<< HEAD
=======

  it("renders error summary if fetch returns 200 but no userInfo is present", async () => {
    // Mock fetch to return 200 OK but with an empty JSON body
    mockFetch.mockResolvedValue({
      status: 200,
      json: async () => ({}), // No `userInfo` key in response
    })

    // Render the page with user signed in
    renderWithAuth({isSignedIn: true, idToken: "mock-id-token"})

    // Wait for the error message to appear
    await waitFor(() => {
      // Check for error summary heading
      const errorHeading = screen.getByRole("heading", {
        name: SELECT_YOUR_ROLE_PAGE_TEXT.errorDuringRoleSelection,
      })
      expect(errorHeading).toBeInTheDocument()

      // Check for specific error text
      const errorItem = screen.getByText("Failed to fetch CPT user info")
      expect(errorItem).toBeInTheDocument()
    })
  })
>>>>>>> 18814e36

  it("renders the page content when valid userInfo is returned", async () => {
    // Mock user data to simulate valid API response
    const mockUserInfo = {
      roles_with_access: [
        {
          role_name: "Pharmacist",
          org_name: "Test Pharmacy Org",
          org_code: "ORG123",
          site_address: "1 Fake Street",
        },
      ],
      roles_without_access: [
        {
          role_name: "Technician",
          org_name: "Tech Org",
          org_code: "ORG456",
          site_address: "2 Fake Street",
        },
      ],
    }

    // Mock fetch to return 200 OK with valid userInfo
    mockFetch.mockResolvedValue({
      status: 200,
      json: async () => ({userInfo: mockUserInfo}),
    })

    // Render the page with user signed in
<<<<<<< HEAD
    renderWithAuthAndAccess({ isSignedIn: true, idToken: "mock-id-token" })
=======
    renderWithAuth({isSignedIn: true, idToken: "mock-id-token"})
>>>>>>> 18814e36

    // Wait for the main content to load
    await waitFor(() => {
      // Check for the page heading
      const heading = screen.getByRole("heading", {level: 1})
      expect(heading).toHaveTextContent(SELECT_YOUR_ROLE_PAGE_TEXT.title)
    })
<<<<<<< HEAD
  })
=======

    // Verify the page caption
    const caption = screen.getByText(SELECT_YOUR_ROLE_PAGE_TEXT.caption)
    expect(caption).toBeInTheDocument()

    // Verify the "Roles without access" section (expander)
    const expanderText = SELECT_YOUR_ROLE_PAGE_TEXT.roles_without_access_table_title
    const expander = screen.getByText(expanderText)
    expect(expander).toBeInTheDocument()

    // Check for the table data in "Roles without access"
    const tableOrg = screen.getByText(/Tech Org \(ODS: ORG456\)/i)
    expect(tableOrg).toBeInTheDocument()
    const tableRole = screen.getByText("Technician")
    expect(tableRole).toBeInTheDocument()
  })

  it("renders error summary when not signed in", async () => {
    // Render the page with `isSignedIn` set to false
    renderWithAuth({isSignedIn: false, error: "Missing access or ID token"})
>>>>>>> 18814e36


  it("renders no access title and caption when no roles with access are available", async () => {
    // Mock user data with no roles with access
    const mockUserInfo = {
      roles_with_access: [], // No roles with access
      roles_without_access: [
        {
          role_name: "Technician",
          org_name: "Tech Org",
          org_code: "ORG456",
          site_address: "2 Fake Street",
        },
      ],
    }

    // Mock fetch to return 200 OK with valid userInfo
    mockFetch.mockResolvedValue({
      status: 200,
      json: async () => ({userInfo: mockUserInfo}),
    })

    // Render the page with user signed in
    renderWithAuthAndAccess({ isSignedIn: true, idToken: "mock-id-token" })

    // Wait for the main content to load
    await waitFor(() => {
<<<<<<< HEAD
      // Check for the no-access title
      const heading = screen.getByRole("heading", {level: 1})
      expect(heading).toHaveTextContent(
        SELECT_YOUR_ROLE_PAGE_TEXT.titleNoAccess
      )
=======
      // Check for error summary heading
      const errorHeading = screen.getByRole("heading", {
        name: SELECT_YOUR_ROLE_PAGE_TEXT.errorDuringRoleSelection,
      })
      expect(errorHeading).toBeInTheDocument()

      const errorItem = screen.getByText("Missing access or ID token")
      expect(errorItem).toBeInTheDocument()
    })
  })

  it("redirects to searchforaprescription when there is one role with access and no roles without access", async () => {
    const mockUserInfo = {
      roles_with_access: [
        {
          role_name: "Pharmacist",
          org_name: "Test Pharmacy Org",
          org_code: "ORG123",
          site_address: "1 Fake Street",
        },
      ],
      roles_without_access: [],
    }

    // Mock fetch response
    global.fetch = jest.fn(() =>
      Promise.resolve({
        ok: true,
        status: 200,
        statusText: "OK",
        headers: new Headers(),
        redirected: false,
        type: "basic",
        url: "",
        clone: jest.fn(),
        body: null,
        bodyUsed: false,
        text: jest.fn(),
        json: jest.fn(() => Promise.resolve({userInfo: mockUserInfo})), // Simulate JSON body
      })
    ) as jest.Mock

    // Mock useRouter's push function
    const mockPush = jest.fn();
    (useRouter as jest.Mock).mockReturnValue({
      push: mockPush,
    })

    // Mock AuthContext
    const mockAuthContext = {
      isSignedIn: true,
      idToken: mockJWT,
      accessToken: mockJWT,
      error: null,
      user: null,
      cognitoSignIn: jest.fn(),
      cognitoSignOut: jest.fn(),
    }

    // Render the component
    render(
      <AuthContext.Provider value={mockAuthContext}>
        <SelectYourRolePage />
      </AuthContext.Provider>
    )

    // Wait for redirection
    await waitFor(() => {
      expect(mockPush).toHaveBeenCalledWith("/searchforaprescription")
>>>>>>> 18814e36
    })
  })
})<|MERGE_RESOLUTION|>--- conflicted
+++ resolved
@@ -1,24 +1,15 @@
 import "@testing-library/jest-dom"
 import {render, screen, waitFor} from "@testing-library/react"
-<<<<<<< HEAD
-import React from "react"
-import SelectYourRolePage from "@/app/selectyourrole/page"
-import {AuthContext} from "@/context/AuthProvider"
-import {AccessProvider} from "@/context/AccessProvider"
-import {SELECT_YOUR_ROLE_PAGE_TEXT} from "@/constants/ui-strings/CardStrings"
-
-=======
 import {useRouter} from 'next/navigation'
 import React from "react"
 import SelectYourRolePage from "@/app/selectyourrole/page"
+import {AccessProvider} from "@/context/AccessProvider"
 import {AuthContext} from "@/context/AuthProvider"
->>>>>>> 18814e36
-
-// Mock the card strings, so we have known text for the tests
+import {SELECT_YOUR_ROLE_PAGE_TEXT} from "@/constants/ui-strings/CardStrings"
 
 // Mock the module and directly reference the variable
-jest.mock("@/constants/ui-strings/CardStrings", () => ({
-  SELECT_YOUR_ROLE_PAGE_TEXT: {
+jest.mock("@/constants/ui-strings/CardStrings", () => {
+  const SELECT_YOUR_ROLE_PAGE_TEXT = {
     title: "Select your role",
     caption: "Select the role you wish to use to access the service.",
     titleNoAccess: "No access to the clinical prescription tracking service",
@@ -46,10 +37,6 @@
     noAddress: "No address",
     errorDuringRoleSelection: "Error during role selection",
     loadingMessage: "Loading...",
-<<<<<<< HEAD
-  },
-}))
-=======
   }
 
   return {SELECT_YOUR_ROLE_PAGE_TEXT}
@@ -62,7 +49,6 @@
     exp: Math.floor(Date.now() / 1000) + 3600, // Expires in 1 hour
   },
 }
->>>>>>> 18814e36
 
 // Mock `next/navigation` to prevent errors during component rendering in test
 jest.mock("next/navigation", () => ({
@@ -76,7 +62,6 @@
 
 // Default mock values for the `AuthContext` to simulate authentication state
 const defaultAuthContext = {
-<<<<<<< HEAD
   error: null,
   user: null,
   isSignedIn: false,
@@ -101,20 +86,6 @@
   const authValue = {...defaultAuthContext, ...authOverrides}
   const accessValue = {...defaultAccessContext, ...accessOverrides}
 
-=======
-  error: null, // No errors by default
-  user: null, // User is initially null (not logged in)
-  isSignedIn: false, // Default state is "not signed in"
-  idToken: null, // No ID token available
-  accessToken: null, // No access token available
-  cognitoSignIn: jest.fn(), // Mock Cognito sign-in function
-  cognitoSignOut: jest.fn(), // Mock Cognito sign-out function
-}
-
-// Utility function to render the component with custom AuthContext overrides
-const renderWithAuth = (authOverrides = {}) => {
-  const authValue = {...defaultAuthContext, ...authOverrides}
->>>>>>> 18814e36
   return render(
     <AuthContext.Provider value={authValue}>
       <AccessProvider>
@@ -123,11 +94,6 @@
     </AuthContext.Provider>
   )
 }
-<<<<<<< HEAD
-=======
-
-import {SELECT_YOUR_ROLE_PAGE_TEXT} from "@/constants/ui-strings/CardStrings"
->>>>>>> 18814e36
 
 describe("SelectYourRolePage", () => {
   // Clear all mock calls before each test to avoid state leaks
@@ -140,19 +106,12 @@
     mockFetch.mockImplementation(() => new Promise(() => {}))
 
     // Render the page with user signed in
-<<<<<<< HEAD
-    renderWithAuthAndAccess({ isSignedIn: true, idToken: "mock-id-token" }, {loading: true})
+    renderWithAuthAndAccess({isSignedIn: true, idToken: "mock-id-token"}, {loading: true})
 
     // Verify that the loading text appears
     const loadingText = screen.getByText(
       SELECT_YOUR_ROLE_PAGE_TEXT.loadingMessage
     )
-=======
-    renderWithAuth({isSignedIn: true, idToken: "mock-id-token"})
-
-    // Verify that the loading text appears
-    const loadingText = screen.getByText(SELECT_YOUR_ROLE_PAGE_TEXT.loadingMessage)
->>>>>>> 18814e36
     expect(loadingText).toBeInTheDocument()
   })
 
@@ -161,11 +120,7 @@
     mockFetch.mockResolvedValue({status: 500})
 
     // Render the page with user signed in
-<<<<<<< HEAD
-    renderWithAuthAndAccess({isSignedIn: true, idToken: "mock-id-token" })
-=======
-    renderWithAuth({isSignedIn: true, idToken: "mock-id-token"})
->>>>>>> 18814e36
+    renderWithAuthAndAccess({isSignedIn: true, idToken: "mock-id-token"})
 
     // Wait for the error message to appear
     await waitFor(() => {
@@ -179,8 +134,6 @@
       expect(errorItem).toBeInTheDocument()
     })
   })
-<<<<<<< HEAD
-=======
 
   it("renders error summary if fetch returns 200 but no userInfo is present", async () => {
     // Mock fetch to return 200 OK but with an empty JSON body
@@ -190,7 +143,7 @@
     })
 
     // Render the page with user signed in
-    renderWithAuth({isSignedIn: true, idToken: "mock-id-token"})
+    renderWithAuthAndAccess({isSignedIn: true, idToken: "mock-id-token"})
 
     // Wait for the error message to appear
     await waitFor(() => {
@@ -205,7 +158,6 @@
       expect(errorItem).toBeInTheDocument()
     })
   })
->>>>>>> 18814e36
 
   it("renders the page content when valid userInfo is returned", async () => {
     // Mock user data to simulate valid API response
@@ -235,11 +187,7 @@
     })
 
     // Render the page with user signed in
-<<<<<<< HEAD
-    renderWithAuthAndAccess({ isSignedIn: true, idToken: "mock-id-token" })
-=======
-    renderWithAuth({isSignedIn: true, idToken: "mock-id-token"})
->>>>>>> 18814e36
+    renderWithAuthAndAccess({isSignedIn: true, idToken: "mock-id-token"})
 
     // Wait for the main content to load
     await waitFor(() => {
@@ -247,31 +195,7 @@
       const heading = screen.getByRole("heading", {level: 1})
       expect(heading).toHaveTextContent(SELECT_YOUR_ROLE_PAGE_TEXT.title)
     })
-<<<<<<< HEAD
-  })
-=======
-
-    // Verify the page caption
-    const caption = screen.getByText(SELECT_YOUR_ROLE_PAGE_TEXT.caption)
-    expect(caption).toBeInTheDocument()
-
-    // Verify the "Roles without access" section (expander)
-    const expanderText = SELECT_YOUR_ROLE_PAGE_TEXT.roles_without_access_table_title
-    const expander = screen.getByText(expanderText)
-    expect(expander).toBeInTheDocument()
-
-    // Check for the table data in "Roles without access"
-    const tableOrg = screen.getByText(/Tech Org \(ODS: ORG456\)/i)
-    expect(tableOrg).toBeInTheDocument()
-    const tableRole = screen.getByText("Technician")
-    expect(tableRole).toBeInTheDocument()
-  })
-
-  it("renders error summary when not signed in", async () => {
-    // Render the page with `isSignedIn` set to false
-    renderWithAuth({isSignedIn: false, error: "Missing access or ID token"})
->>>>>>> 18814e36
-
+  })
 
   it("renders no access title and caption when no roles with access are available", async () => {
     // Mock user data with no roles with access
@@ -294,25 +218,15 @@
     })
 
     // Render the page with user signed in
-    renderWithAuthAndAccess({ isSignedIn: true, idToken: "mock-id-token" })
+    renderWithAuthAndAccess({isSignedIn: true, idToken: "mock-id-token"})
 
     // Wait for the main content to load
     await waitFor(() => {
-<<<<<<< HEAD
       // Check for the no-access title
       const heading = screen.getByRole("heading", {level: 1})
       expect(heading).toHaveTextContent(
         SELECT_YOUR_ROLE_PAGE_TEXT.titleNoAccess
       )
-=======
-      // Check for error summary heading
-      const errorHeading = screen.getByRole("heading", {
-        name: SELECT_YOUR_ROLE_PAGE_TEXT.errorDuringRoleSelection,
-      })
-      expect(errorHeading).toBeInTheDocument()
-
-      const errorItem = screen.getByText("Missing access or ID token")
-      expect(errorItem).toBeInTheDocument()
     })
   })
 
@@ -329,52 +243,20 @@
       roles_without_access: [],
     }
 
-    // Mock fetch response
-    global.fetch = jest.fn(() =>
-      Promise.resolve({
-        ok: true,
-        status: 200,
-        statusText: "OK",
-        headers: new Headers(),
-        redirected: false,
-        type: "basic",
-        url: "",
-        clone: jest.fn(),
-        body: null,
-        bodyUsed: false,
-        text: jest.fn(),
-        json: jest.fn(() => Promise.resolve({userInfo: mockUserInfo})), // Simulate JSON body
-      })
-    ) as jest.Mock
-
-    // Mock useRouter's push function
+    mockFetch.mockResolvedValue({
+      status: 200,
+      json: async () => ({userInfo: mockUserInfo}),
+    })
+
     const mockPush = jest.fn();
     (useRouter as jest.Mock).mockReturnValue({
       push: mockPush,
     })
 
-    // Mock AuthContext
-    const mockAuthContext = {
-      isSignedIn: true,
-      idToken: mockJWT,
-      accessToken: mockJWT,
-      error: null,
-      user: null,
-      cognitoSignIn: jest.fn(),
-      cognitoSignOut: jest.fn(),
-    }
-
-    // Render the component
-    render(
-      <AuthContext.Provider value={mockAuthContext}>
-        <SelectYourRolePage />
-      </AuthContext.Provider>
-    )
-
-    // Wait for redirection
+    renderWithAuthAndAccess({isSignedIn: true, idToken: "mock-id-token"})
+
     await waitFor(() => {
       expect(mockPush).toHaveBeenCalledWith("/searchforaprescription")
->>>>>>> 18814e36
     })
   })
 })