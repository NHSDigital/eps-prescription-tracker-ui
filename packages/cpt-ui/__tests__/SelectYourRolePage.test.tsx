import "@testing-library/jest-dom"
import {render, screen, waitFor} from "@testing-library/react"
import {useRouter} from 'next/navigation'
import React from "react"
import SelectYourRolePage from "@/app/selectyourrole/page"
import {AuthContext} from "@/context/AuthProvider"

import axios from "axios";
import MockAdapter from "axios-mock-adapter";

jest.mock('@/helpers/axios');

// Mock the module and directly reference the variable
jest.mock("@/constants/ui-strings/CardStrings", () => {
  const SELECT_YOUR_ROLE_PAGE_TEXT = {
    title: "Select your role",
    caption: "Select the role you wish to use to access the service.",
    titleNoAccess: "No access to the clinical prescription tracking service",
    captionNoAccess:
      "None of the roles on your Smartcard or other authenticators allow you to access the clinical prescription tracking service. " +
      "Contact your Registration Authority representative to obtain the correct code.",
    insetText: {
      visuallyHidden: "Information: ",
      message:
        "You are currently logged in at GREENE'S PHARMACY (ODS: FG419) with Health Professional Access Role.",
    },
    confirmButton: {
      text: "Continue to find a prescription",
      link: "searchforaprescription",
    },
    alternativeMessage: "Alternatively, you can choose a new role below.",
    organisation: "Organisation",
    role: "Role",
    roles_without_access_table_title:
      "View your roles without access to the clinical prescription tracking service.",
    noOrgName: "NO ORG NAME",
    rolesWithoutAccessHeader: "Your roles without access",
    noODSCode: "No ODS code",
    noRoleName: "No role name",
    noAddress: "No address",
    errorDuringRoleSelection: "Error during role selection",
    loadingMessage: "Loading...",
  }

  const EPS_CARD_STRINGS = {
    noOrgName: "NO ORG NAME",
    noODSCode: "No ODS code",
    noRoleName: "No role name",
    noAddress: "Address not found"
  }

  return {SELECT_YOUR_ROLE_PAGE_TEXT, EPS_CARD_STRINGS}
})

// Mock `next/navigation` to prevent errors during component rendering in test
jest.mock("next/navigation", () => ({
  usePathname: jest.fn(),
  useRouter: jest.fn(),
}))

// Create a global mock for `fetch` to simulate API requests
const mockFetch = jest.fn()
global.fetch = mockFetch

jest.mock("@/context/AccessProvider", () => {
  const React = require("react")

  var mockContextValue = {
    noAccess: false,
    singleAccess: false,
    selectedRole: {
      role_name: "Role Name",
      role_id: "role-id",
      org_code: "deadbeef",
      org_name: "org name"
    },
    setNoAccess: jest.fn(),
    setSingleAccess: jest.fn(),
    setSelectedRole: jest.fn(),
  }

  const MockAccessContext = React.createContext(mockContextValue)
  const useAccess = () => React.useContext(MockAccessContext)

  const __setMockContextValue = (newValue: any) => {
    mockContextValue = {...mockContextValue, ...newValue}
    // Reassign the context’s defaultValue so subsequent consumers get the new values
    MockAccessContext._currentValue = mockContextValue
    MockAccessContext._currentValue2 = mockContextValue
  }

  return {
    __esModule: true,
    AccessContext: MockAccessContext,
    useAccess,
    __setMockContextValue
  }
})
// import the setter
const {__setMockContextValue} = require("@/context/AccessProvider")

// Default mock values for the `AuthContext` to simulate authentication state
const defaultAuthContext = {
  error: null, // No errors by default
  user: null, // User is initially null (not logged in)
  isSignedIn: false, // Default state is "not signed in"
  idToken: null, // No ID token available
  accessToken: null, // No access token available
  cognitoSignIn: jest.fn(), // Mock Cognito sign-in function
  cognitoSignOut: jest.fn(), // Mock Cognito sign-out function
}

export const renderWithAuth = (authOverrides = {}) => {
  const authValue = {...defaultAuthContext, ...authOverrides}

  return render(
    <AuthContext.Provider value={authValue}>
      <SelectYourRolePage />
    </AuthContext.Provider>
  )
}

import {SELECT_YOUR_ROLE_PAGE_TEXT} from "@/constants/ui-strings/CardStrings"
import {EpsSpinnerStrings} from "../constants/ui-strings/EpsSpinnerStrings"

describe("SelectYourRolePage", () => {
  let mockAxios: MockAdapter;

  beforeAll(() => {
    mockAxios = new MockAdapter(axios);
  });

  // Clear all mock calls before each test to avoid state leaks
  beforeEach(() => {
    mockAxios.reset();
    jest.clearAllMocks()
    __setMockContextValue({
      noAccess: false,
    })
  })

  it("renders loading state when signed in but fetch hasn't resolved yet", async () => {
    // Mock fetch to hang indefinitely, simulating a pending request
<<<<<<< HEAD
    mockAxios.onGet("/api/tracker-user-info").timeout();
=======
    mockFetch.mockImplementation(() => new Promise(() => {}))
>>>>>>> a68a2164

    // Render the page with user signed in
    renderWithAuth({
      isSignedIn: true,
      idToken: {toString: jest.fn().mockReturnValue("mock-id-token")}
    })

    // Verify that the loading text appears
    const loadingText = screen.getByText(EpsSpinnerStrings.loading)
    expect(loadingText).toBeInTheDocument()
  })

  it("renders error summary if fetch returns non-200 status", async () => {
    // Mock fetch to return a 500 status code (server error)
<<<<<<< HEAD
    mockAxios.onGet("/api/tracker-user-info").reply(500);
=======
    mockFetch.mockResolvedValue({status: 500})
>>>>>>> a68a2164

    // Render the page with user signed in
    renderWithAuth({isSignedIn: true, idToken: {toString: jest.fn().mockReturnValue("mock-id-token")}})

    // Wait for the error message to appear
    await waitFor(() => {
      const errorHeading = screen.getByRole("heading", {
        name: SELECT_YOUR_ROLE_PAGE_TEXT.errorDuringRoleSelection,
      })
      expect(errorHeading).toBeInTheDocument()

      // Check for specific error text
      const errorItem = screen.getByText("Failed to fetch CPT user info")
      expect(errorItem).toBeInTheDocument()
    })
  })

  it("renders error summary if fetch returns 200 but no userInfo is present", async () => {
    // Mock fetch to return 200 OK but with an empty JSON body
    mockAxios.onGet("/api/tracker-user-info").reply(200, {});

    // Render the page with user signed in
    renderWithAuth({isSignedIn: true, idToken: {toString: jest.fn().mockReturnValue("mock-id-token")}})

    // Wait for the error message to appear
    await waitFor(() => {
      // Check for error summary heading
      const errorHeading = screen.getByRole("heading", {
        name: SELECT_YOUR_ROLE_PAGE_TEXT.errorDuringRoleSelection,
      })
      expect(errorHeading).toBeInTheDocument()

      // Check for specific error text
      const errorItem = screen.getByText("Failed to fetch CPT user info")
      expect(errorItem).toBeInTheDocument()
    })
  })

  it("renders the page content when valid userInfo is returned", async () => {
    // Mock user data to simulate valid API response
    const mockUserInfo = {
      roles_with_access: [
        {
          role_name: "Pharmacist",
          org_name: "Test Pharmacy Org",
          org_code: "ORG123",
          site_address: "1 Fake Street",
        },
      ],
      roles_without_access: [
        {
          role_name: "Technician",
          org_name: "Tech Org",
          org_code: "ORG456",
          site_address: "2 Fake Street",
        },
      ],
    }

    // Mock fetch to return 200 OK with valid userInfo
<<<<<<< HEAD
    mockAxios.onGet("/api/tracker-user-info").reply(200, { userInfo: mockUserInfo });
=======
    mockFetch.mockResolvedValue({
      status: 200,
      json: async () => ({userInfo: mockUserInfo}),
    })
>>>>>>> a68a2164

    // Render the page with user signed in
    renderWithAuth({isSignedIn: true, idToken: {toString: jest.fn().mockReturnValue("mock-id-token")}})

    // Wait for the main content to load
    await waitFor(() => {
      // Check for the page heading
      const heading = screen.getByRole("heading", {level: 1})
      expect(heading).toHaveTextContent(SELECT_YOUR_ROLE_PAGE_TEXT.title)
    })
  })

  it("renders no access title and caption when no roles with access are available", async () => {
    // Mock user data with no roles with access
    const mockUserInfo = {
      roles_with_access: [], // No roles with access
      roles_without_access: [
        {
          role_name: "Technician",
          org_name: "Tech Org",
          org_code: "ORG456",
          site_address: "2 Fake Street",
        },
      ],
    }

    // Mock fetch to return 200 OK with valid userInfo
    mockFetch.mockResolvedValue({
      status: 200,
      json: async () => ({userInfo: mockUserInfo}),
    })

    // Render the page with user signed in
    __setMockContextValue({noAccess: true})
    renderWithAuth({isSignedIn: true, idToken: {toString: jest.fn().mockReturnValue("mock-id-token")}})

    // Wait for the main content to load
    await waitFor(() => {
      // Check for the no-access title
      const heading = screen.getByRole("heading", {level: 1})
      expect(heading).toHaveTextContent(
        SELECT_YOUR_ROLE_PAGE_TEXT.titleNoAccess
      )
    })
  })

  it("redirects to searchforaprescription when there is one role with access and no roles without access", async () => {
    const mockUserInfo = {
      roles_with_access: [
        {
          role_name: "Pharmacist",
          org_name: "Test Pharmacy Org",
          org_code: "ORG123",
          site_address: "1 Fake Street",
        },
      ],
      roles_without_access: [],
    }

    mockFetch.mockResolvedValue({
      status: 200,
      json: async () => ({userInfo: mockUserInfo}),
    })

    const mockPush = jest.fn();
    (useRouter as jest.Mock).mockReturnValue({
      push: mockPush,
    })

    renderWithAuth({isSignedIn: true, idToken: {toString: jest.fn().mockReturnValue("mock-id-token")}})

    await waitFor(() => {
      expect(mockPush).toHaveBeenCalledWith("/searchforaprescription")
    })
  })

  it("renders loading state when waiting for API response", async () => {
    mockFetch.mockImplementation(() => new Promise(() => {}))
    renderWithAuth()
    expect(screen.getByText("Loading...")).toBeInTheDocument()
  })

  it("redirects when a single role is available", async () => {
    (useRouter as jest.Mock).mockReturnValue({
      push: jest.fn()
    })

    const mockUserInfo = {
      roles_with_access: [{
        role_name: "Pharmacist",
        org_name: "Test Pharmacy",
        org_code: "ORG123",
        site_address: "123 Test St"
      }],
      roles_without_access: []
    }

    mockFetch.mockResolvedValue({
      status: 200,
      json: async () => ({userInfo: mockUserInfo})
    })

    __setMockContextValue({noAccess: true})
    renderWithAuth({isSignedIn: true, idToken: {toString: jest.fn().mockReturnValue("mock-id-token")}})

    await waitFor(() => {
      expect(useRouter().push).toHaveBeenCalledWith("/searchforaprescription")
    })
  })

  it("does not fetch user roles if user is not signed in", async () => {
    const mockFetch = jest.fn()
    global.fetch = mockFetch

    renderWithAuth({isSignedIn: false}) // Simulating a user who is not signed in

    expect(mockFetch).not.toHaveBeenCalled()
  })

  it("displays an error when the API request fails", async () => {
    mockFetch.mockRejectedValue(new Error("Failed to fetch user roles"))

    renderWithAuth({isSignedIn: true, idToken: {toString: jest.fn().mockReturnValue("mock-id-token")}})

    await waitFor(() => {
      const errorSummary = screen.getByRole("heading", {name: "Error during role selection"})
      expect(errorSummary).toBeInTheDocument()
      expect(screen.getByText("Failed to fetch CPT user info")).toBeInTheDocument()
    })
  })
})<|MERGE_RESOLUTION|>--- conflicted
+++ resolved
@@ -1,9 +1,9 @@
 import "@testing-library/jest-dom"
-import {render, screen, waitFor} from "@testing-library/react"
-import {useRouter} from 'next/navigation'
+import { render, screen, waitFor } from "@testing-library/react"
+import { useRouter } from 'next/navigation'
 import React from "react"
 import SelectYourRolePage from "@/app/selectyourrole/page"
-import {AuthContext} from "@/context/AuthProvider"
+import { AuthContext } from "@/context/AuthProvider"
 
 import axios from "axios";
 import MockAdapter from "axios-mock-adapter";
@@ -49,7 +49,7 @@
     noAddress: "Address not found"
   }
 
-  return {SELECT_YOUR_ROLE_PAGE_TEXT, EPS_CARD_STRINGS}
+  return { SELECT_YOUR_ROLE_PAGE_TEXT, EPS_CARD_STRINGS }
 })
 
 // Mock `next/navigation` to prevent errors during component rendering in test
@@ -83,7 +83,7 @@
   const useAccess = () => React.useContext(MockAccessContext)
 
   const __setMockContextValue = (newValue: any) => {
-    mockContextValue = {...mockContextValue, ...newValue}
+    mockContextValue = { ...mockContextValue, ...newValue }
     // Reassign the context’s defaultValue so subsequent consumers get the new values
     MockAccessContext._currentValue = mockContextValue
     MockAccessContext._currentValue2 = mockContextValue
@@ -97,7 +97,7 @@
   }
 })
 // import the setter
-const {__setMockContextValue} = require("@/context/AccessProvider")
+const { __setMockContextValue } = require("@/context/AccessProvider")
 
 // Default mock values for the `AuthContext` to simulate authentication state
 const defaultAuthContext = {
@@ -111,7 +111,7 @@
 }
 
 export const renderWithAuth = (authOverrides = {}) => {
-  const authValue = {...defaultAuthContext, ...authOverrides}
+  const authValue = { ...defaultAuthContext, ...authOverrides }
 
   return render(
     <AuthContext.Provider value={authValue}>
@@ -120,8 +120,8 @@
   )
 }
 
-import {SELECT_YOUR_ROLE_PAGE_TEXT} from "@/constants/ui-strings/CardStrings"
-import {EpsSpinnerStrings} from "../constants/ui-strings/EpsSpinnerStrings"
+import { SELECT_YOUR_ROLE_PAGE_TEXT } from "@/constants/ui-strings/CardStrings"
+import { EpsSpinnerStrings } from "../constants/ui-strings/EpsSpinnerStrings"
 
 describe("SelectYourRolePage", () => {
   let mockAxios: MockAdapter;
@@ -141,16 +141,12 @@
 
   it("renders loading state when signed in but fetch hasn't resolved yet", async () => {
     // Mock fetch to hang indefinitely, simulating a pending request
-<<<<<<< HEAD
-    mockAxios.onGet("/api/tracker-user-info").timeout();
-=======
-    mockFetch.mockImplementation(() => new Promise(() => {}))
->>>>>>> a68a2164
+    mockFetch.mockImplementation(() => new Promise(() => { }))
 
     // Render the page with user signed in
     renderWithAuth({
       isSignedIn: true,
-      idToken: {toString: jest.fn().mockReturnValue("mock-id-token")}
+      idToken: { toString: jest.fn().mockReturnValue("mock-id-token") }
     })
 
     // Verify that the loading text appears
@@ -160,14 +156,10 @@
 
   it("renders error summary if fetch returns non-200 status", async () => {
     // Mock fetch to return a 500 status code (server error)
-<<<<<<< HEAD
-    mockAxios.onGet("/api/tracker-user-info").reply(500);
-=======
-    mockFetch.mockResolvedValue({status: 500})
->>>>>>> a68a2164
-
-    // Render the page with user signed in
-    renderWithAuth({isSignedIn: true, idToken: {toString: jest.fn().mockReturnValue("mock-id-token")}})
+    mockFetch.mockResolvedValue({ status: 500 })
+
+    // Render the page with user signed in
+    renderWithAuth({ isSignedIn: true, idToken: { toString: jest.fn().mockReturnValue("mock-id-token") } })
 
     // Wait for the error message to appear
     await waitFor(() => {
@@ -187,7 +179,7 @@
     mockAxios.onGet("/api/tracker-user-info").reply(200, {});
 
     // Render the page with user signed in
-    renderWithAuth({isSignedIn: true, idToken: {toString: jest.fn().mockReturnValue("mock-id-token")}})
+    renderWithAuth({ isSignedIn: true, idToken: { toString: jest.fn().mockReturnValue("mock-id-token") } })
 
     // Wait for the error message to appear
     await waitFor(() => {
@@ -225,22 +217,18 @@
     }
 
     // Mock fetch to return 200 OK with valid userInfo
-<<<<<<< HEAD
-    mockAxios.onGet("/api/tracker-user-info").reply(200, { userInfo: mockUserInfo });
-=======
     mockFetch.mockResolvedValue({
       status: 200,
-      json: async () => ({userInfo: mockUserInfo}),
-    })
->>>>>>> a68a2164
-
-    // Render the page with user signed in
-    renderWithAuth({isSignedIn: true, idToken: {toString: jest.fn().mockReturnValue("mock-id-token")}})
+      json: async () => ({ userInfo: mockUserInfo }),
+    })
+
+    // Render the page with user signed in
+    renderWithAuth({ isSignedIn: true, idToken: { toString: jest.fn().mockReturnValue("mock-id-token") } })
 
     // Wait for the main content to load
     await waitFor(() => {
       // Check for the page heading
-      const heading = screen.getByRole("heading", {level: 1})
+      const heading = screen.getByRole("heading", { level: 1 })
       expect(heading).toHaveTextContent(SELECT_YOUR_ROLE_PAGE_TEXT.title)
     })
   })
@@ -262,17 +250,17 @@
     // Mock fetch to return 200 OK with valid userInfo
     mockFetch.mockResolvedValue({
       status: 200,
-      json: async () => ({userInfo: mockUserInfo}),
-    })
-
-    // Render the page with user signed in
-    __setMockContextValue({noAccess: true})
-    renderWithAuth({isSignedIn: true, idToken: {toString: jest.fn().mockReturnValue("mock-id-token")}})
+      json: async () => ({ userInfo: mockUserInfo }),
+    })
+
+    // Render the page with user signed in
+    __setMockContextValue({ noAccess: true })
+    renderWithAuth({ isSignedIn: true, idToken: { toString: jest.fn().mockReturnValue("mock-id-token") } })
 
     // Wait for the main content to load
     await waitFor(() => {
       // Check for the no-access title
-      const heading = screen.getByRole("heading", {level: 1})
+      const heading = screen.getByRole("heading", { level: 1 })
       expect(heading).toHaveTextContent(
         SELECT_YOUR_ROLE_PAGE_TEXT.titleNoAccess
       )
@@ -294,7 +282,7 @@
 
     mockFetch.mockResolvedValue({
       status: 200,
-      json: async () => ({userInfo: mockUserInfo}),
+      json: async () => ({ userInfo: mockUserInfo }),
     })
 
     const mockPush = jest.fn();
@@ -302,7 +290,7 @@
       push: mockPush,
     })
 
-    renderWithAuth({isSignedIn: true, idToken: {toString: jest.fn().mockReturnValue("mock-id-token")}})
+    renderWithAuth({ isSignedIn: true, idToken: { toString: jest.fn().mockReturnValue("mock-id-token") } })
 
     await waitFor(() => {
       expect(mockPush).toHaveBeenCalledWith("/searchforaprescription")
@@ -310,7 +298,7 @@
   })
 
   it("renders loading state when waiting for API response", async () => {
-    mockFetch.mockImplementation(() => new Promise(() => {}))
+    mockFetch.mockImplementation(() => new Promise(() => { }))
     renderWithAuth()
     expect(screen.getByText("Loading...")).toBeInTheDocument()
   })
@@ -332,11 +320,11 @@
 
     mockFetch.mockResolvedValue({
       status: 200,
-      json: async () => ({userInfo: mockUserInfo})
-    })
-
-    __setMockContextValue({noAccess: true})
-    renderWithAuth({isSignedIn: true, idToken: {toString: jest.fn().mockReturnValue("mock-id-token")}})
+      json: async () => ({ userInfo: mockUserInfo })
+    })
+
+    __setMockContextValue({ noAccess: true })
+    renderWithAuth({ isSignedIn: true, idToken: { toString: jest.fn().mockReturnValue("mock-id-token") } })
 
     await waitFor(() => {
       expect(useRouter().push).toHaveBeenCalledWith("/searchforaprescription")
@@ -347,7 +335,7 @@
     const mockFetch = jest.fn()
     global.fetch = mockFetch
 
-    renderWithAuth({isSignedIn: false}) // Simulating a user who is not signed in
+    renderWithAuth({ isSignedIn: false }) // Simulating a user who is not signed in
 
     expect(mockFetch).not.toHaveBeenCalled()
   })
@@ -355,10 +343,10 @@
   it("displays an error when the API request fails", async () => {
     mockFetch.mockRejectedValue(new Error("Failed to fetch user roles"))
 
-    renderWithAuth({isSignedIn: true, idToken: {toString: jest.fn().mockReturnValue("mock-id-token")}})
-
-    await waitFor(() => {
-      const errorSummary = screen.getByRole("heading", {name: "Error during role selection"})
+    renderWithAuth({ isSignedIn: true, idToken: { toString: jest.fn().mockReturnValue("mock-id-token") } })
+
+    await waitFor(() => {
+      const errorSummary = screen.getByRole("heading", { name: "Error during role selection" })
       expect(errorSummary).toBeInTheDocument()
       expect(screen.getByText("Failed to fetch CPT user info")).toBeInTheDocument()
     })
