import "@testing-library/jest-dom"
import {render, screen, waitFor} from "@testing-library/react"
import {useRouter} from 'next/navigation'
import React from "react"
import SelectYourRolePage from "@/app/selectyourrole/page"
import {AccessProvider} from "@/context/AccessProvider"
import {AuthContext} from "@/context/AuthProvider"
import {SELECT_YOUR_ROLE_PAGE_TEXT} from "@/constants/ui-strings/CardStrings"

// Mock the module and directly reference the variable
jest.mock("@/constants/ui-strings/CardStrings", () => {
  const SELECT_YOUR_ROLE_PAGE_TEXT = {
    title: "Select your role",
    caption: "Select the role you wish to use to access the service.",
    titleNoAccess: "No access to the clinical prescription tracking service",
    captionNoAccess:
      "None of the roles on your Smartcard or other authenticators allow you to access the clinical prescription tracking service. " +
      "Contact your Registration Authority representative to obtain the correct code.",
    insetText: {
      visuallyHidden: "Information: ",
      message:
        "You are currently logged in at GREENE'S PHARMACY (ODS: FG419) with Health Professional Access Role.",
    },
    confirmButton: {
      text: "Continue to find a prescription",
      link: "tracker-presc-no",
    },
    alternativeMessage: "Alternatively, you can choose a new role below.",
    organisation: "Organisation",
    role: "Role",
    roles_without_access_table_title:
      "View your roles without access to the clinical prescription tracking service.",
    noOrgName: "NO ORG NAME",
    rolesWithoutAccessHeader: "Your roles without access",
    noODSCode: "No ODS code",
    noRoleName: "No role name",
    noAddress: "No address",
    errorDuringRoleSelection: "Error during role selection",
    loadingMessage: "Loading...",
  }

  return {SELECT_YOUR_ROLE_PAGE_TEXT}
})

// Define mockJWT
const mockJWT = {
  token: 'mock-token',
  payload: {
    exp: Math.floor(Date.now() / 1000) + 3600, // Expires in 1 hour
  },
}

// Mock `next/navigation` to prevent errors during component rendering in test
jest.mock("next/navigation", () => ({
  usePathname: jest.fn(),
  useRouter: jest.fn(),
}))

// Create a global mock for `fetch` to simulate API requests
const mockFetch = jest.fn()
global.fetch = mockFetch

// Default mock values for the `AuthContext` to simulate authentication state
const defaultAuthContext = {
  error: null,
  user: null,
  isSignedIn: false,
  idToken: null,
  accessToken: null,
  cognitoSignIn: jest.fn(),
  cognitoSignOut: jest.fn(),
}

const defaultAccessContext = {
  rolesWithAccess: [],
  rolesWithoutAccess: [],
  loading: false,
  error: null,
}

// Utility function to render with both AuthProvider and AccessProvider
const renderWithAuthAndAccess = (
  authOverrides = {},
  accessOverrides = {}
) => {
  const authValue = {...defaultAuthContext, ...authOverrides}
  const accessValue = {...defaultAccessContext, ...accessOverrides}

  return render(
    <AuthContext.Provider value={authValue}>
      <AccessProvider>
        <SelectYourRolePage />
      </AccessProvider>
    </AuthContext.Provider>
  )
}

<<<<<<< HEAD
import { SELECT_YOUR_ROLE_PAGE_TEXT } from "@/constants/ui-strings/CardStrings";
import { EpsSpinnerStrings } from "../constants/ui-strings/EpsSpinnerStrings";

=======
>>>>>>> a7e6b86b
describe("SelectYourRolePage", () => {
  // Clear all mock calls before each test to avoid state leaks
  beforeEach(() => {
    jest.clearAllMocks()
  })

  it("renders loading state when signed in but fetch hasn't resolved yet", async () => {
    // Mock fetch to hang indefinitely, simulating a pending request
    mockFetch.mockImplementation(() => new Promise(() => {}))

    // Render the page with user signed in
    renderWithAuthAndAccess({isSignedIn: true, idToken: "mock-id-token"}, {loading: true})

    // Verify that the loading text appears
<<<<<<< HEAD
    const loadingText = screen.getByText(EpsSpinnerStrings.loading);
    expect(loadingText).toBeInTheDocument();
  });
=======
    const loadingText = screen.getByText(
      SELECT_YOUR_ROLE_PAGE_TEXT.loadingMessage
    )
    expect(loadingText).toBeInTheDocument()
  })
>>>>>>> a7e6b86b

  it("renders error summary if fetch returns non-200 status", async () => {
    // Mock fetch to return a 500 status code (server error)
    mockFetch.mockResolvedValue({status: 500})

    // Render the page with user signed in
    renderWithAuthAndAccess({isSignedIn: true, idToken: "mock-id-token"})

    // Wait for the error message to appear
    await waitFor(() => {
      const errorHeading = screen.getByRole("heading", {
        name: SELECT_YOUR_ROLE_PAGE_TEXT.errorDuringRoleSelection,
      })
      expect(errorHeading).toBeInTheDocument()

      // Check for specific error text
      const errorItem = screen.getByText("Failed to fetch CPT user info")
      expect(errorItem).toBeInTheDocument()
    })
  })

  it("renders error summary if fetch returns 200 but no userInfo is present", async () => {
    // Mock fetch to return 200 OK but with an empty JSON body
    mockFetch.mockResolvedValue({
      status: 200,
      json: async () => ({}), // No `userInfo` key in response
    })

    // Render the page with user signed in
    renderWithAuthAndAccess({isSignedIn: true, idToken: "mock-id-token"})

    // Wait for the error message to appear
    await waitFor(() => {
      // Check for error summary heading
      const errorHeading = screen.getByRole("heading", {
        name: SELECT_YOUR_ROLE_PAGE_TEXT.errorDuringRoleSelection,
      })
      expect(errorHeading).toBeInTheDocument()

      // Check for specific error text
      const errorItem = screen.getByText("Failed to fetch CPT user info")
      expect(errorItem).toBeInTheDocument()
    })
  })

  it("renders the page content when valid userInfo is returned", async () => {
    // Mock user data to simulate valid API response
    const mockUserInfo = {
      roles_with_access: [
        {
          role_name: "Pharmacist",
          org_name: "Test Pharmacy Org",
          org_code: "ORG123",
          site_address: "1 Fake Street",
        },
      ],
      roles_without_access: [
        {
          role_name: "Technician",
          org_name: "Tech Org",
          org_code: "ORG456",
          site_address: "2 Fake Street",
        },
      ],
    }

    // Mock fetch to return 200 OK with valid userInfo
    mockFetch.mockResolvedValue({
      status: 200,
      json: async () => ({userInfo: mockUserInfo}),
    })

    // Render the page with user signed in
    renderWithAuthAndAccess({isSignedIn: true, idToken: "mock-id-token"})

    // Wait for the main content to load
    await waitFor(() => {
      // Check for the page heading
      const heading = screen.getByRole("heading", {level: 1})
      expect(heading).toHaveTextContent(SELECT_YOUR_ROLE_PAGE_TEXT.title)
    })
  })

  it("renders no access title and caption when no roles with access are available", async () => {
    // Mock user data with no roles with access
    const mockUserInfo = {
      roles_with_access: [], // No roles with access
      roles_without_access: [
        {
          role_name: "Technician",
          org_name: "Tech Org",
          org_code: "ORG456",
          site_address: "2 Fake Street",
        },
      ],
    }

    // Mock fetch to return 200 OK with valid userInfo
    mockFetch.mockResolvedValue({
      status: 200,
      json: async () => ({userInfo: mockUserInfo}),
    })

    // Render the page with user signed in
    renderWithAuthAndAccess({isSignedIn: true, idToken: "mock-id-token"})

    // Wait for the main content to load
    await waitFor(() => {
      // Check for the no-access title
      const heading = screen.getByRole("heading", {level: 1})
      expect(heading).toHaveTextContent(
        SELECT_YOUR_ROLE_PAGE_TEXT.titleNoAccess
      )
    })
  })

  it("redirects to searchforaprescription when there is one role with access and no roles without access", async () => {
    const mockUserInfo = {
      roles_with_access: [
        {
          role_name: "Pharmacist",
          org_name: "Test Pharmacy Org",
          org_code: "ORG123",
          site_address: "1 Fake Street",
        },
      ],
      roles_without_access: [],
    }

    mockFetch.mockResolvedValue({
      status: 200,
      json: async () => ({userInfo: mockUserInfo}),
    })

    const mockPush = jest.fn();
    (useRouter as jest.Mock).mockReturnValue({
      push: mockPush,
    })

    renderWithAuthAndAccess({isSignedIn: true, idToken: "mock-id-token"})

    await waitFor(() => {
      expect(mockPush).toHaveBeenCalledWith("/searchforaprescription")
    })
  })
})<|MERGE_RESOLUTION|>--- conflicted
+++ resolved
@@ -5,7 +5,6 @@
 import SelectYourRolePage from "@/app/selectyourrole/page"
 import {AccessProvider} from "@/context/AccessProvider"
 import {AuthContext} from "@/context/AuthProvider"
-import {SELECT_YOUR_ROLE_PAGE_TEXT} from "@/constants/ui-strings/CardStrings"
 
 // Mock the module and directly reference the variable
 jest.mock("@/constants/ui-strings/CardStrings", () => {
@@ -95,12 +94,9 @@
   )
 }
 
-<<<<<<< HEAD
 import { SELECT_YOUR_ROLE_PAGE_TEXT } from "@/constants/ui-strings/CardStrings";
 import { EpsSpinnerStrings } from "../constants/ui-strings/EpsSpinnerStrings";
 
-=======
->>>>>>> a7e6b86b
 describe("SelectYourRolePage", () => {
   // Clear all mock calls before each test to avoid state leaks
   beforeEach(() => {
@@ -115,17 +111,9 @@
     renderWithAuthAndAccess({isSignedIn: true, idToken: "mock-id-token"}, {loading: true})
 
     // Verify that the loading text appears
-<<<<<<< HEAD
     const loadingText = screen.getByText(EpsSpinnerStrings.loading);
     expect(loadingText).toBeInTheDocument();
   });
-=======
-    const loadingText = screen.getByText(
-      SELECT_YOUR_ROLE_PAGE_TEXT.loadingMessage
-    )
-    expect(loadingText).toBeInTheDocument()
-  })
->>>>>>> a7e6b86b
 
   it("renders error summary if fetch returns non-200 status", async () => {
     // Mock fetch to return a 500 status code (server error)
