import React from "react"
import {render, screen, within} from "@testing-library/react"
import {MemoryRouter, Routes, Route} from "react-router-dom"

import PrescriptionNotFoundMessage from "@/components/PrescriptionNotFoundMessage"
import {STRINGS, SEARCH_STRINGS, SEARCH_TYPES} from "@/constants/ui-strings/PrescriptionNotFoundMessageStrings"
import {FRONTEND_PATHS} from "@/constants/environment"
import {SearchContext, SearchProviderContextType} from "@/context/SearchProvider"

const mockClearSearchParameters = jest.fn()
const mockSetPrescriptionId = jest.fn()
const mockSetIssueNumber = jest.fn()
const mockSetFirstName = jest.fn()
const mockSetLastName = jest.fn()
const mockSetDobDay = jest.fn()
const mockSetDobMonth = jest.fn()
const mockSetDobYear = jest.fn()
const mockSetPostcode =jest.fn()
const mockSetNhsNumber = jest.fn()
const defaultSearchState: SearchProviderContextType = {
  prescriptionId: null,
  issueNumber: undefined,
  firstName: null,
  lastName: null,
  dobDay: null,
  dobMonth: null,
  dobYear: null,
  postcode: null,
  nhsNumber: null,
  clearSearchParameters: mockClearSearchParameters,
  setPrescriptionId: mockSetPrescriptionId,
  setIssueNumber: mockSetIssueNumber,
  setFirstName: mockSetFirstName,
  setLastName: mockSetLastName,
  setDobDay: mockSetDobDay,
  setDobMonth: mockSetDobMonth,
  setDobYear: mockSetDobYear,
  setPostcode: mockSetPostcode,
  setNhsNumber: mockSetNhsNumber
}

const DummyPage = ({label}: {label: string}) => <div data-testid="dummy-page">{label}</div>

interface searchParams {
  prescriptionId?: string | null
  issueNumber?: string | undefined
  firstName?: string | null
  lastName?: string | null
  dobDay?: string | null
  dobMonth?: string | null
  dobYear?: string | null
  postcode?: string | null
  nhsNumber?: string | null
}
const defaultSearchParams: searchParams = {
  firstName:"Zoe",
  lastName: "Zero",
  dobDay: "31",
  dobMonth: "12",
  dobYear: "2021",
  postcode: "AB1 2CD"
}

// Helper to DRY test setup for different query params
function setupRouter(
  searchParams: searchParams = defaultSearchParams
) {
  const searchState = {
    ...defaultSearchState,
    firstName: searchParams.firstName,
    lastName: searchParams.lastName,
    dobDay: searchParams.dobDay,
    dobMonth: searchParams.dobMonth,
    dobYear: searchParams.dobYear,
    postcode: searchParams.postcode,
    nhsNumber: searchParams.nhsNumber
  }
  render(
    <SearchContext.Provider value={searchState}>
      <MemoryRouter initialEntries={["/not-found"]}>
        <Routes>
          <Route path="/not-found" element={<PrescriptionNotFoundMessage />} />
          <Route path={FRONTEND_PATHS.SEARCH_BY_BASIC_DETAILS} element={<DummyPage label="Basic Details Search" />} />
          <Route path={FRONTEND_PATHS.SEARCH_BY_NHS_NUMBER} element={<DummyPage label="NHS Number Search" />} />
          <Route path={FRONTEND_PATHS.SEARCH_BY_PRESCRIPTION_ID} element={
            <DummyPage label="Prescription ID Search" />} />
        </Routes>
      </MemoryRouter>
    </SearchContext.Provider>
  )
}

describe("PrescriptionNotFoundMessage", () => {
  it("renders the main heading and static content for basic details search", () => {
    setupRouter()
    const headings = screen.getAllByTestId("presc-not-found-heading")
    expect(headings[0]).toHaveTextContent(STRINGS.heading)
  })

  it("renders the main container with correct id and class", () => {
    setupRouter()
    const mainElement = screen.getByRole("main")
    expect(mainElement).toBeInTheDocument()
    expect(mainElement).toHaveAttribute("id", "main-content")
    expect(mainElement).toHaveClass("nhsuk-main-wrapper")
  })

  it("renders the back link with correct text for basic details search", () => {
    setupRouter()
    const link = screen.getByTestId("go-back-link")
    expect(link).toHaveTextContent(STRINGS.goBackLink)
    expect(link.getAttribute("href")).toContain(FRONTEND_PATHS.SEARCH_BY_BASIC_DETAILS)
  })

  it("renders all body paragraphs and alternative links for basic details search", () => {
    setupRouter()
    const querySummary = screen.getByTestId("query-summary")

    // First paragraph
    expect(
      within(querySummary).getByText(
        "We could not find any prescriptions using the patient details you searched for."
      )
    ).toBeInTheDocument()

    // Last paragraph
    expect(
      within(querySummary).getByText(
        "If the patient should have a prescription, contact the prescriber."
      )
    ).toBeInTheDocument()

    // Middle paragraph: two links
    const links = within(querySummary).getAllByRole("link")
    const altLabels = links.map(link => link.textContent)
    expect(altLabels).toEqual(
      expect.arrayContaining([
        "search using a prescription ID",
        "search using an NHS number"
      ])
    )
  })

  it("renders correct navigation and content for NHS number search", () => {
<<<<<<< HEAD
    setupRouter({
      nhsNumber: "9912003071"
    })
    const link = screen.getByTestId("presc-not-found-backlink")
=======
    setupRouter("?nhsNumber=9912003071")
    const link = screen.getByTestId("go-back-link")
>>>>>>> 774a57cc
    expect(link.getAttribute("href")).toContain(FRONTEND_PATHS.SEARCH_BY_NHS_NUMBER)

    const querySummary = screen.getByTestId("query-summary")

    // Should offer prescription ID and basic details as alternative links
    const altLinks = within(querySummary).getAllByRole("link").map(l => l.textContent)
    const nhsNumberAltLabels = SEARCH_STRINGS[SEARCH_TYPES.NHS_NUMBER].alternatives.map(a => a.label)
    expect(altLinks).toEqual(expect.arrayContaining(nhsNumberAltLabels))
  })

  it("renders correct navigation and content for Prescription ID search", () => {
<<<<<<< HEAD
    setupRouter({prescriptionId: "9000000001"})
    const link = screen.getByTestId("presc-not-found-backlink")
    expect(link.getAttribute("href")).toContain(FRONTEND_PATHS.SEARCH_BY_BASIC_DETAILS)
=======
    setupRouter("?prescriptionId=9000000001")
    const link = screen.getByTestId("go-back-link")
    expect(link.getAttribute("href")).toContain(FRONTEND_PATHS.SEARCH_BY_PRESCRIPTION_ID)
>>>>>>> 774a57cc

    const querySummary = screen.getByTestId("query-summary")

    // Should offer NHS number and basic details as alternative links
    const altLinks = within(querySummary).getAllByRole("link").map(l => l.textContent)
    const expectedAltLabels = SEARCH_STRINGS[SEARCH_TYPES.BASIC_DETAILS].alternatives.map(a => a.label)
    expect(altLinks).toEqual(expect.arrayContaining(expectedAltLabels))
  })
})<|MERGE_RESOLUTION|>--- conflicted
+++ resolved
@@ -142,15 +142,10 @@
   })
 
   it("renders correct navigation and content for NHS number search", () => {
-<<<<<<< HEAD
     setupRouter({
       nhsNumber: "9912003071"
     })
-    const link = screen.getByTestId("presc-not-found-backlink")
-=======
-    setupRouter("?nhsNumber=9912003071")
     const link = screen.getByTestId("go-back-link")
->>>>>>> 774a57cc
     expect(link.getAttribute("href")).toContain(FRONTEND_PATHS.SEARCH_BY_NHS_NUMBER)
 
     const querySummary = screen.getByTestId("query-summary")
@@ -162,15 +157,9 @@
   })
 
   it("renders correct navigation and content for Prescription ID search", () => {
-<<<<<<< HEAD
     setupRouter({prescriptionId: "9000000001"})
-    const link = screen.getByTestId("presc-not-found-backlink")
+    const link = screen.getByTestId("go-back-link")
     expect(link.getAttribute("href")).toContain(FRONTEND_PATHS.SEARCH_BY_BASIC_DETAILS)
-=======
-    setupRouter("?prescriptionId=9000000001")
-    const link = screen.getByTestId("go-back-link")
-    expect(link.getAttribute("href")).toContain(FRONTEND_PATHS.SEARCH_BY_PRESCRIPTION_ID)
->>>>>>> 774a57cc
 
     const querySummary = screen.getByTestId("query-summary")
 
