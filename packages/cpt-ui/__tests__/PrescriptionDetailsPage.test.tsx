import {MemoryRouter, Route, Routes} from "react-router-dom"
import {render, screen, waitFor} from "@testing-library/react"

import {MockPatientDetailsProvider} from "../__mocks__/MockPatientDetailsProvider"
import {MockPrescriptionInformationProvider} from "../__mocks__/MockPrescriptionInformationProvider"
import {mockPrescriptionDetailsResponse} from "../__mocks__/MockPrescriptionDetailsResponse"

import {PrescriptionDetailsResponse} from "@cpt-ui-common/common-types"

import {STRINGS} from "@/constants/ui-strings/PrescriptionDetailsPageStrings"

import {AuthContext, AuthContextType} from "@/context/AuthProvider"

import PrescriptionDetailsPage from "@/pages/PrescriptionDetailsPage"

import http from "@/helpers/axios"
import {SearchContext, SearchProviderContextType} from "@/context/SearchProvider"

import {AxiosError, AxiosHeaders} from "axios"

const defaultAuthState: AuthContextType = {
  isSignedIn: false,
  isSigningIn: false,
  user: null,
  error: null,
  rolesWithAccess: [],
  rolesWithoutAccess: [],
  hasNoAccess: false,
  hasSingleRoleAccess: false,
  selectedRole: undefined,
  userDetails: undefined,
  isConcurrentSession: false,
<<<<<<< HEAD
  cognitoSignIn: mockCognitoSignIn,
  cognitoSignOut: mockCognitoSignOut,
  clearAuthState: jest.fn(),
  updateSelectedRole: jest.fn(),
  forceCognitoLogout: jest.fn(),
  updateTrackerUserInfo: jest.fn()
=======
  cognitoSignIn: jest.fn().mockName("cognitoSignIn"),
  cognitoSignOut: jest.fn().mockName("cognitoSignOut"),
  clearAuthState: jest.fn().mockName("clearAuthState"),
  updateSelectedRole: jest.fn().mockName("updateSelectedRole"),
  forceCognitoLogout: jest.fn().mockName("forceCognitoLogout")
>>>>>>> 5ee1e661
}

const signedInAuthState: AuthContextType = {
  ...defaultAuthState,
  isSignedIn: true,
<<<<<<< HEAD
  isSigningIn: false,
  user: "testUser",
  error: null,
  rolesWithAccess: [],
  rolesWithoutAccess: [],
  hasNoAccess: false,
  hasSingleRoleAccess: false,
  selectedRole: undefined,
  userDetails: undefined,
  isConcurrentSession: false,
  cognitoSignIn: mockCognitoSignIn,
  cognitoSignOut: mockCognitoSignOut,
  clearAuthState: jest.fn(),
  updateSelectedRole: jest.fn(),
  forceCognitoLogout: jest.fn(),
  updateTrackerUserInfo: jest.fn()
=======
  user: "testUser"
>>>>>>> 5ee1e661
}

const defaultSearchState: SearchProviderContextType = {
  prescriptionId: undefined,
  issueNumber: undefined,
  firstName: undefined,
  lastName: undefined,
  dobDay: undefined,
  dobMonth: undefined,
  dobYear: undefined,
  postcode: undefined,
  nhsNumber: undefined,
  clearSearchParameters: jest.fn().mockName("clearSearchParameters"),
  setPrescriptionId: jest.fn().mockName("setPrescriptionId"),
  setIssueNumber: jest.fn().mockName("setIssueNumber"),
  setFirstName: jest.fn().mockName("setFirstName"),
  setLastName: jest.fn().mockName("setLastName"),
  setDobDay: jest.fn().mockName("setDobDay"),
  setDobMonth: jest.fn().mockName("setDobMonth"),
  setDobYear: jest.fn().mockName("setDobYear"),
  setPostcode: jest.fn().mockName("setPostcode"),
  setNhsNumber: jest.fn().mockName("setNhsNumber"),
  getAllSearchParameters: jest.fn().mockName("getAllSearchParameters"),
  setAllSearchParameters: jest.fn().mockName("setAllSearchParameters")
}

// Mock the spinner component.
jest.mock("@/components/EpsSpinner", () => () => (
  <div data-testid="eps-spinner">Spinner</div>
))

// simple mock for SiteDetailsCards so we can inspect the props.
jest.mock("@/components/prescriptionDetails/SiteDetailsCards", () => ({
  SiteDetailsCards: (props: unknown) => {
    return (
      <div data-testid="site-details-cards">
        {JSON.stringify(props)}
      </div>
    )
  }
}))

const renderComponent = (
  prescriptionId: string,
  initialAuthState: AuthContextType = defaultAuthState
) => {
  const searchState = {
    ...defaultSearchState,
    prescriptionId
  }

  return render(
    <AuthContext.Provider value={initialAuthState}>
      <SearchContext.Provider value={searchState}>
        <MockPatientDetailsProvider>
          <MockPrescriptionInformationProvider>
            <MemoryRouter initialEntries={["/prescription-details"]}>
              <Routes>
                <Route path="/prescription-details" element={<PrescriptionDetailsPage />} />
                <Route path="/login" element={<div data-testid="login-page-shown" />} />
                <Route path="/search-by-prescription-id" element={<div data-testid="search-page-shown" />} />
              </Routes>
            </MemoryRouter>
          </MockPrescriptionInformationProvider>
        </MockPatientDetailsProvider>
      </SearchContext.Provider>
    </AuthContext.Provider>
  )
}

describe("PrescriptionDetailsPage", () => {

  beforeEach(() => {
    delete window.__mockedPatientDetails
    delete window.__mockedPrescriptionInformation
  })

  afterEach(() => {
    jest.clearAllMocks()
  })

  it("renders spinner while loading", async () => {
    // pending HTTP request.
    jest.spyOn(http, "get").mockImplementation(() => new Promise(() => { }))
    renderComponent("C0C757-A83008-C2D93L")

    expect(screen.getByTestId("eps-spinner")).toBeInTheDocument()
  })

  it("navigates to search page when prescriptionId is missing", async () => {
    renderComponent("", signedInAuthState)

    await waitFor(() => {
      expect(screen.getByTestId("search-page-shown")).toBeInTheDocument()
    })
  })

  it("handles unknown prescriptionId without navigating", async () => {
    jest.spyOn(http, "get").mockRejectedValue(new Error("HTTP error"))

    renderComponent("UNKNOWN_ID", signedInAuthState)

    // Confirm fallback or empty UI still renders
    expect(screen.getByRole("heading", {name: STRINGS.HEADER})).toBeInTheDocument()
  })

  it("handles expired session by redirecting to login page", async () => {
    const headers = new AxiosHeaders({})
    jest.spyOn(http, "get").mockRejectedValue(new AxiosError(undefined, undefined, undefined, undefined,
      {
        status: 401,
        statusText: "Unauthorized",
        headers,
        config: {headers},
        data: {message: "Session expired or invalid. Please log in again.", restartLogin: true}
      }
    ))

    renderComponent("ANY_ID", signedInAuthState)

    await waitFor(() => {
      expect(screen.getByTestId("login-page-shown")).toBeInTheDocument()
    })
  })

  it("renders SiteDetailsCards with correct data for a successful HTTP GET response", async () => {
    const payload: PrescriptionDetailsResponse = {
      ...mockPrescriptionDetailsResponse
    }

    jest.spyOn(http, "get").mockResolvedValue({status: 200, data: payload})

    renderComponent("SUCCESS_ID", signedInAuthState)

    await waitFor(() => {
      expect(screen.getByTestId("site-details-cards")).toBeInTheDocument()
    })

    const cards = screen.getByTestId("site-details-cards")
    const props = JSON.parse(cards.textContent || "{}")

    expect(props.prescriber).toEqual(payload.prescriberOrg)
    if (!payload.currentDispenser || !payload.nominatedDispenser) {
      throw new Error("Expected the payload to be populated")
    }
    expect(props.dispenser).toEqual(payload.currentDispenser)
    expect(props.nominatedDispenser).toEqual(payload.nominatedDispenser)
  })

  it("displays loading message and spinner while fetching data", async () => {
    let resolveRequest: () => void = () => {}

    const payload = {
      ...mockPrescriptionDetailsResponse
    }

    // Create a promise
    const pendingPromise = new Promise((resolve) => {
      resolveRequest = () => resolve({status: 200, data: payload})
    })

    jest.spyOn(http, "get").mockReturnValue(pendingPromise)

    renderComponent("EC5ACF-A83008-733FD3", signedInAuthState)

    // Spinner is shown while loading
    expect(screen.getByRole("heading", {name: STRINGS.LOADING_FULL_PRESCRIPTION})).toBeInTheDocument()
    expect(screen.getByTestId("eps-spinner")).toBeInTheDocument()

    // Resolve the API call
    resolveRequest()

    // Spinner disappears once data is loaded
    await waitFor(() => {
      expect(screen.queryByTestId("eps-spinner")).not.toBeInTheDocument()
    })
  })

  it("sets context when the prescription get resolves", async () => {
    const payload = {
      ...mockPrescriptionDetailsResponse
    }

    jest.spyOn(http, "get").mockResolvedValue({status: 200, data: payload})

    renderComponent("SUCCESS_ID", signedInAuthState)

    await waitFor(() => {
      expect(window.__mockedPrescriptionInformation).toEqual(payload)
      expect(window.__mockedPatientDetails).toEqual(payload.patientDetails)
    })
  })

  it("does not set context if no prescriptionId is provided", () => {
    renderComponent("")
    expect(window.__mockedPrescriptionInformation).toBeUndefined()
    expect(window.__mockedPatientDetails).toBeUndefined()
  })
})<|MERGE_RESOLUTION|>--- conflicted
+++ resolved
@@ -30,45 +30,18 @@
   selectedRole: undefined,
   userDetails: undefined,
   isConcurrentSession: false,
-<<<<<<< HEAD
-  cognitoSignIn: mockCognitoSignIn,
-  cognitoSignOut: mockCognitoSignOut,
-  clearAuthState: jest.fn(),
-  updateSelectedRole: jest.fn(),
-  forceCognitoLogout: jest.fn(),
-  updateTrackerUserInfo: jest.fn()
-=======
   cognitoSignIn: jest.fn().mockName("cognitoSignIn"),
   cognitoSignOut: jest.fn().mockName("cognitoSignOut"),
   clearAuthState: jest.fn().mockName("clearAuthState"),
   updateSelectedRole: jest.fn().mockName("updateSelectedRole"),
-  forceCognitoLogout: jest.fn().mockName("forceCognitoLogout")
->>>>>>> 5ee1e661
+  forceCognitoLogout: jest.fn().mockName("forceCognitoLogout"),
+  updateTrackerUserInfo: jest.fn().mockName("updateTrackerUserInfo")
 }
 
 const signedInAuthState: AuthContextType = {
   ...defaultAuthState,
   isSignedIn: true,
-<<<<<<< HEAD
-  isSigningIn: false,
-  user: "testUser",
-  error: null,
-  rolesWithAccess: [],
-  rolesWithoutAccess: [],
-  hasNoAccess: false,
-  hasSingleRoleAccess: false,
-  selectedRole: undefined,
-  userDetails: undefined,
-  isConcurrentSession: false,
-  cognitoSignIn: mockCognitoSignIn,
-  cognitoSignOut: mockCognitoSignOut,
-  clearAuthState: jest.fn(),
-  updateSelectedRole: jest.fn(),
-  forceCognitoLogout: jest.fn(),
-  updateTrackerUserInfo: jest.fn()
-=======
   user: "testUser"
->>>>>>> 5ee1e661
 }
 
 const defaultSearchState: SearchProviderContextType = {
