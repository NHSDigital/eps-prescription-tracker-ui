--- conflicted
+++ resolved
@@ -29,45 +29,18 @@
   hasSingleRoleAccess: false,
   selectedRole: undefined,
   userDetails: undefined,
-<<<<<<< HEAD
+  isConcurrentSession: false,
   cognitoSignIn: jest.fn().mockName("cognitoSignIn"),
   cognitoSignOut: jest.fn().mockName("cognitoSignOut"),
   clearAuthState: jest.fn().mockName("clearAuthState"),
   updateSelectedRole: jest.fn().mockName("updateSelectedRole"),
   forceCognitoLogout: jest.fn().mockName("forceCognitoLogout")
-=======
-  isConcurrentSession: false,
-  cognitoSignIn: mockCognitoSignIn,
-  cognitoSignOut: mockCognitoSignOut,
-  clearAuthState: jest.fn(),
-  updateSelectedRole: jest.fn(),
-  forceCognitoLogout: jest.fn()
-
->>>>>>> 099b52c6
 }
 
 const signedInAuthState: AuthContextType = {
   ...defaultAuthState,
   isSignedIn: true,
-<<<<<<< HEAD
   user: "testUser"
-=======
-  isSigningIn: false,
-  user: "testUser",
-  error: null,
-  rolesWithAccess: [],
-  rolesWithoutAccess: [],
-  hasNoAccess: false,
-  hasSingleRoleAccess: false,
-  selectedRole: undefined,
-  userDetails: undefined,
-  isConcurrentSession: false,
-  cognitoSignIn: mockCognitoSignIn,
-  cognitoSignOut: mockCognitoSignOut,
-  clearAuthState: jest.fn(),
-  updateSelectedRole: jest.fn(),
-  forceCognitoLogout: jest.fn()
->>>>>>> 099b52c6
 }
 
 const defaultSearchState: SearchProviderContextType = {
