import React from "react"
import {render} from "@testing-library/react"
import {AccessProvider, useAccess} from "@/context/AccessProvider"
import {FRONTEND_PATHS} from "@/constants/environment"
import {useAuth as mockUseAuth} from "@/context/AuthProvider"
import {useNavigate, useLocation} from "react-router-dom"
import {normalizePath as mockNormalizePath} from "@/helpers/utils"

jest.mock("react-router-dom", () => ({
  useNavigate: jest.fn(),
  useLocation: jest.fn()
}))

jest.mock("@/helpers/utils", () => ({
  normalizePath: jest.fn()
}))

jest.mock("@/context/AuthProvider", () => ({
  useAuth: jest.fn()
}))

jest.mock("@/constants/environment", () => ({
  FRONTEND_PATHS: {
    LOGIN: "/login",
    LOGOUT: "/logout",
    SELECT_YOUR_ROLE: "/select-your-role",
    SESSION_SELECTION: "/select-active-session",
    COOKIES: "/cookies",
    PRIVACY_NOTICE: "/privacy-notice",
    COOKIES_SELECTED: "/cookies-selected"
  },
  ALLOWED_NO_ROLE_PATHS: [
    "/login",
    "/logout",
    "/cookies",
    "/privacy-notice",
    "/cookies-selected",
    "/",
    "/select-active-session"
  ]
}))

jest.mock("@/helpers/logger", () => ({
  logger: {
    info: jest.fn()
  }
}))

const TestComponent = () => {
  useAccess() // Just to test the context
  return <div>Test Component</div>
}

describe("AccessProvider", () => {
  const navigate = jest.fn()
  const mockNavigateHook = useNavigate as jest.Mock
  const mockLocationHook = useLocation as jest.Mock
  const mockAuthHook = mockUseAuth as jest.Mock
  const mockNormalizePathFn = mockNormalizePath as jest.Mock

  beforeEach(() => {
    jest.clearAllMocks()
    mockNavigateHook.mockReturnValue(navigate)
  })

  const renderWithProvider = () => {
    render(
      <AccessProvider>
        <TestComponent />
      </AccessProvider>
    )
  }

  it("redirects to login if not signed in and not on allowed path", () => {
    mockAuthHook.mockReturnValue({
      isSignedIn: false,
      isSigningIn: false,
      clearAuthState: jest.fn()
    })
    mockLocationHook.mockReturnValue({
      pathname: "/some-protected-path"
    })
    mockNormalizePathFn.mockReturnValue("/some-protected-path")

    renderWithProvider()

    expect(navigate).toHaveBeenCalledWith(FRONTEND_PATHS.LOGIN)
  })

  it("redirects to session selection if signed in and concurrent session", () => {
    mockAuthHook.mockReturnValue({
      isSignedIn: true,
      isConcurrentSession: true,
      isSigningIn: false
    })
    mockLocationHook.mockReturnValue({pathname: "/some-protected-path"})
    mockNormalizePathFn.mockReturnValue("/some-protected-path")

    renderWithProvider()

    expect(navigate).toHaveBeenCalledWith(FRONTEND_PATHS.SESSION_SELECTION)
  })

  it("redirects to select role if signed in but no role is selected", () => {
    mockAuthHook.mockReturnValue({
      isSignedIn: true,
      isSigningIn: false,
      selectedRole: null,
      clearAuthState: jest.fn()
    })
    mockLocationHook.mockReturnValue({pathname: "/dashboard"})
    mockNormalizePathFn.mockReturnValue("/dashboard")

    renderWithProvider()

    expect(navigate).toHaveBeenCalledWith(FRONTEND_PATHS.SELECT_YOUR_ROLE)
  })

  it("does not redirect if signed in and role is selected", () => {
    mockAuthHook.mockReturnValue({
      isSignedIn: true,
      isSigningIn: false,
      selectedRole: {name: "someRole"},
      clearAuthState: jest.fn()
    })
    mockLocationHook.mockReturnValue({pathname: "/dashboard"})
    mockNormalizePathFn.mockReturnValue("/dashboard")

    renderWithProvider()

    expect(navigate).not.toHaveBeenCalled()
  })

  it("skips redirection logic when signing in and on select-your-role path", () => {
    mockAuthHook.mockReturnValue({
      isSignedIn: false,
      isSigningIn: true,
      clearAuthState: jest.fn()
    })

    // Emulate `window.location.pathname` as this is directly accessed
    const originalLocation = window.location
    // eslint-disable-next-line @typescript-eslint/no-explicit-any
    delete (window as any).location;
    // eslint-disable-next-line @typescript-eslint/no-explicit-any
    (window as any).location = {
      pathname: `/site${FRONTEND_PATHS.SELECT_YOUR_ROLE}`
    }

    mockLocationHook.mockReturnValue({
      pathname: FRONTEND_PATHS.SELECT_YOUR_ROLE
    })
    mockNormalizePathFn.mockReturnValue(FRONTEND_PATHS.SELECT_YOUR_ROLE)

    renderWithProvider()

    expect(navigate).not.toHaveBeenCalled();

    // Restore original location
    // eslint-disable-next-line @typescript-eslint/no-explicit-any
    (window as any).location = originalLocation
  })

  it("throws error if useAccess is used outside provider", () => {
    const BrokenComponent = () => {
      useAccess()
      return null
    }

    expect(() => render(<BrokenComponent />)).toThrow(
      "useAccess must be used within an AccessProvider"
    )
<<<<<<< HEAD
  })

  describe("shouldBlockChildren", () => {
    it("blocks children when concurrent session exists and user is on protected path", () => {
      (mockUseAuth as jest.Mock).mockReturnValue({
        isSignedIn: true,
        isConcurrentSession: true,
        isSigningIn: false
      });
      (useLocation as jest.Mock).mockReturnValue({
        pathname: "/some-protected-path"
      });
      (mockNormalizePath as jest.Mock).mockReturnValue("/some-protected-path")

      const {container} = render(
        <AccessProvider>
          <TestComponent />
        </AccessProvider>
      )

      // Should render nothing (children blocked)
      expect(container).toBeEmptyDOMElement()
    })

    it("allows children when concurrent session exists but user is on session selection page", () => {
      (mockUseAuth as jest.Mock).mockReturnValue({
        isSignedIn: true,
        isConcurrentSession: true,
        isSigningIn: false
      });
      (useLocation as jest.Mock).mockReturnValue({
        pathname: FRONTEND_PATHS.SESSION_SELECTION
      });
      (mockNormalizePath as jest.Mock).mockReturnValue(
        FRONTEND_PATHS.SESSION_SELECTION
      )

      const {container} = render(
        <AccessProvider>
          <TestComponent />
        </AccessProvider>
      )

      // Should render children (not blocked on allowed path)
      expect(container).not.toBeEmptyDOMElement()
      expect(container).toHaveTextContent("Test Component")
    })

    it("blocks children when no role selected and user is on protected path", () => {
      (mockUseAuth as jest.Mock).mockReturnValue({
        isSignedIn: true,
        isSigningIn: false,
        selectedRole: null
      });
      (useLocation as jest.Mock).mockReturnValue({
        pathname: "/some-protected-path"
      });
      (mockNormalizePath as jest.Mock).mockReturnValue("/some-protected-path")

      const {container} = render(
        <AccessProvider>
          <TestComponent />
        </AccessProvider>
      )

      // Should render nothing (children blocked)
      expect(container).toBeEmptyDOMElement()
    })
=======
>>>>>>> e8f4794c
  })
})<|MERGE_RESOLUTION|>--- conflicted
+++ resolved
@@ -170,7 +170,6 @@
     expect(() => render(<BrokenComponent />)).toThrow(
       "useAccess must be used within an AccessProvider"
     )
-<<<<<<< HEAD
   })
 
   describe("shouldBlockChildren", () => {
@@ -239,7 +238,5 @@
       // Should render nothing (children blocked)
       expect(container).toBeEmptyDOMElement()
     })
-=======
->>>>>>> e8f4794c
   })
 })