import React, {useContext} from "react"
import {
render,
waitFor,
screen,
act
} from "@testing-library/react"
import {MemoryRouter} from "react-router-dom"

import {Amplify} from "aws-amplify"
import {Hub} from "aws-amplify/utils"
import {signInWithRedirect, signOut} from "aws-amplify/auth"

import {AuthContext, AuthContextType, AuthProvider} from "@/context/AuthProvider"

import axios from "@/helpers/axios"
import {getTrackerUserInfo, updateRemoteSelectedRole} from "@/helpers/userInfo"
import {logger} from "@/helpers/logger"
jest.mock("@/helpers/axios")

const currentlySelectedRole = {
  role_id: "ROLE123",
  role_name: "Pharmacist",
  org_name: "Test Pharmacy Org",
  org_code: "ORG123",
  site_address: "1 Fake Street"
}
const rolesWithAccess = [
  {
    role_id: "ROLE123",
    role_name: "Pharmacist",
    org_name: "Test Pharmacy Org",
    org_code: "ORG123",
    site_address: "1 Fake Street"
  }
]
const userDetails = {
  family_name: "FAMILY",
  given_name: "GIVEN"
}
const mockUserInfo = {
  rolesWithAccess: rolesWithAccess,
  rolesWithoutAccess: [],
  hasNoAccess: false,
  selectedRole: currentlySelectedRole,
  userDetails: userDetails,
  hasSingleRoleAccess: true,
  error: undefined
}

jest.mock("@/helpers/userInfo", () => ({
  getTrackerUserInfo: jest.fn(),
  updateRemoteSelectedRole: jest.fn()
}))

// Mock constants
jest.mock("@/constants/environment", () => ({
  PUBLIC_PATHS: [
    "/login",
    "/logout",
    "/cookies",
    "/privacy-notice",
    "/cookies-selected",
    "/"
  ],
  FRONTEND_PATHS: {
    LOGIN: "/login",
    LOGOUT: "/logout",
    SELECT_YOUR_ROLE: "/select-your-role"
  },
  API_ENDPOINTS: {
    CIS2_SIGNOUT_ENDPOINT: "/api/cis2-signout"
  },
  AUTH_CONFIG: {
    USER_POOL_ID: "mock-pool-id",
    USER_POOL_CLIENT_ID: "mock-client-id",
    HOSTED_LOGIN_DOMAIN: "mock-domain",
    REDIRECT_SIGN_IN: "mock-signin",
    REDIRECT_SIGN_OUT: "mock-signout"
  },
  APP_CONFIG: {
    REACT_LOG_LEVEL: "info"
  }
}))

// Mock utils
jest.mock("@/helpers/utils", () => ({
  normalizePath: jest.fn((path) => path)
}))

// Mock react-router-dom
jest.mock("react-router-dom", () => ({
  ...jest.requireActual("react-router-dom"),
  useLocation: jest.fn(() => ({pathname: "/"})),
  useNavigate: jest.fn(() => jest.fn())
}))

// Tell TypeScript that axios is a mocked version.
const mockedAxios = axios as jest.Mocked<typeof axios>

// Mock environment variables to mimic the real environment
// eslint-disable-next-line no-undef
process.env.VITE_userPoolId = "testUserPoolId"
// eslint-disable-next-line no-undef
process.env.VITE_userPoolClientId = "testUserPoolClientId"
// eslint-disable-next-line no-undef
process.env.VITE_hostedLoginDomain = "testDomain"
// eslint-disable-next-line no-undef
process.env.VITE_redirectSignIn = "http://localhost:3000"
// eslint-disable-next-line no-undef
process.env.VITE_redirectSignOut = "http://localhost:3000"

// Mock AWS Amplify functions to isolate AuthProvider logic
jest.mock("aws-amplify", () => ({
  Amplify: {
    configure: jest.fn() // Mock Amplify configuration
  }
}))

jest.mock("aws-amplify/auth", () => ({
  signInWithRedirect: jest.fn(), // Mock redirect sign-in
  signOut: jest.fn() // Mock sign-out
}))

jest.mock("aws-amplify/utils", () => ({
  Hub: {
    listen: jest.fn() // Mock Amplify Hub for event listening
  }
}))

// A helper component to consume the AuthContext and expose its values for testing
const TestConsumer = () => {
  const auth = useContext(AuthContext) // Access the AuthContext
  if (!auth) return null // Return nothing if context is not available

  // Render state values for testing
  return (
    <div>
      <div data-testid="error">{auth.error}</div>
      <div data-testid="user">{auth.user}</div>
      <div data-testid="isSignedIn">{auth.isSignedIn.toString()}</div>
      <div data-testid="isSigningIn">{auth.isSigningIn.toString()}</div>
      <div data-testid="rolesWithAccess">{JSON.stringify(auth.rolesWithAccess, null, 2)}</div>
      <div data-testid="rolesWithoutAccess">{JSON.stringify(auth.rolesWithoutAccess, null, 2)}</div>
      <div data-testid="noAccess">{auth.hasNoAccess.toString()}</div>
      <div data-testid="selectedRole">{JSON.stringify(auth.selectedRole, null, 2)}</div>
      <div data-testid="userDetails">{JSON.stringify(auth.userDetails, null, 2)}</div>
      <div data-testid="singleAccess">{auth.hasSingleRoleAccess.toString()}</div>
    </div>
  )
}

// Test suite for AuthProvider
describe("AuthProvider", () => {
  // Variable to store the callback for Amplify Hub events
  // eslint-disable-next-line @typescript-eslint/no-explicit-any
  let hubCallback: ((data: any) => void) | null = null

  type RenderWithProviderOptions = {
    // eslint-disable-next-line no-undef
    TestComponent?: JSX.Element;
  };

  const renderWithProvider = async ({
    TestComponent = <TestConsumer />
  }: RenderWithProviderOptions = {}) => {
    await act(async () => {
      render(
        <MemoryRouter>
          <AuthProvider>{TestComponent}</AuthProvider>
        </MemoryRouter>
      )
    })

    await waitFor(() => {
      expect(Amplify.configure).toHaveBeenCalled()
    })
  }

  // Reset mocks before each test
  beforeEach(() => {
    jest.restoreAllMocks(); // Restore all mock implementations
    (Hub.listen as jest.Mock).mockImplementation((channel, callback) => {
      if (channel === "auth") {
        hubCallback = callback // Store the Hub callback
      }
      return () => { } // Mock unsubscribe function
    })

  })

  // Initialization and Configuration
  it("should configure Amplify on mount", async () => {
    // Verify Amplify.configure is called when the provider mounts
    await renderWithProvider()
    expect(Amplify.configure).toHaveBeenCalled()
  })

  // Session Handling
  it("should set isSignedIn to false at mount", async () => {
    // Render without valid tokens
    await renderWithProvider()
    await waitFor(() => {
      // Check that the signed-in state is false and user is null
      expect(screen.getByTestId("isSignedIn").textContent).toBe("false")
    })
  })

  // Error Handling

  it("should log an error if signOut fails", async () => {
    const loggerErrorSpy = jest.spyOn(logger, "error")
    const signOutError = new Error("Sign out failed");
    (signOut as jest.Mock).mockRejectedValue(signOutError as never)

    // eslint-disable-next-line @typescript-eslint/no-explicit-any
    let contextValue: any
    const TestComponent = () => {
      contextValue = useContext(AuthContext)
      return null
    }

    await act(async () => {
      render(
        <MemoryRouter>
          <AuthProvider>
            <TestComponent />
          </AuthProvider>
        </MemoryRouter>
      )
    })

    await act(async () => {
      await contextValue.cognitoSignOut()
    })

    expect(loggerErrorSpy).toHaveBeenCalledWith(
      "Failed to sign out:",
      signOutError
    )
    loggerErrorSpy.mockRestore()
  })

  // Token Handling

  // Hub Events
  it("should handle Hub event signedIn", async () => {
    (getTrackerUserInfo as jest.Mock).mockResolvedValue(mockUserInfo)
    await renderWithProvider()
    // Ensure the Hub event listener (hubCallback) is initialized
    if (!hubCallback) {
      throw new Error("hubCallback is not initialized")
    }
    mockedAxios.get.mockResolvedValueOnce({
      status: 200,
      data: {userInfo: mockUserInfo}
    })
    mockedAxios.put.mockResolvedValueOnce({
      status: 200
    })
    // Simulate the Hub event "signedIn"
    act(() => {
      // Simulate a successful Hub event for signedIn
      hubCallback!({payload: {event: "signedIn", data: {username: "test_user"}}})
    })

    await waitFor(() => {
      expect(screen.getByTestId("isSignedIn").textContent).toBe("true")
      expect(screen.getByTestId("user").textContent).toBe("test_user")
      expect(screen.getByTestId("rolesWithAccess").textContent).toBe(JSON.stringify(rolesWithAccess, null, 2))
      expect(screen.getByTestId("rolesWithoutAccess").textContent).toBe("[]")
      expect(screen.getByTestId("noAccess").textContent).toBe("false")
      expect(screen.getByTestId("selectedRole").textContent).toBe(JSON.stringify(currentlySelectedRole, null, 2))
      expect(screen.getByTestId("userDetails").textContent).toBe(JSON.stringify(userDetails, null, 2))
      expect(screen.getByTestId("singleAccess").textContent).toBe("true")
    })
  })

  it("should handle Hub event signInWithRedirect_failure", async () => {
    // Render the AuthProvider with a TestConsumer to observe context changes
    await renderWithProvider()

    // Ensure the Hub event listener (hubCallback) is initialized
    if (!hubCallback) {
      throw new Error("hubCallback is not initialized")
    }

    // Simulate the Hub event "signInWithRedirect_failure"
    act(() => {
      hubCallback!({payload: {event: "signInWithRedirect_failure"}})
    })

    // Wait for the context state to update and verify changes
    await waitFor(() => {
      // Assert that an error is set after the Hub event failure
      expect(screen.getByTestId("error").textContent).toBe(
        "An error has occurred during the OAuth flow." // Error state is updated
      )
    })
  })

  it("should handle Hub event signedOut after a signedIn event", async () => {
    // Render the AuthProvider and capture the Hub callback
    await renderWithProvider()

    // Ensure the Hub event listener (hubCallback) is initialized
    if (!hubCallback) {
      throw new Error("hubCallback is not initialized")
    }

    // Simulate the Hub event "signedIn"
    act(() => {
      // Simulate a successful Hub event for signedIn
      hubCallback!({payload: {event: "signedIn", data: {username: "test_user"}}})
    })

    await waitFor(() => {
      expect(screen.getByTestId("isSignedIn").textContent).toBe("true")
      expect(screen.getByTestId("user").textContent).toBe("test_user")
    })
    // Simulate the 'signedOut' Hub event
    act(() => {
      hubCallback!({payload: {event: "signedOut"}})
    })

    // Verify that the context state is reset
    await waitFor(() => {
      expect(screen.getByTestId("isSignedIn").textContent).toBe("false")
      expect(screen.getByTestId("user").textContent).toBe("")
      expect(screen.getByTestId("error").textContent).toBe("")
      expect(screen.getByTestId("rolesWithAccess").textContent).toBe("[]")
      expect(screen.getByTestId("rolesWithoutAccess").textContent).toBe("[]")
      expect(screen.getByTestId("noAccess").textContent).toBe("true")
      expect(screen.getByTestId("selectedRole").textContent).toBe("")
      expect(screen.getByTestId("userDetails").textContent).toBe("")
      expect(screen.getByTestId("singleAccess").textContent).toBe("false")
    })
  })

  // Auth Functions
  it("should provide cognitoSignIn functions", async () => {
    // eslint-disable-next-line @typescript-eslint/no-explicit-any
    let contextValue: any
    const TestComponent = () => {
      contextValue = useContext(AuthContext)
      return null
    }

    await act(async () => {
      render(
        <MemoryRouter>
          <AuthProvider>
            <TestComponent />
          </AuthProvider>
        </MemoryRouter>
      )
    })

    await act(async () => {
      await contextValue.cognitoSignIn()
    })
    expect(signInWithRedirect).toHaveBeenCalled()
    expect(contextValue.isSigningIn).toBe(true)
  })

  it("should provide cognitoSignOut functions", async () => {
    // eslint-disable-next-line @typescript-eslint/no-explicit-any
    let contextValue: any
    const TestComponent = () => {
      contextValue = useContext(AuthContext)
      return null
    }

    await act(async () => {
      render(
        <MemoryRouter>
          <AuthProvider>
            <TestComponent />
          </AuthProvider>
        </MemoryRouter>
      )
    })

    await act(async () => {
      await contextValue.cognitoSignOut()
    })
    expect(signOut).toHaveBeenCalled()
  })
<<<<<<< HEAD
=======

  it(
    "should call updateRemoteSelectedRole and update selectedRole state when updateSelectedRole is called",
    async () => {
    const newRole = {
      role_id: "ROLE456",
      role_name: "Admin",
      org_name: "Admin Org",
      org_code: "ORG456",
      site_address: "456 Admin Street"
    };

    (updateRemoteSelectedRole as jest.Mock).mockResolvedValue({
      rolesWithAccess: [newRole]
    })

    let contextValue: AuthContextType | null
    const TestComponent = () => {
      contextValue = useContext(AuthContext)
      return (
        <div>
          <div data-testid="selectedRole">
            {JSON.stringify(contextValue?.selectedRole, null, 2)}
          </div>
        </div>
      )
    }

    await act(async () => {
      render(
        <MemoryRouter>
          <AuthProvider>
            <TestComponent />
          </AuthProvider>
        </MemoryRouter>
      )
    })

    await act(async () => {
      await contextValue?.updateSelectedRole(newRole)
    })

    expect(updateRemoteSelectedRole).toHaveBeenCalledWith(newRole)

    await waitFor(() => {
      expect(screen.getByTestId("selectedRole").textContent).toBe(
        JSON.stringify(newRole, null, 2)
      )
    })
  })
>>>>>>> 31a12c6c
})<|MERGE_RESOLUTION|>--- conflicted
+++ resolved
@@ -386,8 +386,6 @@
     })
     expect(signOut).toHaveBeenCalled()
   })
-<<<<<<< HEAD
-=======
 
   it(
     "should call updateRemoteSelectedRole and update selectedRole state when updateSelectedRole is called",
@@ -438,5 +436,4 @@
       )
     })
   })
->>>>>>> 31a12c6c
 })