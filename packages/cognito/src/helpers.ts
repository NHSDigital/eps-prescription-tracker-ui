import {Logger} from "@aws-lambda-powertools/logger"
import axios from "axios"
import jwt, {JwtPayload, JwtHeader, SigningKeyCallback, SignOptions} from "jsonwebtoken"
import jwksClient, {JwksClient} from "jwks-rsa"
import {ParsedUrlQuery} from "querystring"
import {v4 as uuidv4} from "uuid"

<<<<<<< HEAD
const oidcJwksClient: JwksClient = jwksClient({
  jwksUri: process.env["oidcjwksEndpoint"] || "https://dummyauth.com/.well-known/jwks.json",
=======
const oidcJwksClient = jwksClient({
  jwksUri: process.env["oidcjwksEndpoint"] as string
>>>>>>> dbb76af5
})

export function getJWKSKey(header: JwtHeader, callback: SigningKeyCallback) {
  oidcJwksClient.getSigningKey(header.kid, (err, key) => {
    const signingKey = key?.getPublicKey() || ""
    callback(err, signingKey)
  })
}

export function verifyJWTWrapper(jwtToVerify: string,
  expectedIssuer: string,
  expectedAudience: string): Promise<JwtPayload> {
  return new Promise((resolve, reject) => {
    jwt.verify(jwtToVerify, getJWKSKey, {
      audience: expectedAudience,
      issuer: expectedIssuer
    }, (err, decoded) => {
      if (err) {
        reject(err)
      } else {
        resolve(decoded as JwtPayload)
      }
    })
  })
}

export function rewriteBodyToAddSignedJWT(
  logger: Logger,
  objectBodyParameters: ParsedUrlQuery,
  idpTokenPath: string,
  jwtPrivateKey: jwt.PrivateKey
): ParsedUrlQuery {
  logger.debug("Rewriting body to include signed jwt")
  const current_time = Math.floor(Date.now() / 1000)
  const expiration_time = current_time + 300
  const claims = {
    "iss": objectBodyParameters.client_id,
    "sub": objectBodyParameters.client_id,
    "aud": idpTokenPath,
    "iat": current_time,
    "exp": expiration_time,
    "jti": uuidv4()
  }

  const signOptions: SignOptions = {
    algorithm: "RS512",
    keyid: "eps-cpt-ui-test"
  }

  logger.debug("Claims", {claims})
  const jwt_token = jwt.sign(claims, jwtPrivateKey, signOptions)
  logger.debug("jwt_token", {jwt_token})
  // rewrite the body to have jwt and remove secret
  objectBodyParameters.client_assertion_type = "urn:ietf:params:oauth:client-assertion-type:jwt-bearer"
  objectBodyParameters.client_assertion = jwt_token
  delete objectBodyParameters.client_secret
  return objectBodyParameters
}

export function formatHeaders(headers: Record<string, unknown>): {[header: string]: string} {
  const formattedHeaders: {[header: string]: string} = {}

  // Iterate through the Axios headers and ensure values are stringified
  for (const [key, value] of Object.entries(headers)) {
    formattedHeaders[key] = String(value) // Ensure each value is converted to string
  }

  return formattedHeaders
}<|MERGE_RESOLUTION|>--- conflicted
+++ resolved
@@ -1,83 +1,50 @@
-import {Logger} from "@aws-lambda-powertools/logger"
-import axios from "axios"
-import jwt, {JwtPayload, JwtHeader, SigningKeyCallback, SignOptions} from "jsonwebtoken"
-import jwksClient, {JwksClient} from "jwks-rsa"
-import {ParsedUrlQuery} from "querystring"
-import {v4 as uuidv4} from "uuid"
+import {Duration} from "aws-cdk-lib"
+import {Architecture, Runtime} from "aws-cdk-lib/aws-lambda"
+import {NodejsFunctionProps} from "aws-cdk-lib/aws-lambda-nodejs"
+import {join, resolve} from "path"
 
-<<<<<<< HEAD
-const oidcJwksClient: JwksClient = jwksClient({
-  jwksUri: process.env["oidcjwksEndpoint"] || "https://dummyauth.com/.well-known/jwks.json",
-=======
-const oidcJwksClient = jwksClient({
-  jwksUri: process.env["oidcjwksEndpoint"] as string
->>>>>>> dbb76af5
-})
+/**
+ * Common functions used when creating a lambda
 
-export function getJWKSKey(header: JwtHeader, callback: SigningKeyCallback) {
-  oidcJwksClient.getSigningKey(header.kid, (err, key) => {
-    const signingKey = key?.getPublicKey() || ""
-    callback(err, signingKey)
-  })
+ */
+
+const baseDir = resolve(__dirname, "../../../..")
+
+function getLambdaInvokeURL(region: string, lambdaNArn: string) {
+  return `arn:aws:apigateway:${region}:lambda:path/2015-03-31/functions/${lambdaNArn}/invocations`
 }
 
-export function verifyJWTWrapper(jwtToVerify: string,
-  expectedIssuer: string,
-  expectedAudience: string): Promise<JwtPayload> {
-  return new Promise((resolve, reject) => {
-    jwt.verify(jwtToVerify, getJWKSKey, {
-      audience: expectedAudience,
-      issuer: expectedIssuer
-    }, (err, decoded) => {
-      if (err) {
-        reject(err)
-      } else {
-        resolve(decoded as JwtPayload)
-      }
-    })
-  })
+function getLambdaArn(region: string, account: string, lambdaName: string) {
+  return `arn:aws:lambda:${region}:${account}:function:${lambdaName}`
+}
+interface DefaultLambdaOptionsParams {
+  readonly functionName: string
+  readonly packageBasePath: string
+  readonly entryPoint: string
 }
 
-export function rewriteBodyToAddSignedJWT(
-  logger: Logger,
-  objectBodyParameters: ParsedUrlQuery,
-  idpTokenPath: string,
-  jwtPrivateKey: jwt.PrivateKey
-): ParsedUrlQuery {
-  logger.debug("Rewriting body to include signed jwt")
-  const current_time = Math.floor(Date.now() / 1000)
-  const expiration_time = current_time + 300
-  const claims = {
-    "iss": objectBodyParameters.client_id,
-    "sub": objectBodyParameters.client_id,
-    "aud": idpTokenPath,
-    "iat": current_time,
-    "exp": expiration_time,
-    "jti": uuidv4()
+function getDefaultLambdaOptions(options: DefaultLambdaOptionsParams): NodejsFunctionProps {
+  const defaultOptions: NodejsFunctionProps = {
+    functionName: options.functionName,
+    runtime: Runtime.NODEJS_20_X,
+    entry: join(baseDir, options.packageBasePath, options.entryPoint),
+    projectRoot: baseDir,
+    memorySize: 256,
+    timeout: Duration.seconds(50),
+    architecture: Architecture.X86_64,
+    handler: "handler",
+    bundling: {
+      minify: true,
+      sourceMap: true,
+      tsconfig: join(baseDir, options.packageBasePath, "tsconfig.json"),
+      target: "es2020"
+    }
   }
-
-  const signOptions: SignOptions = {
-    algorithm: "RS512",
-    keyid: "eps-cpt-ui-test"
-  }
-
-  logger.debug("Claims", {claims})
-  const jwt_token = jwt.sign(claims, jwtPrivateKey, signOptions)
-  logger.debug("jwt_token", {jwt_token})
-  // rewrite the body to have jwt and remove secret
-  objectBodyParameters.client_assertion_type = "urn:ietf:params:oauth:client-assertion-type:jwt-bearer"
-  objectBodyParameters.client_assertion = jwt_token
-  delete objectBodyParameters.client_secret
-  return objectBodyParameters
+  return defaultOptions
 }
 
-export function formatHeaders(headers: Record<string, unknown>): {[header: string]: string} {
-  const formattedHeaders: {[header: string]: string} = {}
-
-  // Iterate through the Axios headers and ensure values are stringified
-  for (const [key, value] of Object.entries(headers)) {
-    formattedHeaders[key] = String(value) // Ensure each value is converted to string
-  }
-
-  return formattedHeaders
+export {
+  getLambdaInvokeURL,
+  getDefaultLambdaOptions,
+  getLambdaArn
 }