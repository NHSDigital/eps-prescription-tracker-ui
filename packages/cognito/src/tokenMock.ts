import {APIGatewayProxyEvent, APIGatewayProxyResult} from "aws-lambda"
import {Logger} from "@aws-lambda-powertools/logger"
import {injectLambdaContext} from "@aws-lambda-powertools/logger/middleware"
import {getSecret} from "@aws-lambda-powertools/parameters/secrets"
import {DynamoDBClient} from "@aws-sdk/client-dynamodb"
import {DynamoDBDocumentClient} from "@aws-sdk/lib-dynamodb"
import middy from "@middy/core"
import inputOutputLogger from "@middy/input-output-logger"
import {parse} from "querystring"
import {PrivateKey} from "jsonwebtoken"
import {exchangeTokenForApigeeAccessToken, fetchUserInfo, initializeOidcConfig} from "@cpt-ui-common/authFunctions"
import {insertTokenMapping, getSessionState, tryGetTokenMapping} from "@cpt-ui-common/dynamoFunctions"
import {MiddyErrorHandler} from "@cpt-ui-common/middyErrorHandler"
import {v4 as uuidv4} from "uuid"
import jwt from "jsonwebtoken"
import axios from "axios"

/*
This is the lambda code that is used to intercept calls to token endpoint as part of the cognito login flow
It expects the following environment variables to be set

TokenMappingTableName
jwtPrivateKeyArn
jwtKid

For CIS2 calls, the following must be set
CIS2_OIDC_ISSUER
CIS2_OIDC_CLIENT_ID
CIS2_OIDCJWKS_ENDPOINT
CIS2_USER_INFO_ENDPOINT
CIS2_USER_POOL_IDP
CIS2_IDP_TOKEN_PATH
FULL_CLOUDFRONT_DOMAIN

For mock calls, the following must be set
MOCK_OIDC_ISSUER
MOCK_OIDC_CLIENT_ID
MOCK_OIDCJWKS_ENDPOINT
MOCK_USER_INFO_ENDPOINT
MOCK_USER_POOL_IDP
MOCK_IDP_TOKEN_PATH
FULL_CLOUDFRONT_DOMAIN
*/

const logger = new Logger({serviceName: "tokenMock"})
const {mockOidcConfig} = initializeOidcConfig()

// Environment variables

const cloudfrontDomain= process.env["FULL_CLOUDFRONT_DOMAIN"] as string
const jwtPrivateKeyArn= process.env["jwtPrivateKeyArn"] as string
const jwtKid= process.env["jwtKid"] as string
const SessionStateMappingTableName = process.env["SessionStateMappingTableName"] as string
const SessionManagementTableName = process.env["SessionManagementTableName"] as string
const idpTokenPath= process.env["MOCK_IDP_TOKEN_PATH"] as string
const apigeeApiKey = process.env["APIGEE_API_KEY"] as string
const apigeeApiSecret = process.env["APIGEE_API_SECRET"] as string
const apigeeMockTokenEndpoint = process.env["MOCK_OIDC_TOKEN_ENDPOINT"] as string

const dynamoClient = new DynamoDBClient()
const documentClient = DynamoDBDocumentClient.from(dynamoClient, {
  marshallOptions: {
    removeUndefinedValues: true
  }})

const errorResponseBody = {message: "A system error has occurred"}
const middyErrorHandler = new MiddyErrorHandler(errorResponseBody)
const axiosInstance = axios.create()

async function createSignedJwt(claims: Record<string, unknown>) {
  const jwtPrivateKey = await getSecret(jwtPrivateKeyArn)
  return jwt.sign(claims, jwtPrivateKey as PrivateKey, {
    algorithm: "RS512",
    keyid: jwtKid
  })
}

const lambdaHandler = async (event: APIGatewayProxyEvent): Promise<APIGatewayProxyResult> => {
  logger.appendKeys({"apigw-request-id": event.requestContext?.requestId})

  // we need to use the base domain for the environment so that pull requests go to that callback uri
  // as we can only have one callback uri per apigee application
  const baseEnvironmentDomain = cloudfrontDomain.replace(/-pr-(\d*)/, "")
  logger.debug("data from env variables", {
    cloudfrontDomain,
    baseEnvironmentDomain,
    tokenMappingTable: mockOidcConfig.tokenMappingTableName,
    jwtPrivateKeyArn,
    jwtKid,
    SessionStateMappingTableName,
    idpTokenPath
  })

  const {code} = parse(event.body || "")
  if (!code) throw new Error("Code parameter is missing")

  const sessionState = await getSessionState(documentClient, SessionStateMappingTableName, code as string, logger)

  const callbackUri = `https://${baseEnvironmentDomain}/oauth2/mock-callback`
  const tokenExchangeBody = {
    grant_type: "authorization_code",
    client_id: apigeeApiKey,
    client_secret: apigeeApiSecret,
    redirect_uri: callbackUri,
    code: sessionState.ApigeeCode
  }
  const exchangeResult = await exchangeTokenForApigeeAccessToken(
    axiosInstance,
    apigeeMockTokenEndpoint,
    tokenExchangeBody,
    logger
  )

  const userInfoResponse = await fetchUserInfo(
    "",
    "",
    exchangeResult.accessToken,
    true,
    logger,
    mockOidcConfig
  )

  const current_time = Math.floor(Date.now() / 1000)
  const expirationTime = current_time + 600
<<<<<<< HEAD
  const username = `Mock_${userInfoResponse.user_details.sub}`
=======
  const baseUsername = userInfoResponse.user_details.sub
>>>>>>> f95d2295
  const sessionId = uuidv4()

  const jwtClaims = {
    exp: expirationTime,
    iat: current_time,
    jti: uuidv4(),
    iss: mockOidcConfig.oidcIssuer,
    aud: mockOidcConfig.oidcClientID,
    sub: userInfoResponse.user_details.sub,
    typ: "ID",
    azp: mockOidcConfig.oidcClientID,
    sessionState: sessionState.SessionState,
    acr: "AAL3_ANY",
    sid: sessionState.SessionState,
    id_assurance_level: "3",
    uid: userInfoResponse.user_details.sub,
    amr: ["N3_SMARTCARD"],
    name: userInfoResponse.user_details.name,
    authentication_assurance_level: "3",
    given_name: userInfoResponse.user_details.given_name,
    family_name: userInfoResponse.user_details.family_name,
    session_id: sessionId
  }

  const jwtToken = await createSignedJwt(jwtClaims)

  // as we now have all the user information including roles, and apigee tokens
  // store them in the token mapping table
  const existingTokenMapping = await tryGetTokenMapping(documentClient,
    mockOidcConfig.tokenMappingTableName,
<<<<<<< HEAD
    username,
=======
    `Mock_${baseUsername}`,
>>>>>>> f95d2295
    logger
  )
  logger.info("Existing token mapping for user", {existingTokenMapping})

  let tokenMappingItem = {
<<<<<<< HEAD
    username: username,
=======
    username: `Mock_${baseUsername}`,
>>>>>>> f95d2295
    sessionId: sessionId,
    apigeeAccessToken: exchangeResult.accessToken,
    apigeeRefreshToken: exchangeResult.refreshToken,
    apigeeExpiresIn: exchangeResult.expiresIn,
    rolesWithAccess: userInfoResponse.roles_with_access,
    rolesWithoutAccess: userInfoResponse.roles_without_access,
    currentlySelectedRole: userInfoResponse.currently_selected_role,
    userDetails: userInfoResponse.user_details,
    lastActivityTime: Date.now()
  }

  const fifteenMinutes = 15 * 60 * 1000

  if (existingTokenMapping !== undefined && existingTokenMapping.lastActivityTime > Date.now() - fifteenMinutes) {
    const username = tokenMappingItem.username
    logger.info("User already exists in token mapping table, creating draft session",
      {username}, {SessionManagementTableName})
    await insertTokenMapping(documentClient, SessionManagementTableName, tokenMappingItem, logger)
  } else {
    logger.info("No user token already exists or last activity was more than 15 minutes ago", {tokenMappingItem})
    await insertTokenMapping(documentClient, mockOidcConfig.tokenMappingTableName, tokenMappingItem, logger)
  }

  // this is what gets returned to cognito
  // access token and refresh token are not used by cognito so its ok that they are unusud
  return {
    statusCode: 200,
    body: JSON.stringify({
      access_token: "unused",
      expires_in: 3600,
      id_token: jwtToken,
      "not-before-policy": current_time,
      refresh_expires_in: 600,
      refresh_token: "unused",
      scope: "openid associatedorgs profile nationalrbacaccess nhsperson",
      session_state: sessionState.SessionState,
      token_type: "Bearer"
    })
  }
}

export const handler = middy(lambdaHandler)
  .use(injectLambdaContext(logger, {clearState: true}))
  .use(inputOutputLogger({logger: (request) => logger.info(request)}))
  .use(middyErrorHandler.errorHandler({logger}))<|MERGE_RESOLUTION|>--- conflicted
+++ resolved
@@ -122,11 +122,7 @@
 
   const current_time = Math.floor(Date.now() / 1000)
   const expirationTime = current_time + 600
-<<<<<<< HEAD
-  const username = `Mock_${userInfoResponse.user_details.sub}`
-=======
   const baseUsername = userInfoResponse.user_details.sub
->>>>>>> f95d2295
   const sessionId = uuidv4()
 
   const jwtClaims = {
@@ -157,21 +153,13 @@
   // store them in the token mapping table
   const existingTokenMapping = await tryGetTokenMapping(documentClient,
     mockOidcConfig.tokenMappingTableName,
-<<<<<<< HEAD
-    username,
-=======
     `Mock_${baseUsername}`,
->>>>>>> f95d2295
     logger
   )
   logger.info("Existing token mapping for user", {existingTokenMapping})
 
   let tokenMappingItem = {
-<<<<<<< HEAD
-    username: username,
-=======
     username: `Mock_${baseUsername}`,
->>>>>>> f95d2295
     sessionId: sessionId,
     apigeeAccessToken: exchangeResult.accessToken,
     apigeeRefreshToken: exchangeResult.refreshToken,
