--- conflicted
+++ resolved
@@ -122,11 +122,7 @@
 
   const current_time = Math.floor(Date.now() / 1000)
   const expirationTime = current_time + 600
-<<<<<<< HEAD
   const username = `Mock_${userInfoResponse.user_details.sub}`
-=======
-  const baseUsername = userInfoResponse.user_details.sub
->>>>>>> 5edb6f9f
   const sessionId = uuidv4()
 
   const jwtClaims = {
@@ -157,20 +153,12 @@
   // store them in the token mapping table
   const existingTokenMapping = await checkTokenMappingForUser(documentClient,
     mockOidcConfig.tokenMappingTableName,
-<<<<<<< HEAD
     username,
-=======
-    `Mock_${baseUsername}`,
->>>>>>> 5edb6f9f
     logger
   )
 
   let tokenMappingItem = {
-<<<<<<< HEAD
     username: username,
-=======
-    username: `Mock_${baseUsername}`,
->>>>>>> 5edb6f9f
     sessionId: sessionId,
     apigeeAccessToken: exchangeResult.accessToken,
     apigeeRefreshToken: exchangeResult.refreshToken,
@@ -183,15 +171,9 @@
   }
 
   if (existingTokenMapping !== undefined) {
-<<<<<<< HEAD
-    logger.info("User already exists in token mapping table, creating draft session",
-      {username}, {SessionManagementTableName})
-
-=======
     const username = tokenMappingItem.username
     logger.info("User already exists in token mapping table, creating draft session",
       {username}, {SessionManagementTableName})
->>>>>>> 5edb6f9f
     await insertTokenMapping(documentClient, SessionManagementTableName, tokenMappingItem, logger)
   } else {
     logger.info("No user token already exists")
