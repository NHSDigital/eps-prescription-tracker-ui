--- conflicted
+++ resolved
@@ -26,12 +26,7 @@
     "aws-lambda": "^1.0.7",
     "axios": "^1.12.2",
     "jsonwebtoken": "^9.0.2",
-<<<<<<< HEAD
     "jwks-rsa": "^3.2.0"
-=======
-    "jwks-rsa": "^3.2.0",
-    "uuid": "11.1.0"
->>>>>>> ad71cf43
   },
   "devDependencies": {
     "@types/aws-lambda": "^8.10.152",
