{
  "name": "prescriptionListLambda",
  "version": "1.0.0",
  "description": "Lambda for listing prescriptions by NHS number or Prescription ID",
  "main": "handler.ts",
  "author": "NHS Digital",
  "license": "MIT",
  "scripts": {
    "unit": "POWERTOOLS_DEV=true NODE_OPTIONS=--experimental-vm-modules jest --no-cache --coverage",
    "lint": "eslint  --max-warnings 0 --fix --config ../../eslint.config.mjs .",
    "compile": "tsc --build",
    "test": "npm run compile && npm run unit",
    "check-licenses": "license-checker --failOn GPL --failOn LGPL --start ../.."
  },
  "dependencies": {
    "@aws-lambda-powertools/logger": "^2.20.0",
<<<<<<< HEAD
    "@aws-sdk/client-dynamodb": "^3.821.0",
    "@aws-sdk/lib-dynamodb": "^3.821.0",
=======
    "@aws-lambda-powertools/parameters": "^2.20.0",
    "@aws-sdk/client-dynamodb": "^3.826.0",
    "@aws-sdk/client-secrets-manager": "^3.825.0",
    "@aws-sdk/lib-dynamodb": "^3.826.0",
>>>>>>> f750bbd0
    "@cpt-ui-common/authFunctions": "^1.0.0",
    "@cpt-ui-common/lambdaUtils": "^1.0.0",
    "@cpt-ui-common/middyErrorHandler": "^1.0.0",
    "@cpt-ui-common/pdsClient": "^1.0.0",
    "@middy/core": "^6.3.1",
    "@middy/http-header-normalizer": "^6.3.1",
    "@middy/input-output-logger": "^6.3.1",
    "aws-lambda": "^1.0.7",
    "axios": "^1.9.0",
    "uuid": "^11.1.0"
  },
  "devDependencies": {
    "@cpt-ui-common/common-types": "^1.0.0",
    "@types/aws-lambda": "^8.10.149",
    "@types/fhir": "^0.0.41",
    "fhir": "^4.12.0",
    "nock": "^14.0.5"
  }
}<|MERGE_RESOLUTION|>--- conflicted
+++ resolved
@@ -14,15 +14,8 @@
   },
   "dependencies": {
     "@aws-lambda-powertools/logger": "^2.20.0",
-<<<<<<< HEAD
-    "@aws-sdk/client-dynamodb": "^3.821.0",
-    "@aws-sdk/lib-dynamodb": "^3.821.0",
-=======
-    "@aws-lambda-powertools/parameters": "^2.20.0",
     "@aws-sdk/client-dynamodb": "^3.826.0",
-    "@aws-sdk/client-secrets-manager": "^3.825.0",
     "@aws-sdk/lib-dynamodb": "^3.826.0",
->>>>>>> f750bbd0
     "@cpt-ui-common/authFunctions": "^1.0.0",
     "@cpt-ui-common/lambdaUtils": "^1.0.0",
     "@cpt-ui-common/middyErrorHandler": "^1.0.0",
