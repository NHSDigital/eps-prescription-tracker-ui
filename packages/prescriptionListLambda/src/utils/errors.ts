--- conflicted
+++ resolved
@@ -1,9 +1,9 @@
-<<<<<<< HEAD
 export class PrescriptionError extends Error {
   constructor(message: string) {
     super(message)
     this.name = "PrescriptionError"
-=======
+  }
+}
 export class PDSError extends Error {
   constructor(
     message: string,
@@ -12,6 +12,5 @@
   ) {
     super(message)
     this.name = "PDSError"
->>>>>>> 5e5aa0e7
   }
 }