--- conflicted
+++ resolved
@@ -5,8 +5,13 @@
     "outDir": "lib",
     "strict": true
   },
-  "include": ["src/**/*", "tests/**/*"],
-  "exclude": ["node_modules"],
+  "include": [
+    "src/**/*",
+    "tests/**/*"
+  ],
+  "exclude": [
+    "node_modules"
+  ],
   "references": [
     {
       "path": "../common/commonTypes"
@@ -21,11 +26,10 @@
       "path": "../common/middyErrorHandler"
     },
     {
-<<<<<<< HEAD
       "path": "../common/lambdaUtils"
-=======
+    },
+    {
       "path": "../common/dynamoFunctions"
->>>>>>> 5e5aa0e7
     }
   ]
 }