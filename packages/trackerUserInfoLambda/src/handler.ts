import {APIGatewayProxyEvent, APIGatewayProxyResult} from "aws-lambda"
import {Logger} from "@aws-lambda-powertools/logger"
import {injectLambdaContext} from "@aws-lambda-powertools/logger/middleware"
import {DynamoDBClient} from "@aws-sdk/client-dynamodb"
import {DynamoDBDocumentClient} from "@aws-sdk/lib-dynamodb"
import middy from "@middy/core"
import inputOutputLogger from "@middy/input-output-logger"
import {MiddyErrorHandler} from "@cpt-ui-common/middyErrorHandler"
import {getUsernameFromEvent, fetchAndVerifyCIS2Tokens, initializeOidcConfig} from "@cpt-ui-common/authFunctions"
import {fetchUserInfo, updateDynamoTable} from "./userInfoHelpers"

/*
This is the lambda code to get user info
It expects the following environment variables to be set

CIS2_OIDC_ISSUER
CIS2_OIDC_CLIENT_ID
CIS2_OIDCJWKS_ENDPOINT
CIS2_USER_INFO_ENDPOINT
CIS2_USER_POOL_IDP

TokenMappingTableName
MOCK_MODE_ENABLED

For mock calls, the following must be set
MOCK_OIDC_ISSUER
MOCK_OIDC_CLIENT_ID
MOCK_OIDCJWKS_ENDPOINT
MOCK_USER_INFO_ENDPOINT
MOCK_USER_POOL_IDP
*/
const logger = new Logger({serviceName: "trackerUserInfo"})

const dynamoClient = new DynamoDBClient({})
const documentClient = DynamoDBDocumentClient.from(dynamoClient)

// Create a config for cis2 and mock
// this is outside functions so it can be re-used and caching works
const {mockOidcConfig, cis2OidcConfig} = initializeOidcConfig()

const MOCK_MODE_ENABLED = process.env["MOCK_MODE_ENABLED"]
const tokenMappingTableName = process.env["TokenMappingTableName"] ?? ""

const errorResponseBody = {
  message: "A system error has occurred"
}

const middyErrorHandler = new MiddyErrorHandler(errorResponseBody)

const CPT_ACCESS_ACTIVITY_CODES = ["B0570", "B0278"]

const lambdaHandler = async (event: APIGatewayProxyEvent): Promise<APIGatewayProxyResult> => {
  logger.appendKeys({"apigw-request-id": event.requestContext?.requestId})
  logger.info("Lambda handler invoked", {event})

  // Mock usernames start with "Mock_", and real requests use usernames starting with "Primary_"
  const username = getUsernameFromEvent(event)
  const isMockToken = username.startsWith("Mock_")

  // Determine whether this request should be treated as mock or real.
  if (isMockToken && MOCK_MODE_ENABLED !== "true") {
    throw new Error("Trying to use a mock user when mock mode is disabled")
  }

  const isMockRequest = MOCK_MODE_ENABLED === "true" && isMockToken

  logger.info("Is this a mock request?", {isMockRequest})

<<<<<<< HEAD
  // eslint-disable-next-line @typescript-eslint/no-unused-vars
  const {cis2AccessToken, cis2IdToken} = await fetchAndVerifyCIS2Tokens(
    event,
    documentClient,
    logger,
    isMockRequest ? mockOidcConfig : cis2OidcConfig
  )

  const userInfoResponse = await fetchUserInfo(
    cis2AccessToken,
    CPT_ACCESS_ACTIVITY_CODES,
    undefined,
    logger,
    isMockRequest ? mockOidcConfig : cis2OidcConfig
  )

  updateDynamoTable(username, userInfoResponse, documentClient, logger, tokenMappingTableName)

  return {
    statusCode: 200,
    body: JSON.stringify({
      message: "UserInfo fetched successfully",
      userInfo: userInfoResponse
    })
=======
  // set environment variables
  process.env.idpTokenPath = isMockRequest
    ? process.env.MOCK_IDP_TOKEN_PATH
    : process.env.REAL_IDP_TOKEN_PATH

  process.env.userInfoEndpoint = isMockRequest
    ? process.env.MOCK_USER_INFO_ENDPOINT
    : process.env.REAL_USER_INFO_ENDPOINT
  process.env.oidcjwksEndpoint = isMockRequest
    ? process.env.MOCK_OIDCJWKS_ENDPOINT
    : process.env.REAL_OIDCJWKS_ENDPOINT

  process.env.jwtPrivateKeyArn = isMockRequest
    ? process.env.MOCK_JWT_PRIVATE_KEY_ARN
    : process.env.REAL_JWT_PRIVATE_KEY_ARN
  process.env.userPoolIdp = isMockRequest
    ? process.env.MOCK_USER_POOL_IDP
    : process.env.REAL_USER_POOL_IDP
  process.env.useSignedJWT = isMockRequest
    ? process.env.MOCK_USE_SIGNED_JWT
    : process.env.REAL_USE_SIGNED_JWT
  process.env.oidcClientId = isMockRequest
    ? process.env.MOCK_OIDC_CLIENT_ID
    : process.env.REAL_OIDC_CLIENT_ID
  process.env.oidcIssuer = isMockRequest
    ? process.env.MOCK_OIDC_ISSUER
    : process.env.REAL_OIDC_ISSUER

  try {
    // eslint-disable-next-line
    const {cis2AccessToken, cis2IdToken} = await fetchAndVerifyCIS2Tokens(event, documentClient, logger)

    const userInfoResponse = await fetchUserInfo(
      cis2AccessToken,
      CPT_ACCESS_ACTIVITY_CODES,
      undefined,
      logger
    )

    // const username = getUsernameFromEvent(event)
    // Mock user name for testing AEA-4645
    const username = "Mock_555043304334"
    updateDynamoTable(username, userInfoResponse, documentClient, logger)

    return {
      statusCode: 200,
      body: JSON.stringify({
        message: "UserInfo fetched successfully",
        userInfo: userInfoResponse
      })
    }
  } catch (error) {
    if (error instanceof Error) {
      logger.error("Error occurred in Lambda handler", {error: error.message})
    } else {
      logger.error("Unknown error occurred in Lambda handler", {error: String(error)})
    }
    logger.info("trackerUserInfo success!")
    return {
      statusCode: 500,
      body: JSON.stringify({message: "Internal server error"})
    }
>>>>>>> 833df5c0
  }

}

export const handler = middy(lambdaHandler)
  .use(injectLambdaContext(logger, {clearState: true}))
  .use(
    inputOutputLogger({
      logger: (request) => {
        logger.info(request)
      }
    })
  )
  .use(middyErrorHandler.errorHandler({logger: logger}))<|MERGE_RESOLUTION|>--- conflicted
+++ resolved
@@ -66,7 +66,6 @@
 
   logger.info("Is this a mock request?", {isMockRequest})
 
-<<<<<<< HEAD
   // eslint-disable-next-line @typescript-eslint/no-unused-vars
   const {cis2AccessToken, cis2IdToken} = await fetchAndVerifyCIS2Tokens(
     event,
@@ -84,41 +83,6 @@
   )
 
   updateDynamoTable(username, userInfoResponse, documentClient, logger, tokenMappingTableName)
-
-  return {
-    statusCode: 200,
-    body: JSON.stringify({
-      message: "UserInfo fetched successfully",
-      userInfo: userInfoResponse
-    })
-=======
-  // set environment variables
-  process.env.idpTokenPath = isMockRequest
-    ? process.env.MOCK_IDP_TOKEN_PATH
-    : process.env.REAL_IDP_TOKEN_PATH
-
-  process.env.userInfoEndpoint = isMockRequest
-    ? process.env.MOCK_USER_INFO_ENDPOINT
-    : process.env.REAL_USER_INFO_ENDPOINT
-  process.env.oidcjwksEndpoint = isMockRequest
-    ? process.env.MOCK_OIDCJWKS_ENDPOINT
-    : process.env.REAL_OIDCJWKS_ENDPOINT
-
-  process.env.jwtPrivateKeyArn = isMockRequest
-    ? process.env.MOCK_JWT_PRIVATE_KEY_ARN
-    : process.env.REAL_JWT_PRIVATE_KEY_ARN
-  process.env.userPoolIdp = isMockRequest
-    ? process.env.MOCK_USER_POOL_IDP
-    : process.env.REAL_USER_POOL_IDP
-  process.env.useSignedJWT = isMockRequest
-    ? process.env.MOCK_USE_SIGNED_JWT
-    : process.env.REAL_USE_SIGNED_JWT
-  process.env.oidcClientId = isMockRequest
-    ? process.env.MOCK_OIDC_CLIENT_ID
-    : process.env.REAL_OIDC_CLIENT_ID
-  process.env.oidcIssuer = isMockRequest
-    ? process.env.MOCK_OIDC_ISSUER
-    : process.env.REAL_OIDC_ISSUER
 
   try {
     // eslint-disable-next-line
@@ -154,7 +118,6 @@
       statusCode: 500,
       body: JSON.stringify({message: "Internal server error"})
     }
->>>>>>> 833df5c0
   }
 
 }
