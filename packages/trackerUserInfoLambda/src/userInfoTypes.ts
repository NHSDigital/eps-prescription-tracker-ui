--- conflicted
+++ resolved
@@ -11,18 +11,11 @@
 export type UserDetails = Pick<UserInfoResponse, "family_name" | "given_name">
 
 export type TrackerUserInfo = {
-<<<<<<< HEAD
   roles_with_access: Array<RoleDetails>
   roles_without_access: Array<RoleDetails>
   currently_selected_role?: RoleDetails
+  user_details: UserDetails
 }
-=======
-  roles_with_access: Array<RoleDetails>;
-  roles_without_access: Array<RoleDetails>;
-  currently_selected_role?: RoleDetails;
-  user_details: UserDetails;
-};
->>>>>>> d4d1ea8d
 
 //*-*-*-*-*-*-*-*-*-*-*-*-*-*-*-*-//
 
