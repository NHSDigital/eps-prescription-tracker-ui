--- conflicted
+++ resolved
@@ -1,18 +1,13 @@
 import {Logger} from "@aws-lambda-powertools/logger"
 import axios from "axios"
 import {DynamoDBDocumentClient, UpdateCommand} from "@aws-sdk/lib-dynamodb"
-<<<<<<< HEAD
 import {
   UserInfoResponse,
   TrackerUserInfo,
   RoleDetails,
   UserDetails
 } from "./userInfoTypes"
-import {OidcConfig} from "@cpt-ui-common/authFunctions"
-=======
-import {UserInfoResponse, TrackerUserInfo, RoleDetails} from "./userInfoTypes"
 import {OidcConfig, verifyIdToken} from "@cpt-ui-common/authFunctions"
->>>>>>> 202fd4cc
 
 // Role names come in formatted like `"category":"subcategory":"roleName"`.
 // Takes only the last one, and strips out the quotes.
