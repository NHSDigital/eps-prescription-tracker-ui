import {Logger} from "@aws-lambda-powertools/logger"
import axios from "axios"
import {DynamoDBDocumentClient, GetCommand, UpdateCommand} from "@aws-sdk/lib-dynamodb"
import {
  UserInfoResponse,
  TrackerUserInfo,
  RoleDetails,
  UserDetails
} from "./userInfoTypes"
import {OidcConfig, verifyIdToken} from "@cpt-ui-common/authFunctions"

/**
 * **Extracts role name from a structured string.**
 *
 * Role names may be formatted as `"category":"subcategory":"roleName"`.
 * This function extracts only the final part (`roleName`) and removes quotes.
 */
export const removeRoleCategories = (roleString: string | undefined) => {
  if (!roleString) {
    return undefined
  }
  const chunk = roleString.split(":").pop() as string
  return chunk.replace(/"/g, "")
}

/**
 * **Fetches user information from the OIDC UserInfo endpoint.**
 *
 * - Uses the provided access token to retrieve user roles and details.
 * - Organizes roles into three categories:
 *    - `rolesWithAccess`: Roles that have CPT access.
 *    - `rolesWithoutAccess`: Roles that do not have CPT access.
 *    - `currentlySelectedRole`: The user's currently selected role, if applicable.
 * - Extracts basic user details (`family_name` and `given_name`).
 */
export const fetchUserInfo = async (
  cis2AccessToken: string,
  cis2IdToken: string,
  accepted_access_codes: Array<string>,
  logger: Logger,
  oidcConfig: OidcConfig
): Promise<TrackerUserInfo> => {

  logger.info("Fetching user info from OIDC UserInfo endpoint", {oidcConfig})

  // Verify and decode cis2IdToken
  const decodedIdToken = await verifyIdToken(cis2IdToken, logger, oidcConfig)
  logger.debug("Decoded cis2IdToken", {decodedIdToken})

  // Extract the selected_roleid from the decoded cis2IdToken
  const selectedRoleId = decodedIdToken?.selected_roleid
  logger.info("Selected role ID extracted from cis2IdToken", {selectedRoleId})

  if (!oidcConfig.oidcUserInfoEndpoint) {
    throw new Error("OIDC UserInfo endpoint not set")
  }

  try {
    const response = await axios.get<UserInfoResponse>(oidcConfig.oidcUserInfoEndpoint, {
      headers: {
        Authorization: `Bearer ${cis2AccessToken}`
      }
    })
    logger.info("User info fetched successfully")

    // Extract the roles from the user info response
    const data: UserInfoResponse = response.data

    // These will be our outputs
    const rolesWithAccess: Array<RoleDetails> = []
    const rolesWithoutAccess: Array<RoleDetails> = []
    let currentlySelectedRole: RoleDetails | undefined = undefined

    // Extract user details
    const userDetails: UserDetails = {
      family_name: data.family_name,
      given_name: data.given_name
    }

    // Get roles from the user info response
    const roles = data.nhsid_nrbac_roles || []

    /**
     * Processes user roles to determine their access level and selection status.
     *
     * - If a role has access (`hasAccess`), it is added to `rolesWithAccess`.
     * - If a role does not have access, it is added to `rolesWithoutAccess`.
     * - If a role has access and matches the `selectedRoleId`, it is set as `currentlySelectedRole`.
     *
    */
    roles.forEach((role) => {
<<<<<<< HEAD
      const activityCodes = role.activity_codes || []
=======
      logger.debug("Processing role", {role})
>>>>>>> a68a2164

      // Extract activity codes and check if any match the accepted access codes
      const activityCodes = role.activity_codes || []
      const hasAccess = activityCodes.some((code: string) => accepted_access_codes.includes(code))

      const roleInfo: RoleDetails = {
        role_name: removeRoleCategories(role.role_name),
        role_id: role.person_roleid,
        org_code: role.org_code,
        org_name: getOrgNameFromOrgCode(data, role.org_code)
      }

      // Ensure the role has at least one of the required fields to be processed
      if (!(roleInfo.role_name || roleInfo.role_id || roleInfo.org_code || roleInfo.org_name)) {
        // Skip roles that don't meet the minimum field requirements
        logger.warn("Role does not meet minimum field requirements", {roleInfo})
        return
      }

      if (hasAccess) {
<<<<<<< HEAD
        rolesWithAccess.push(roleInfo)
      } else {
        rolesWithoutAccess.push(roleInfo)
      }

      // Determine the currently selected role
      logger.debug("Checking if role is currently selected", {selectedRoleId, role_id: role.person_roleid, roleInfo})
      if (selectedRoleId && role.person_roleid === selectedRoleId) {
        logger.debug("Role is currently selected", {role_id: role.person_roleid, roleInfo})
        if (hasAccess) {
=======
        if (selectedRoleId && role.person_roleid === selectedRoleId) {
          // If the role has access and matches the selectedRoleId, set it as currently selected
          logger.debug("Role has access and matches selectedRoleId; setting as currently selected", {roleInfo})
>>>>>>> a68a2164
          currentlySelectedRole = roleInfo
        } else {
          // Add the role to rolesWithAccess array only if it is NOT the selectedRoleId
          rolesWithAccess.push(roleInfo)
          logger.debug("Role has access; adding to rolesWithAccess", {roleInfo})
        }
      } else {
        // If role lacks access, add it to rolesWithoutAccess array
        rolesWithoutAccess.push(roleInfo)
        logger.debug("Role does not have access; adding to rolesWithoutAccess", {roleInfo})
      }
    })

    const result: TrackerUserInfo = {
      roles_with_access: rolesWithAccess,
      roles_without_access: rolesWithoutAccess,
      currently_selected_role: currentlySelectedRole,
      user_details: userDetails
    }

    logger.info("Returning user info response", {result})
    return result
  } catch (error) {
    logger.error("Error fetching user info", {error})
    throw new Error("Error fetching user info")
  }
}

<<<<<<< HEAD
// Helper function to get organization name from org_code
function getOrgNameFromOrgCode(data: UserInfoResponse, org_code: string): string | undefined {
=======
/**
 * **Fetches the organization name for a given organization code.**
 */
function getOrgNameFromOrgCode(data: UserInfoResponse, org_code: string, logger: Logger): string | undefined {
  logger.info("Getting org name from org code", {org_code})
>>>>>>> a68a2164
  const orgs = data.nhsid_user_orgs || []
  const org = orgs.find((o) => o.org_code === org_code)
  return org ? org.org_name : undefined
}

/**
 * **Updates the user information in DynamoDB.**
 *
 * - Stores `currentlySelectedRole`, `rolesWithAccess`, `rolesWithoutAccess`, and `userDetails`.
 * - Ensures no undefined values are stored in DynamoDB.
 */
export const updateDynamoTable = async (
  username: string,
  data: TrackerUserInfo,
  documentClient: DynamoDBDocumentClient,
  logger: Logger,
  tokenMappingTableName: string
) => {
  if (tokenMappingTableName === "") {
    throw new Error("Token mapping table name not set")
  }

  logger.debug("Adding user roles to DynamoDB", {username, data})

  // Dynamo cannot allow undefined values. We need to scrub any undefined values from the data objects
  const currentlySelectedRole: RoleDetails = data.currently_selected_role ? data.currently_selected_role : {}
  const rolesWithAccess: Array<RoleDetails> = data.roles_with_access ? data.roles_with_access : []
  const rolesWithoutAccess: Array<RoleDetails> = data.roles_without_access ? data.roles_without_access : []
  const userDetails: UserDetails = data.user_details || {family_name: "", given_name: ""}

  // Since RoleDetails has a bunch of possibly undefined fields, we need to scrub those out.
  // Convert everything to strings, then convert back to a generic object.
  const scrubbedCurrentlySelectedRole = JSON.parse(JSON.stringify(currentlySelectedRole))
  const scrubbedRolesWithAccess = rolesWithAccess.map((role) => JSON.parse(JSON.stringify(role)))
  const scrubbedRolesWithoutAccess = rolesWithoutAccess.map((role) => JSON.parse(JSON.stringify(role)))
  const scrubbedUserDetails = JSON.parse(JSON.stringify(userDetails))

  try {
    await documentClient.send(
      new UpdateCommand({
        TableName: tokenMappingTableName,
        Key: {username},
        UpdateExpression: `
          SET rolesWithAccess = :rolesWithAccess,
              rolesWithoutAccess = :rolesWithoutAccess,
              currentlySelectedRole = :currentlySelectedRole,
              userDetails = :userDetails
        `,
        ExpressionAttributeValues: {
          ":rolesWithAccess": scrubbedRolesWithAccess,
          ":rolesWithoutAccess": scrubbedRolesWithoutAccess,
          ":currentlySelectedRole": scrubbedCurrentlySelectedRole,
          ":userDetails": scrubbedUserDetails
        }
      })
    )
    logger.info("User roles added to DynamoDB", {username})
  } catch (error) {
    logger.error("Error adding user roles to DynamoDB", {username, data, error})
    throw error
  }
}

/**
 * **Fetches user information from DynamoDB.**
 *
 * - Retrieves `rolesWithAccess`, `rolesWithoutAccess`, `currentlySelectedRole`, and `userDetails`.
 * - Returns default values for missing attributes.
 */
export const fetchDynamoTable = async (
  username: string,
  documentClient: DynamoDBDocumentClient,
  logger: Logger,
  tokenMappingTableName: string
): Promise<TrackerUserInfo | null> => {
  logger.info("Fetching user info from DynamoDB", {username})

  try {
    const response = await documentClient.send(
      new GetCommand({
        TableName: tokenMappingTableName,
        Key: {username}
      })
    )

    if (!response.Item) {
      logger.warn("No user info found in DynamoDB", {username})
      return null
    }

    // Ensure correct keys are returned
    const mappedUserInfo: TrackerUserInfo = {
      roles_with_access: response.Item.rolesWithAccess || [],
      roles_without_access: response.Item.rolesWithoutAccess || [],
      currently_selected_role: response.Item.currentlySelectedRole || undefined,
      user_details: response.Item.userDetails || {family_name: "", given_name: ""}
    }

    logger.info("User info successfully retrieved from DynamoDB", {data: mappedUserInfo})
    return mappedUserInfo
  } catch (error) {
    logger.error("Error fetching user info from DynamoDB", {error})
    throw new Error("Failed to retrieve user info from cache")
  }
}<|MERGE_RESOLUTION|>--- conflicted
+++ resolved
@@ -89,11 +89,7 @@
      *
     */
     roles.forEach((role) => {
-<<<<<<< HEAD
-      const activityCodes = role.activity_codes || []
-=======
       logger.debug("Processing role", {role})
->>>>>>> a68a2164
 
       // Extract activity codes and check if any match the accepted access codes
       const activityCodes = role.activity_codes || []
@@ -114,22 +110,9 @@
       }
 
       if (hasAccess) {
-<<<<<<< HEAD
-        rolesWithAccess.push(roleInfo)
-      } else {
-        rolesWithoutAccess.push(roleInfo)
-      }
-
-      // Determine the currently selected role
-      logger.debug("Checking if role is currently selected", {selectedRoleId, role_id: role.person_roleid, roleInfo})
-      if (selectedRoleId && role.person_roleid === selectedRoleId) {
-        logger.debug("Role is currently selected", {role_id: role.person_roleid, roleInfo})
-        if (hasAccess) {
-=======
         if (selectedRoleId && role.person_roleid === selectedRoleId) {
           // If the role has access and matches the selectedRoleId, set it as currently selected
           logger.debug("Role has access and matches selectedRoleId; setting as currently selected", {roleInfo})
->>>>>>> a68a2164
           currentlySelectedRole = roleInfo
         } else {
           // Add the role to rolesWithAccess array only if it is NOT the selectedRoleId
@@ -158,16 +141,8 @@
   }
 }
 
-<<<<<<< HEAD
 // Helper function to get organization name from org_code
 function getOrgNameFromOrgCode(data: UserInfoResponse, org_code: string): string | undefined {
-=======
-/**
- * **Fetches the organization name for a given organization code.**
- */
-function getOrgNameFromOrgCode(data: UserInfoResponse, org_code: string, logger: Logger): string | undefined {
-  logger.info("Getting org name from org code", {org_code})
->>>>>>> a68a2164
   const orgs = data.nhsid_user_orgs || []
   const org = orgs.find((o) => o.org_code === org_code)
   return org ? org.org_name : undefined
