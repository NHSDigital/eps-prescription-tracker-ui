import {Logger} from "@aws-lambda-powertools/logger"
import axios from "axios"
import {DynamoDBDocumentClient, UpdateCommand} from "@aws-sdk/lib-dynamodb"
import {UserInfoResponse, TrackerUserInfo, RoleDetails} from "./userInfoTypes"
<<<<<<< HEAD
import {OidcConfig} from "@cpt-ui-common/authFunctions"
=======
import {mockUserInfo} from "./mockUserInfo"
>>>>>>> 833df5c0

// Role names come in formatted like `"category":"subcategory":"roleName"`.
// Takes only the last one, and strips out the quotes.
export const removeRoleCategories = (roleString: string | undefined) => {
  if (!roleString) {
    return undefined
  }
  const chunk = roleString.split(":").pop() as string
  return chunk.replace(/"/g, "")
}

// Fetch user info from the OIDC UserInfo endpoint
// The access token is used to identify the user, and fetch their roles.
// This populates three lists:
//  - rolesWithAccess: roles that have access to the CPT
//  - rolesWithoutAccess: roles that don't have access to the CPT
//  - [OPTIONAL] currentlySelectedRole: the role that is currently selected by the user
// Each list contains information on the roles, such as the role name, role ID, ODS code, and organization name.
export const fetchUserInfo = async (
  cis2AccessToken: string,
  accepted_access_codes: Array<string>,
  selectedRoleId: string | undefined,
  logger: Logger,
  oidcConfig: OidcConfig
): Promise<TrackerUserInfo> => {
  // Mock user info for testing AEA-4645
  if (process.env.MOCK_MODE_ENABLED === "true") {
    logger.info("Returning mock user info")
    return mockUserInfo()
  }

  logger.info("Fetching user info from OIDC UserInfo endpoint", {oidcConfig})

  if (!oidcConfig.oidcUserInfoEndpoint) {
    throw new Error("OIDC UserInfo endpoint not set")
  }

  try {
    const response = await axios.get<UserInfoResponse>(oidcConfig.oidcUserInfoEndpoint, {
      headers: {
        Authorization: `Bearer ${cis2AccessToken}`
      }
    })
    logger.info("User info fetched successfully", {data: response.data})

    // Extract the roles from the user info response
    const data: UserInfoResponse = response.data

    // These will be our outputs
    const rolesWithAccess: Array<RoleDetails> = []
    const rolesWithoutAccess: Array<RoleDetails> = []
    let currentlySelectedRole: RoleDetails | undefined = undefined

    // Get roles from the user info response
    const roles = data.nhsid_nrbac_roles || []

    roles.forEach((role) => {
      logger.debug("Processing role", {role})
      const activityCodes = role.activity_codes || []

      const hasAccess = activityCodes.some((code: string) => accepted_access_codes.includes(code))
      logger.debug("Role CPT access?", {hasAccess})

      const roleInfo: RoleDetails = {
        role_name: removeRoleCategories(role.role_name),
        role_id: role.person_roleid,
        org_code: role.org_code,
        org_name: getOrgNameFromOrgCode(data, role.org_code, logger)
      }

      // Ensure the role has at least one of the required fields
      if (!(roleInfo.role_name || roleInfo.role_id || roleInfo.org_code || roleInfo.org_name)) {
        // Skip roles that don't meet the minimum field requirements
        logger.warn("Role does not meet minimum field requirements", {roleInfo})
        return
      }

      if (hasAccess) {
        rolesWithAccess.push(roleInfo)
        logger.debug("Role has access; adding to rolesWithAccess", {roleInfo})
      } else {
        rolesWithoutAccess.push(roleInfo)
        logger.debug("Role does not have access; adding to rolesWithoutAccess", {roleInfo})
      }

      // Determine the currently selected role
      logger.debug("Checking if role is currently selected", {selectedRoleId, role_id: role.person_roleid, roleInfo})
      if (selectedRoleId && role.person_roleid === selectedRoleId) {
        logger.debug("Role is currently selected", {role_id: role.person_roleid, roleInfo})
        if (hasAccess) {
          logger.debug("Role has access; setting as currently selected", {roleInfo})
          currentlySelectedRole = roleInfo
        } else {
          logger.debug("Role does not have access; unsetting currently selected role", {roleInfo})
          currentlySelectedRole = undefined
        }
      }
    })

    const result: TrackerUserInfo = {
      roles_with_access: rolesWithAccess,
      roles_without_access: rolesWithoutAccess,
      currently_selected_role: currentlySelectedRole
    }

    logger.info("Returning user info response", {result})
    return result
  } catch (error) {
    logger.error("Error fetching user info", {error})
    throw new Error("Error fetching user info")
  }
}

// Helper function to get organization name from org_code
function getOrgNameFromOrgCode(data: UserInfoResponse, org_code: string, logger: Logger): string | undefined {
  logger.info("Getting org name from org code", {org_code, data})
  const orgs = data.nhsid_user_orgs || []
  const org = orgs.find((o) => o.org_code === org_code)
  logger.info("Found org", {org})
  return org ? org.org_name : undefined
}

// Add the user currentlySelectedRole, rolesWithAccess and rolesWithoutAccess to the dynamoDB document,
// keyed by this user's username.
export const updateDynamoTable = async (
  username: string,
  data: TrackerUserInfo,
  documentClient: DynamoDBDocumentClient,
  logger: Logger,
  tokenMappingTableName: string
) => {
  if (tokenMappingTableName === "") {
    throw new Error("Token mapping table name not set")
  }

  logger.debug("Adding user roles to DynamoDB", {username, data})

  // Add the user roles to the DynamoDB table

  // Dyanamo cannot allow undefined values. We need to scrub any undefined values from the data objects
  const currentlySelectedRole: RoleDetails = data.currently_selected_role ? data.currently_selected_role : {}
  const rolesWithAccess: Array<RoleDetails> = data.roles_with_access ? data.roles_with_access : []
  const rolesWithoutAccess: Array<RoleDetails> = data.roles_without_access ? data.roles_without_access : []

  // Since RoleDetails has a bunch of possibly undefined fields, we need to scrub those out.
  // Convert everything to strings, then convert back to a generic object.
  const scrubbedCurrentlySelectedRole = JSON.parse(JSON.stringify(currentlySelectedRole))
  const scrubbedRolesWithAccess = rolesWithAccess.map((role) => JSON.parse(JSON.stringify(role)))
  const scrubbedRolesWithoutAccess = rolesWithoutAccess.map((role) => JSON.parse(JSON.stringify(role)))

  try {
    await documentClient.send(
      new UpdateCommand({
        TableName: tokenMappingTableName,
        Key: {username},
        UpdateExpression:
          // eslint-disable-next-line max-len
          "SET rolesWithAccess = :rolesWithAccess, rolesWithoutAccess = :rolesWithoutAccess, currentlySelectedRole = :currentlySelectedRole",
        ExpressionAttributeValues: {
          ":rolesWithAccess": scrubbedRolesWithAccess,
          ":rolesWithoutAccess": scrubbedRolesWithoutAccess,
          ":currentlySelectedRole": scrubbedCurrentlySelectedRole
        }
      })
    )
    logger.info("User roles added to DynamoDB", {username})
  } catch (error) {
    logger.error("Error adding user roles to DynamoDB", {username, data, error})
    throw error
  }
}<|MERGE_RESOLUTION|>--- conflicted
+++ resolved
@@ -2,11 +2,8 @@
 import axios from "axios"
 import {DynamoDBDocumentClient, UpdateCommand} from "@aws-sdk/lib-dynamodb"
 import {UserInfoResponse, TrackerUserInfo, RoleDetails} from "./userInfoTypes"
-<<<<<<< HEAD
 import {OidcConfig} from "@cpt-ui-common/authFunctions"
-=======
 import {mockUserInfo} from "./mockUserInfo"
->>>>>>> 833df5c0
 
 // Role names come in formatted like `"category":"subcategory":"roleName"`.
 // Takes only the last one, and strips out the quotes.
