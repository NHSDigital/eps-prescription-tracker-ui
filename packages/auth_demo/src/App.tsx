--- conflicted
+++ resolved
@@ -70,7 +70,6 @@
     }
   }
 
-<<<<<<< HEAD
   const fetchPrescriptionData = async () => {
     if (!prescriptionId) {
       setError("Please enter a Prescription ID.")
@@ -113,9 +112,6 @@
   }
 
   const fetchTrackerUserInfo = async (isMock: boolean) => {
-=======
-  const fetchTrackerUserInfo = async () => {
->>>>>>> 35fbb968
     setLoading(true)
     setTrackerUserInfoData(null)
     setError(null)
@@ -164,13 +160,8 @@
           placeholder="Enter Prescription ID"
         />
         <button
-<<<<<<< HEAD
           onClick={fetchPrescriptionData}
           disabled={!isSignedIn || !prescriptionId}
-=======
-          onClick={fetchTrackerUserInfo}
-          disabled={!isSignedIn}
->>>>>>> 35fbb968
         >
           Fetch Prescription Data
         </button>
@@ -181,16 +172,6 @@
           Fetch Tracker User Info
         </button>
       </div>
-<<<<<<< HEAD
-      <div style={{ marginTop: '20px' }}>
-        <button onClick={() => fetchTrackerUserInfo(true)} disabled={!isSignedIn}>
-          Fetch Mock Tracker User Info
-        </button>
-      </div>
-  
-=======
-
->>>>>>> 35fbb968
       {loading && <p>Loading...</p>}
   
       {prescriptionData && (
