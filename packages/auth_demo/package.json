{
  "name": "auth-demo",
  "version": "0.1.0",
  "private": true,
  "dependencies": {
    "@aws-amplify/ui-react": "^6.6.0",
    "@testing-library/jest-dom": "^6.5.0",
    "@testing-library/react": "^16.0.1",
    "@testing-library/user-event": "^14.5.2",
    "@types/react": "^18.3.5",
    "@types/react-dom": "^18.3.0",
<<<<<<< HEAD
    "aws-amplify": "^6.6.2",
    "axios": "^1.7.7",
=======
    "aws-amplify": "^6.9.0",
>>>>>>> 22264e14
    "react": "^18.3.1",
    "react-dom": "^18.3.1",
    "react-scripts": "5.0.1",
    "web-vitals": "^4.2.3"
  },
  "scripts": {
    "start": "react-scripts start",
    "build": "react-scripts build",
    "test": "react-scripts test",
    "eject": "react-scripts eject"
  },
  "eslintConfig": {
    "extends": [
      "react-app",
      "react-app/jest"
    ]
  },
  "browserslist": {
    "production": [
      ">0.2%",
      "not dead",
      "not op_mini all"
    ],
    "development": [
      "last 1 chrome version",
      "last 1 firefox version",
      "last 1 safari version"
    ]
  }
}<|MERGE_RESOLUTION|>--- conflicted
+++ resolved
@@ -9,12 +9,7 @@
     "@testing-library/user-event": "^14.5.2",
     "@types/react": "^18.3.5",
     "@types/react-dom": "^18.3.0",
-<<<<<<< HEAD
-    "aws-amplify": "^6.6.2",
-    "axios": "^1.7.7",
-=======
     "aws-amplify": "^6.9.0",
->>>>>>> 22264e14
     "react": "^18.3.1",
     "react-dom": "^18.3.1",
     "react-scripts": "5.0.1",
