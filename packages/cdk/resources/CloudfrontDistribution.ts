--- conflicted
+++ resolved
@@ -69,16 +69,6 @@
       }
     })
 
-<<<<<<< HEAD
-    // Associate the Web ACL with the CloudFront distribution
-    cloudfrontDistribution.attachWebAclId(props.webAclAttributeArn)
-
-    new CnameRecord(this, "CloudfrontCnameRecord", {
-      recordName: props.shortCloudfrontDomain,
-      zone: props.hostedZone,
-      domainName: cloudfrontDistribution.distributionDomainName
-    })
-=======
     if (props.shortCloudfrontDomain === "APEX_DOMAIN") {
       new ARecord(this, "CloudFrontAliasIpv4Record", {
         zone: props.hostedZone,
@@ -98,7 +88,6 @@
         recordName: props.shortCloudfrontDomain,
         target: RecordTarget.fromAlias(new CloudFrontTarget(cloudfrontDistribution))})
     }
->>>>>>> f33e965e
 
     // Outputs
     this.distribution = cloudfrontDistribution
