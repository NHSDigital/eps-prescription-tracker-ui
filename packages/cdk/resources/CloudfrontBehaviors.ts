import {Construct} from "constructs"
import {CloudfrontFunction} from "./Cloudfront/CloudfrontFunction"
import {
  AllowedMethods,
  BehaviorOptions,
  CachePolicy,
  FunctionEventType,
  ImportSource,
  IOrigin,
  KeyValueStore,
  OriginRequestPolicy,
  ViewerProtocolPolicy
} from "aws-cdk-lib/aws-cloudfront"
import {RestApiOrigin} from "aws-cdk-lib/aws-cloudfront-origins"

/**
 * Resources for cloudfront behaviors

 */

export interface CloudfrontBehaviorsProps {
  readonly serviceName: string
  readonly stackName: string
  readonly apiGatewayOrigin: RestApiOrigin
  readonly apiGatewayRequestPolicy: OriginRequestPolicy
  readonly oauth2GatewayOrigin: RestApiOrigin
  readonly oauth2GatewayRequestPolicy: OriginRequestPolicy
  readonly staticContentBucketOrigin: IOrigin
}

/**
 * Resources for a Cloudfront Behaviors and functions
 * Any rewrites for cloudfront requests should go here
 */

export class CloudfrontBehaviors extends Construct{
  public readonly additionalBehaviors: Record<string, BehaviorOptions>
  public readonly s3404UriRewriteFunction: CloudfrontFunction
  public readonly s3404ModifyStatusCodeFunction: CloudfrontFunction
  public readonly s3StaticContentUriRewriteFunction: CloudfrontFunction
  public readonly s3StaticContentRootSlashRedirect: CloudfrontFunction
  public readonly keyValueStore: KeyValueStore

  public constructor(scope: Construct, id: string, props: CloudfrontBehaviorsProps){
    super(scope, id)

    // Resources

    const keyValueStore = new KeyValueStore(this, "FunctionsStore", {
      comment: `${props.serviceName}-KeyValueStore`,
      source: ImportSource.fromInline(JSON.stringify({data: [
        {
          key: "404_rewrite",
          value: "404.html"
        },
        {
          key: "500_rewrite",
          value: "500.html"
        },
        {
          key: "site_basePath",
          value: "/site"
        },
        {
          key: "api_path",
          value: "/api"
        },
        {
          key: "oauth2_proxyPath",
          value: "/oauth2"
        },
        {
          key: "jwks_rewrite",
          value: "jwks.json"
        }
      ]}))
    })

    const s3404UriRewriteFunction = new CloudfrontFunction(this, "S3404UriRewriteFunction", {
      functionName: `${props.serviceName}-S3404UriRewriteFunction`,
      sourceFileName: "genericS3FixedObjectUriRewrite.js",
      keyValueStore: keyValueStore,
      codeReplacements: [
        {
          valueToReplace: "OBJECT_PLACEHOLDER",
          replacementValue: "404_rewrite"
        }
      ]
    })

    const s3404ModifyStatusCodeFunction = new CloudfrontFunction(this, "S3404ModifyStatusCodeFunction", {
      functionName: `${props.serviceName}-S3404ModifyStatusCodeFunction`,
      sourceFileName: "s3404ModifyStatusCode.js",
      keyValueStore: keyValueStore
    })
    /* Add dependency on previous function to force them to build one by one to avoid aws limits
    on how many can be created simultaneously */
    s3404ModifyStatusCodeFunction.node.addDependency(s3404UriRewriteFunction)

    const s3500UriRewriteFunction = new CloudfrontFunction(this, "S3500UriRewriteFunction", {
      functionName: `${props.serviceName}-S3500UriRewriteFunction`,
      sourceFileName: "genericS3FixedObjectUriRewrite.js",
      keyValueStore: keyValueStore,
      codeReplacements: [
        {
          valueToReplace: "OBJECT_PLACEHOLDER",
          replacementValue: "500_rewrite"
        }
      ]
    })
    /* Add dependency on previous function to force them to build one by one to avoid aws limits
    on how many can be created simultaneously */
    s3500UriRewriteFunction.node.addDependency(s3404ModifyStatusCodeFunction)

    const s3StaticContentUriRewriteFunction = new CloudfrontFunction(this, "S3StaticContentUriRewriteFunction", {
      functionName: `${props.serviceName}-S3StaticContentUriRewriteFunction`,
      sourceFileName: "s3StaticContentUriRewrite.js",
      keyValueStore: keyValueStore,
      codeReplacements: [
        {
          valueToReplace: "BASEPATH_PLACEHOLDER",
          replacementValue: "site_basePath"
        },
        {
          valueToReplace: "VERSION_PLACEHOLDER",
          replacementValue: "site_version"
        }
      ]
    })
    /* Add dependency on previous function to force them to build one by one to avoid aws limits
    on how many can be created simultaneously */
    s3StaticContentUriRewriteFunction.node.addDependency(s3500UriRewriteFunction)

    const apiGatewayStripPathFunction = new CloudfrontFunction(this, "ApiGatewayStripPathFunction", {
      functionName: `${props.serviceName}-ApiGatewayStripPathFunction`,
      sourceFileName: "genericStripPathUriRewrite.js",
      keyValueStore: keyValueStore,
      codeReplacements: [
        {
          valueToReplace: "PATH_PLACEHOLDER",
          replacementValue: "api_path"
        }
      ]
    })
    /* Add dependency on previous function to force them to build one by one to avoid aws limits
    on how many can be created simultaneously */
    apiGatewayStripPathFunction.node.addDependency(s3StaticContentUriRewriteFunction)

    const oauth2GatewayStripPathFunction = new CloudfrontFunction(this, "OAuth2GatewayStripPathFunction", {
      functionName: `${props.serviceName}-OAuth2GatewayStripPathFunction`,
      sourceFileName: "genericStripPathUriRewrite.js",
      keyValueStore: keyValueStore,
      codeReplacements: [
        {
          valueToReplace: "PATH_PLACEHOLDER",
          replacementValue: "oauth2_proxyPath"
        }
      ]
    })
    /* Add dependency on previous function to force them to build one by one to avoid aws limits
    on how many can be created simultaneously */
    oauth2GatewayStripPathFunction.node.addDependency(apiGatewayStripPathFunction)

    const s3JwksUriRewriteFunction = new CloudfrontFunction(this, "s3JwksUriRewriteFunction", {
      functionName: `${props.serviceName}-s3JwksUriRewriteFunction`,
      sourceFileName: "genericS3FixedObjectUriRewrite.js",
      keyValueStore: keyValueStore,
      codeReplacements: [
        {
          valueToReplace: "OBJECT_PLACEHOLDER",
          replacementValue: "jwks_rewrite"
        }
      ]
    })
    /* Add dependency on previous function to force them to build one by one to avoid aws limits
    on how many can be created simultaneously */
    s3JwksUriRewriteFunction.node.addDependency(oauth2GatewayStripPathFunction)

<<<<<<< HEAD
    // eslint-disable-next-line max-len
    const authDemoStaticContentUriRewriteFunction = new CloudfrontFunction(this, "authDemoStaticContentUriRewriteFunction", {
      functionName: `${props.serviceName}-authDemoStaticContentUriRewriteFunction`,
      sourceFileName: "s3StaticContentUriRewrite.js",
      keyValueStore: keyValueStore,
      codeReplacements: [
        {
          valueToReplace: "BASEPATH_PLACEHOLDER",
          replacementValue: "auth_demo_basePath"
        },
        {
          valueToReplace: "VERSION_PLACEHOLDER",
          replacementValue: "auth_demo_version"
        }
      ]
    })
    /* Add dependency on previous function to force them to build one by one to avoid aws limits
    on how many can be created simultaneously */
    authDemoStaticContentUriRewriteFunction.node.addDependency(s3JwksUriRewriteFunction)

    const s3StaticContentRootSlashRedirect = new CloudfrontFunction(this, "s3StaticContentRootSlashRedirect", {
      functionName: `${props.serviceName}-s3StaticContentRootSlashRedirect`,
      sourceFileName: "s3StaticContentRootSlashRedirect.js"
    })
    /* Add dependency on previous function to force them to build one by one to avoid aws limits
    on how many can be created simultaneously */
    authDemoStaticContentUriRewriteFunction.node.addDependency(authDemoStaticContentUriRewriteFunction)

=======
>>>>>>> adbddbdf
    const additionalBehaviors = {
      "/site*": {
        origin: props.staticContentBucketOrigin,
        allowedMethods: AllowedMethods.ALLOW_GET_HEAD_OPTIONS,
        viewerProtocolPolicy: ViewerProtocolPolicy.REDIRECT_TO_HTTPS,
        functionAssociations: [
          {
            function: s3StaticContentUriRewriteFunction.function,
            eventType: FunctionEventType.VIEWER_REQUEST
          }
        ]
      },
      "/api/*": {
        origin: props.apiGatewayOrigin,
        allowedMethods: AllowedMethods.ALLOW_ALL,
        viewerProtocolPolicy: ViewerProtocolPolicy.REDIRECT_TO_HTTPS,
        originRequestPolicy: props.apiGatewayRequestPolicy,
        cachePolicy: CachePolicy.CACHING_DISABLED,
        functionAssociations: [
          {
            function: apiGatewayStripPathFunction.function,
            eventType: FunctionEventType.VIEWER_REQUEST
          }
        ]
      },
      "/oauth2/*": {
        origin: props.oauth2GatewayOrigin,
        allowedMethods: AllowedMethods.ALLOW_ALL,
        viewerProtocolPolicy: ViewerProtocolPolicy.REDIRECT_TO_HTTPS,
        originRequestPolicy: props.oauth2GatewayRequestPolicy,
        cachePolicy: CachePolicy.CACHING_DISABLED,
        functionAssociations: [
          {
            function: oauth2GatewayStripPathFunction.function,
            eventType: FunctionEventType.VIEWER_REQUEST
          }
        ]
      },
      "/jwks/": {/* matches exactly <url>/jwks and will only serve the jwks json (via cf function) */
        origin: props.staticContentBucketOrigin,
        allowedMethods: AllowedMethods.ALLOW_GET_HEAD_OPTIONS,
        viewerProtocolPolicy: ViewerProtocolPolicy.REDIRECT_TO_HTTPS,
        functionAssociations: [
          {
            function: s3JwksUriRewriteFunction.function,
            eventType: FunctionEventType.VIEWER_REQUEST
          }
        ]
      },
<<<<<<< HEAD
      "/auth_demo/*": {
        origin: props.staticContentBucketOrigin,
        allowedMethods: AllowedMethods.ALLOW_GET_HEAD_OPTIONS,
        viewerProtocolPolicy: ViewerProtocolPolicy.REDIRECT_TO_HTTPS,
        functionAssociations: [
          {
            function: authDemoStaticContentUriRewriteFunction.function,
            eventType: FunctionEventType.VIEWER_REQUEST
          }
        ]
      },
=======
>>>>>>> adbddbdf
      "/500.html": { // matches exactly <url>/500.html and will only serve the 500.html page (via cf function)
        origin: props.staticContentBucketOrigin,
        allowedMethods: AllowedMethods.ALLOW_GET_HEAD_OPTIONS,
        viewerProtocolPolicy: ViewerProtocolPolicy.REDIRECT_TO_HTTPS,
        functionAssociations: [
          {
            function: s3500UriRewriteFunction.function,
            eventType: FunctionEventType.VIEWER_REQUEST
          }
        ]
      },
      "/404.css": {
        origin: props.staticContentBucketOrigin,
        allowedMethods: AllowedMethods.ALLOW_GET_HEAD_OPTIONS,
        viewerProtocolPolicy: ViewerProtocolPolicy.REDIRECT_TO_HTTPS
      },
      "/*": { // This rule must be the least priority, to ensure defined path matching can work.
        origin: props.staticContentBucketOrigin,
        allowedMethods: AllowedMethods.ALLOW_GET_HEAD_OPTIONS,
        viewerProtocolPolicy: ViewerProtocolPolicy.REDIRECT_TO_HTTPS,
        functionAssociations: [
          {
            function: s3StaticContentRootSlashRedirect.function,
            eventType: FunctionEventType.VIEWER_REQUEST
          }
        ]
      }
    }

    //Outputs
    this.additionalBehaviors = additionalBehaviors
    this.s3404UriRewriteFunction = s3404UriRewriteFunction
    this.s3404ModifyStatusCodeFunction = s3404ModifyStatusCodeFunction
    this.s3StaticContentUriRewriteFunction = s3StaticContentUriRewriteFunction
    this.s3StaticContentRootSlashRedirect = s3StaticContentRootSlashRedirect
    this.keyValueStore = keyValueStore
  }
}<|MERGE_RESOLUTION|>--- conflicted
+++ resolved
@@ -176,7 +176,6 @@
     on how many can be created simultaneously */
     s3JwksUriRewriteFunction.node.addDependency(oauth2GatewayStripPathFunction)
 
-<<<<<<< HEAD
     // eslint-disable-next-line max-len
     const authDemoStaticContentUriRewriteFunction = new CloudfrontFunction(this, "authDemoStaticContentUriRewriteFunction", {
       functionName: `${props.serviceName}-authDemoStaticContentUriRewriteFunction`,
@@ -201,12 +200,11 @@
       functionName: `${props.serviceName}-s3StaticContentRootSlashRedirect`,
       sourceFileName: "s3StaticContentRootSlashRedirect.js"
     })
+    
     /* Add dependency on previous function to force them to build one by one to avoid aws limits
     on how many can be created simultaneously */
     authDemoStaticContentUriRewriteFunction.node.addDependency(authDemoStaticContentUriRewriteFunction)
 
-=======
->>>>>>> adbddbdf
     const additionalBehaviors = {
       "/site*": {
         origin: props.staticContentBucketOrigin,
@@ -256,20 +254,6 @@
           }
         ]
       },
-<<<<<<< HEAD
-      "/auth_demo/*": {
-        origin: props.staticContentBucketOrigin,
-        allowedMethods: AllowedMethods.ALLOW_GET_HEAD_OPTIONS,
-        viewerProtocolPolicy: ViewerProtocolPolicy.REDIRECT_TO_HTTPS,
-        functionAssociations: [
-          {
-            function: authDemoStaticContentUriRewriteFunction.function,
-            eventType: FunctionEventType.VIEWER_REQUEST
-          }
-        ]
-      },
-=======
->>>>>>> adbddbdf
       "/500.html": { // matches exactly <url>/500.html and will only serve the 500.html page (via cf function)
         origin: props.staticContentBucketOrigin,
         allowedMethods: AllowedMethods.ALLOW_GET_HEAD_OPTIONS,
