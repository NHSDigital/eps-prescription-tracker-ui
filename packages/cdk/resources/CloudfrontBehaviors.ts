--- conflicted
+++ resolved
@@ -261,16 +261,13 @@
         origin: props.staticContentBucketOrigin,
         allowedMethods: AllowedMethods.ALLOW_GET_HEAD_OPTIONS,
         viewerProtocolPolicy: ViewerProtocolPolicy.REDIRECT_TO_HTTPS,
-<<<<<<< HEAD
-        responseHeadersPolicy: this.responseHeadersPolicy
-=======
+        responseHeadersPolicy: this.responseHeadersPolicy
         functionAssociations: [
           {
             function: s3StaticContentRootSlashRedirect.function,
             eventType: FunctionEventType.VIEWER_REQUEST
           }
         ]
->>>>>>> 18a859a7
       }
     }
 
