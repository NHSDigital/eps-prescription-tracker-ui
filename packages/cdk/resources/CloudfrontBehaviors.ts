import {Construct} from "constructs"
import {CloudfrontFunction} from "./Cloudfront/CloudfrontFunction"
import {
  AllowedMethods,
  BehaviorOptions,
  CachePolicy,
  FunctionEventType,
  ImportSource,
  IOrigin,
  KeyValueStore,
  OriginRequestPolicy,
  ViewerProtocolPolicy,
  ResponseHeadersPolicy
} from "aws-cdk-lib/aws-cloudfront"
import {RestApiOrigin} from "aws-cdk-lib/aws-cloudfront-origins"

/**
 * Resources for cloudfront behaviors

 */

export interface CloudfrontBehaviorsProps {
  readonly serviceName: string
  readonly stackName: string
  readonly apiGatewayOrigin: RestApiOrigin
  readonly apiGatewayRequestPolicy: OriginRequestPolicy
  readonly oauth2GatewayOrigin: RestApiOrigin
  readonly oauth2GatewayRequestPolicy: OriginRequestPolicy
  readonly staticContentBucketOrigin: IOrigin
  readonly responseHeadersPolicy: ResponseHeadersPolicy
}

/**
 * Resources for a Cloudfront Behaviors and functions
 * Any rewrites for cloudfront requests should go here
 */

export class CloudfrontBehaviors extends Construct{
  public readonly additionalBehaviors: Record<string, BehaviorOptions>
  public readonly s3404UriRewriteFunction: CloudfrontFunction
  public readonly s3404ModifyStatusCodeFunction: CloudfrontFunction
  public readonly s3StaticContentUriRewriteFunction: CloudfrontFunction
  public readonly keyValueStore: KeyValueStore
  public readonly responseHeadersPolicy: ResponseHeadersPolicy

  public constructor(scope: Construct, id: string, props: CloudfrontBehaviorsProps){
    super(scope, id)

    // Resources

    const keyValueStore = new KeyValueStore(this, "FunctionsStore", {
      comment: `${props.serviceName}-KeyValueStore`,
      source: ImportSource.fromInline(JSON.stringify({data: [
        {
          key: "404_rewrite",
          value: "404.html"
        },
        {
          key: "500_rewrite",
          value: "500.html"
        },
        {
          key: "site_basePath",
          value: "/site"
        },
        {
          key: "api_path",
          value: "/api"
        },
        {
          key: "oauth2_proxyPath",
          value: "/oauth2"
        },
        {
          key: "jwks_rewrite",
          value: "jwks.json"
        }
      ]}))
    })

    const s3404UriRewriteFunction = new CloudfrontFunction(this, "S3404UriRewriteFunction", {
      functionName: `${props.serviceName}-S3404UriRewriteFunction`,
      sourceFileName: "genericS3FixedObjectUriRewrite.js",
      keyValueStore: keyValueStore,
      codeReplacements: [
        {
          valueToReplace: "OBJECT_PLACEHOLDER",
          replacementValue: "404_rewrite"
        }
      ]
    })

    const s3404ModifyStatusCodeFunction = new CloudfrontFunction(this, "S3404ModifyStatusCodeFunction", {
      functionName: `${props.serviceName}-S3404ModifyStatusCodeFunction`,
      sourceFileName: "s3404ModifyStatusCode.js",
      keyValueStore: keyValueStore
    })
    /* Add dependency on previous function to force them to build one by one to avoid aws limits
    on how many can be created simultaneously */
    s3404ModifyStatusCodeFunction.node.addDependency(s3404UriRewriteFunction)

    const s3500UriRewriteFunction = new CloudfrontFunction(this, "S3500UriRewriteFunction", {
      functionName: `${props.serviceName}-S3500UriRewriteFunction`,
      sourceFileName: "genericS3FixedObjectUriRewrite.js",
      keyValueStore: keyValueStore,
      codeReplacements: [
        {
          valueToReplace: "OBJECT_PLACEHOLDER",
          replacementValue: "500_rewrite"
        }
      ]
    })
    /* Add dependency on previous function to force them to build one by one to avoid aws limits
    on how many can be created simultaneously */
    s3500UriRewriteFunction.node.addDependency(s3404ModifyStatusCodeFunction)

    const s3StaticContentUriRewriteFunction = new CloudfrontFunction(this, "S3StaticContentUriRewriteFunction", {
      functionName: `${props.serviceName}-S3StaticContentUriRewriteFunction`,
      sourceFileName: "s3StaticContentUriRewrite.js",
      keyValueStore: keyValueStore,
      codeReplacements: [
        {
          valueToReplace: "BASEPATH_PLACEHOLDER",
          replacementValue: "site_basePath"
        },
        {
          valueToReplace: "VERSION_PLACEHOLDER",
          replacementValue: "site_version"
        }
      ]
    })
    /* Add dependency on previous function to force them to build one by one to avoid aws limits
    on how many can be created simultaneously */
    s3StaticContentUriRewriteFunction.node.addDependency(s3500UriRewriteFunction)

    const apiGatewayStripPathFunction = new CloudfrontFunction(this, "ApiGatewayStripPathFunction", {
      functionName: `${props.serviceName}-ApiGatewayStripPathFunction`,
      sourceFileName: "genericStripPathUriRewrite.js",
      keyValueStore: keyValueStore,
      codeReplacements: [
        {
          valueToReplace: "PATH_PLACEHOLDER",
          replacementValue: "api_path"
        }
      ]
    })
    /* Add dependency on previous function to force them to build one by one to avoid aws limits
    on how many can be created simultaneously */
    apiGatewayStripPathFunction.node.addDependency(s3StaticContentUriRewriteFunction)

    const oauth2GatewayStripPathFunction = new CloudfrontFunction(this, "OAuth2GatewayStripPathFunction", {
      functionName: `${props.serviceName}-OAuth2GatewayStripPathFunction`,
      sourceFileName: "genericStripPathUriRewrite.js",
      keyValueStore: keyValueStore,
      codeReplacements: [
        {
          valueToReplace: "PATH_PLACEHOLDER",
          replacementValue: "oauth2_proxyPath"
        }
      ]
    })
    /* Add dependency on previous function to force them to build one by one to avoid aws limits
    on how many can be created simultaneously */
    oauth2GatewayStripPathFunction.node.addDependency(apiGatewayStripPathFunction)

    const s3JwksUriRewriteFunction = new CloudfrontFunction(this, "s3JwksUriRewriteFunction", {
      functionName: `${props.serviceName}-s3JwksUriRewriteFunction`,
      sourceFileName: "genericS3FixedObjectUriRewrite.js",
      keyValueStore: keyValueStore,
      codeReplacements: [
        {
          valueToReplace: "OBJECT_PLACEHOLDER",
          replacementValue: "jwks_rewrite"
        }
      ]
    })
    /* Add dependency on previous function to force them to build one by one to avoid aws limits
    on how many can be created simultaneously */
    s3JwksUriRewriteFunction.node.addDependency(oauth2GatewayStripPathFunction)

    const additionalBehaviors = {
      "/site*": {
        origin: props.staticContentBucketOrigin,
        allowedMethods: AllowedMethods.ALLOW_GET_HEAD_OPTIONS,
        viewerProtocolPolicy: ViewerProtocolPolicy.REDIRECT_TO_HTTPS,
        functionAssociations: [
          {
            function: s3StaticContentUriRewriteFunction.function,
            eventType: FunctionEventType.VIEWER_REQUEST
          }
        ],
        responseHeadersPolicy: this.responseHeadersPolicy
      },
      "/api/*": {
        origin: props.apiGatewayOrigin,
        allowedMethods: AllowedMethods.ALLOW_ALL,
        viewerProtocolPolicy: ViewerProtocolPolicy.REDIRECT_TO_HTTPS,
        originRequestPolicy: props.apiGatewayRequestPolicy,
        cachePolicy: CachePolicy.CACHING_DISABLED,
        functionAssociations: [
          {
            function: apiGatewayStripPathFunction.function,
            eventType: FunctionEventType.VIEWER_REQUEST
          }
        ],
        responseHeadersPolicy: this.responseHeadersPolicy
      },
      "/oauth2/*": {
        origin: props.oauth2GatewayOrigin,
        allowedMethods: AllowedMethods.ALLOW_ALL,
        viewerProtocolPolicy: ViewerProtocolPolicy.REDIRECT_TO_HTTPS,
        originRequestPolicy: props.oauth2GatewayRequestPolicy,
        cachePolicy: CachePolicy.CACHING_DISABLED,
        functionAssociations: [
          {
            function: oauth2GatewayStripPathFunction.function,
            eventType: FunctionEventType.VIEWER_REQUEST
          }
        ],
        responseHeadersPolicy: this.responseHeadersPolicy
      },
      "/jwks/": {/* matches exactly <url>/jwks and will only serve the jwks json (via cf function) */
        origin: props.staticContentBucketOrigin,
        allowedMethods: AllowedMethods.ALLOW_GET_HEAD_OPTIONS,
        viewerProtocolPolicy: ViewerProtocolPolicy.REDIRECT_TO_HTTPS,
        functionAssociations: [
          {
            function: s3JwksUriRewriteFunction.function,
            eventType: FunctionEventType.VIEWER_REQUEST
          }
        ],
        responseHeadersPolicy: this.responseHeadersPolicy
      },
<<<<<<< HEAD
      "/auth_demo/*": {
        origin: props.staticContentBucketOrigin,
        allowedMethods: AllowedMethods.ALLOW_GET_HEAD_OPTIONS,
        viewerProtocolPolicy: ViewerProtocolPolicy.REDIRECT_TO_HTTPS,
        functionAssociations: [
          {
            function: authDemoStaticContentUriRewriteFunction.function,
            eventType: FunctionEventType.VIEWER_REQUEST
          }
        ],
        responseHeadersPolicy: this.responseHeadersPolicy
      },

=======
>>>>>>> adbddbdf
      "/500.html": { // matches exactly <url>/500.html and will only serve the 500.html page (via cf function)
        origin: props.staticContentBucketOrigin,
        allowedMethods: AllowedMethods.ALLOW_GET_HEAD_OPTIONS,
        viewerProtocolPolicy: ViewerProtocolPolicy.REDIRECT_TO_HTTPS,
        functionAssociations: [
          {
            function: s3500UriRewriteFunction.function,
            eventType: FunctionEventType.VIEWER_REQUEST
          }
        ],
        responseHeadersPolicy: this.responseHeadersPolicy
      },

      "/404.css": {
        origin: props.staticContentBucketOrigin,
        allowedMethods: AllowedMethods.ALLOW_GET_HEAD_OPTIONS,
        viewerProtocolPolicy: ViewerProtocolPolicy.REDIRECT_TO_HTTPS,
        responseHeadersPolicy: this.responseHeadersPolicy
      }
    }

    //Outputs
    this.additionalBehaviors = additionalBehaviors
    this.s3404UriRewriteFunction = s3404UriRewriteFunction
    this.s3404ModifyStatusCodeFunction = s3404ModifyStatusCodeFunction
    this.s3StaticContentUriRewriteFunction = s3StaticContentUriRewriteFunction
    this.keyValueStore = keyValueStore
  }
}<|MERGE_RESOLUTION|>--- conflicted
+++ resolved
@@ -231,22 +231,6 @@
         ],
         responseHeadersPolicy: this.responseHeadersPolicy
       },
-<<<<<<< HEAD
-      "/auth_demo/*": {
-        origin: props.staticContentBucketOrigin,
-        allowedMethods: AllowedMethods.ALLOW_GET_HEAD_OPTIONS,
-        viewerProtocolPolicy: ViewerProtocolPolicy.REDIRECT_TO_HTTPS,
-        functionAssociations: [
-          {
-            function: authDemoStaticContentUriRewriteFunction.function,
-            eventType: FunctionEventType.VIEWER_REQUEST
-          }
-        ],
-        responseHeadersPolicy: this.responseHeadersPolicy
-      },
-
-=======
->>>>>>> adbddbdf
       "/500.html": { // matches exactly <url>/500.html and will only serve the 500.html page (via cf function)
         origin: props.staticContentBucketOrigin,
         allowedMethods: AllowedMethods.ALLOW_GET_HEAD_OPTIONS,
