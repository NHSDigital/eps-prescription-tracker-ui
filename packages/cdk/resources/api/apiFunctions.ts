--- conflicted
+++ resolved
@@ -46,12 +46,8 @@
 export class ApiFunctions extends Construct {
   public readonly apiFunctionsPolicies: Array<IManagedPolicy>
   public readonly CIS2SignOutLambda: NodejsFunction
-<<<<<<< HEAD
-  public readonly prescriptionSearchLambda: NodejsFunction
+  public readonly prescriptionListLambda: NodejsFunction
   public readonly prescriptionDetailsLambda: NodejsFunction
-=======
-  public readonly prescriptionListLambda: NodejsFunction
->>>>>>> dae6516c
   public readonly trackerUserInfoLambda: NodejsFunction
   public readonly selectedRoleLambda: NodejsFunction
   public readonly primaryJwtPrivateKey: Secret
@@ -229,12 +225,8 @@
     this.primaryJwtPrivateKey = props.sharedSecrets.primaryJwtPrivateKey
 
     this.CIS2SignOutLambda = CIS2SignOutLambda.lambda
-<<<<<<< HEAD
-    this.prescriptionSearchLambda = prescriptionSearchLambda.lambda
+    this.prescriptionListLambda = prescriptionListLambda.lambda
     this.prescriptionDetailsLambda = prescriptionDetailsLambda.lambda
-=======
-    this.prescriptionListLambda = prescriptionListLambda.lambda
->>>>>>> dae6516c
     this.trackerUserInfoLambda = trackerUserInfoLambda.lambda
     this.selectedRoleLambda = selectedRoleLambda.lambda
   }
