--- conflicted
+++ resolved
@@ -9,7 +9,6 @@
 } from "aws-cdk-lib/aws-apigateway"
 import {Construct} from "constructs"
 import {NodejsFunction} from "aws-cdk-lib/aws-lambda-nodejs"
-import {LambdaFunction} from "./LambdaFunction"
 
 export interface RestApiGatewayMethodsProps {
   readonly executePolices: Array<IManagedPolicy>
@@ -17,12 +16,9 @@
   readonly restApiGateway: RestApi
   readonly tokenLambda: NodejsFunction
   readonly mockTokenLambda: NodejsFunction
-<<<<<<< HEAD
   readonly prescriptionSearchLambda: NodejsFunction
-=======
-  readonly trackerUserInfoLambda: LambdaFunction
-  readonly mockTrackerUserInfoLambda: LambdaFunction
->>>>>>> ac6186de
+  readonly trackerUserInfoLambda: NodejsFunction
+  readonly mockTrackerUserInfoLambda: NodejsFunction
   readonly useMockOidc: boolean
   readonly authorizer: CognitoUserPoolsAuthorizer
 }
@@ -55,27 +51,28 @@
       }))
     }
 
-<<<<<<< HEAD
     // prescription-search endpoint
     const prescriptionSearchLambdaResource = props.restApiGateway.root.addResource("prescription-search")
     prescriptionSearchLambdaResource.addMethod("GET", new LambdaIntegration(props.prescriptionSearchLambda, {
-=======
-    // tracker-user-info endpoint
-    const trackerUserInfoLambdaResource = props.restApiGateway.root.addResource("tracker-user-info")
-    trackerUserInfoLambdaResource.addMethod("GET", new LambdaIntegration(props.trackerUserInfoLambda.lambda, {
->>>>>>> ac6186de
       credentialsRole: props.restAPiGatewayRole
     }), {
       authorizationType: AuthorizationType.COGNITO,
       authorizer: props.authorizer
     })
 
-<<<<<<< HEAD
-=======
+    // tracker-user-info endpoint
+    const trackerUserInfoLambdaResource = props.restApiGateway.root.addResource("tracker-user-info")
+    trackerUserInfoLambdaResource.addMethod("GET", new LambdaIntegration(props.trackerUserInfoLambda, {
+      credentialsRole: props.restAPiGatewayRole
+    }), {
+      authorizationType: AuthorizationType.COGNITO,
+      authorizer: props.authorizer
+    })
+
     // mock tracker-user-info endpoint
     if (props.useMockOidc) {
       const mockTrackerUserInfoLambdaResource = props.restApiGateway.root.addResource("mock-tracker-user-info")
-      mockTrackerUserInfoLambdaResource.addMethod("GET", new LambdaIntegration(props.mockTrackerUserInfoLambda.lambda, {
+      mockTrackerUserInfoLambdaResource.addMethod("GET", new LambdaIntegration(props.mockTrackerUserInfoLambda, {
         credentialsRole: props.restAPiGatewayRole
       }), {
         authorizationType: AuthorizationType.COGNITO,
@@ -83,7 +80,6 @@
       })
     }
 
->>>>>>> ac6186de
     /* Dummy Method/Resource to test cognito auth */
 
     const mockNoAuth = new MockIntegration({
