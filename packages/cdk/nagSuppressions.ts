--- conflicted
+++ resolved
@@ -131,11 +131,7 @@
         "/StatelessStack/OAuth2Gateway/ApiGateway/Default/mock-callback/GET/Resource",
         "/StatelessStack/OAuth2Gateway/ApiGateway/Default/token/POST/Resource",
         "/StatelessStack/OAuth2Gateway/ApiGateway/Default/mock-token/POST/Resource",
-<<<<<<< HEAD
-        "/StatelessStack/ApiGateway/ApiGateway/Default/test-support-clear-active-session/GET/Resource"
-=======
         "/StatelessStack/ApiGateway/ApiGateway/Default/test-support-clear-active-session/POST/Resource"
->>>>>>> 099b52c6
       ],
       [
         {
