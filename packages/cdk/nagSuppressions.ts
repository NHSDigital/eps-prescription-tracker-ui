--- conflicted
+++ resolved
@@ -20,34 +20,8 @@
       ]
     )
 
-    safeAddNagSuppression(
-      stack,
-<<<<<<< HEAD
-      "/StatefulStack/DynamoDB/TableReadManagedPolicy/Resource",
-=======
-      "/StatefulStack/Cognito/UserPoolDomain/CloudFrontDomainName/CustomResourcePolicy/Resource",
-      [
-        {
-          id: "AwsSolutions-IAM5",
-          reason: "Suppress error for wildcard permissions. This is an auto generated one for cognito domain"
-        }
-      ]
-    )
-
-    safeAddNagSuppression(
-      stack,
-      "/StatefulStack/AWS679f53fac002430cb0da5b7982bd2287/ServiceRole/Resource",
-      [
-        {
-          id: "AwsSolutions-IAM4",
-          reason: "Suppress error for using AWS managed policy. This is an auto generated one for cognito domain"
-        }
-      ]
-    )
-
     safeAddNagSuppressionGroup(
       stack,
->>>>>>> ac6186de
       [
         "/StatefulStack/DynamoDB/TableReadManagedPolicy/Resource",
         "/StatefulStack/DynamoDB/TableWriteManagedPolicy/Resource"
@@ -93,10 +67,10 @@
       ]
     )
 
-    safeAddNagSuppressionGroup(
+    safeAddNagSuppression(
       stack,
+      "/StatelessStack/ApiGateway/ApiGateway/Default/mocknoauth/GET/Resource",
       [
-<<<<<<< HEAD
         {
           id: "AwsSolutions-APIG4",
           reason: "Suppress error for not implementing authorization. Token endpoint should not have an authorizer"
@@ -108,16 +82,14 @@
       ]
     )
 
-    safeAddNagSuppression(
+    safeAddNagSuppressionGroup(
       stack,
-      "/StatelessStack/CognitoFunctions/TokenResources/LambdaPutLogsManagedPolicy/Resource",
-=======
-        "/StatelessStack/CognitoFunctions/PrimaryJwtPrivateKey/Resource",
-        "/StatelessStack/CognitoFunctions/MockJwtPrivateKey/Resource",
-        "/StatelessStack/ApiFunctions/PrimaryJwtPrivateKey/Resource",
-        "/StatelessStack/ApiFunctions/MockJwtPrivateKey/Resource"
+      [
+        "/StatelessStack/ApiFunctions/TrackerUserInfo/LambdaPutLogsManagedPolicy/Resource",
+        "/StatelessStack/ApiFunctions/MockTrackerUserInfo/LambdaPutLogsManagedPolicy/Resource",
+        "/StatelessStack/CognitoFunctions/TokenResources/LambdaPutLogsManagedPolicy/Resource",
+        "/StatelessStack/CognitoFunctions/MockTokenResources/LambdaPutLogsManagedPolicy/Resource"
       ],
->>>>>>> ac6186de
       [
         {
           id: "AwsSolutions-IAM5",
@@ -126,9 +98,8 @@
       ]
     )
 
-    safeAddNagSuppressionGroup(
+    safeAddNagSuppression(
       stack,
-<<<<<<< HEAD
       "/StatelessStack/CognitoFunctions/MockTokenResources/LambdaPutLogsManagedPolicy/Resource",
       [
         {
@@ -141,14 +112,6 @@
     safeAddNagSuppression(
       stack,
       "/StatelessStack/ApiFunctions/PrescriptionSearch/LambdaPutLogsManagedPolicy/Resource",
-=======
-      [
-        "/StatelessStack/ApiFunctions/TrackerUserInfo/LambdaPutLogsManagedPolicy/Resource",
-        "/StatelessStack/ApiFunctions/MockTrackerUserInfo/LambdaPutLogsManagedPolicy/Resource",
-        "/StatelessStack/CognitoFunctions/TokenResources/LambdaPutLogsManagedPolicy/Resource",
-        "/StatelessStack/CognitoFunctions/MockTokenResources/LambdaPutLogsManagedPolicy/Resource"
-      ],
->>>>>>> ac6186de
       [
         {
           id: "AwsSolutions-IAM5",
@@ -156,7 +119,6 @@
         }
       ]
     )
-<<<<<<< HEAD
 
     safeAddNagSuppression(
       stack,
@@ -195,8 +157,6 @@
       ]
     )
 
-=======
->>>>>>> ac6186de
   }
 }
 
