--- conflicted
+++ resolved
@@ -8,11 +8,7 @@
   },
   "dependencies": {
     "aws-cdk-lib": "^2.211.0",
-<<<<<<< HEAD
-    "cdk-nag": "^2.37.0",
-=======
     "cdk-nag": "^2.37.3",
->>>>>>> 5fb34979
     "constructs": "^10.4.2"
   },
   "devDependencies": {
