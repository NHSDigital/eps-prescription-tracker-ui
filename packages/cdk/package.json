--- conflicted
+++ resolved
@@ -16,10 +16,6 @@
     "source-map-support": "^0.5.21"
   },
   "devDependencies": {
-<<<<<<< HEAD
-    "aws-cdk": "^2.178.2"
-=======
     "aws-cdk": "^2.1000.2"
->>>>>>> 55f38502
   }
 }