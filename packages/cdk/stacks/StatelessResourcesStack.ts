import {
  StackProps,
  Stack,
  App,
  Fn,
  CfnOutput,
  Duration
} from "aws-cdk-lib"
import {
  AccessLevel,
  AllowedMethods,
  FunctionEventType,
  OriginRequestCookieBehavior,
  OriginRequestHeaderBehavior,
  OriginRequestPolicy,
  OriginRequestQueryStringBehavior,
  ViewerProtocolPolicy
} from "aws-cdk-lib/aws-cloudfront"
import {RestApiOrigin, S3BucketOrigin} from "aws-cdk-lib/aws-cloudfront-origins"
import {Bucket} from "aws-cdk-lib/aws-s3"

import {RestApiGateway} from "../resources/RestApiGateway"
import {CloudfrontDistribution} from "../resources/CloudfrontDistribution"
import {nagSuppressions} from "../nagSuppressions"
import {TableV2} from "aws-cdk-lib/aws-dynamodb"
import {ManagedPolicy, Role} from "aws-cdk-lib/aws-iam"
import {CognitoFunctions} from "../resources/CognitoFunctions"
<<<<<<< HEAD
import {ApiFunctions} from "../resources/api/apiFunctions"
=======
>>>>>>> 3273a14a
import {UserPool} from "aws-cdk-lib/aws-cognito"
import {Key} from "aws-cdk-lib/aws-kms"
import {Stream} from "aws-cdk-lib/aws-kinesis"
import {RestApiGatewayMethods} from "../resources/RestApiGatewayMethods"
import {CloudfrontBehaviors} from "../resources/CloudfrontBehaviors"
import {HostedZone} from "aws-cdk-lib/aws-route53"
import {Certificate} from "aws-cdk-lib/aws-certificatemanager"

export interface StatelessResourcesStackProps extends StackProps {
  readonly serviceName: string
  readonly stackName: string
  readonly version: string
}

/**
 * Clinical Prescription Tracker UI Stateless Resources

 */

export class StatelessResourcesStack extends Stack {
  public constructor(scope: App, id: string, props: StatelessResourcesStackProps) {
    super(scope, id, props)

    // Context
    /* context values passed as --context cli arguments are passed as strings so coerce them to expected types*/
    const epsDomainName: string = this.node.tryGetContext("epsDomainName")
    const epsHostedZoneId: string = this.node.tryGetContext("epsHostedZoneId")
    const cloudfrontCertArn: string = this.node.tryGetContext("cloudfrontCertArn")
    const shortCloudfrontDomain: string = this.node.tryGetContext("shortCloudfrontDomain")
    const fullCloudfrontDomain: string = this.node.tryGetContext("fullCloudfrontDomain")
    const logRetentionInDays: number = Number(this.node.tryGetContext("logRetentionInDays"))
    const primaryOidcClientId = this.node.tryGetContext("primaryOidcClientId")
    const primaryOidcTokenEndpoint = this.node.tryGetContext("primaryOidcTokenEndpoint")
    const primaryOidcIssuer = this.node.tryGetContext("primaryOidcIssuer")
    const primaryOidcUserInfoEndpoint = this.node.tryGetContext("primaryOidcUserInfoEndpoint")
    const primaryOidcjwksEndpoint = this.node.tryGetContext("primaryOidcjwksEndpoint")

    const mockOidcClientId = this.node.tryGetContext("mockOidcClientId")
    const mockOidcTokenEndpoint = this.node.tryGetContext("mockOidcTokenEndpoint")
    const mockOidcIssuer = this.node.tryGetContext("mockOidcIssuer")
    const mockOidcUserInfoEndpoint = this.node.tryGetContext("mockOidcUserInfoEndpoint")
    const mockOidcjwksEndpoint = this.node.tryGetContext("mockOidcjwksEndpoint")

    const useMockOidc = this.node.tryGetContext("useMockOidc")

    // Imports
    const baseImportPath = `${props.serviceName}-stateful-resources`

    const staticContentBucketImport = Fn.importValue(`${baseImportPath}:StaticContentBucket:Arn`)
    const tokenMappingTableImport = Fn.importValue(`${baseImportPath}:tokenMappingTable:Arn`)
    const tokenMappingTableReadPolicyImport = Fn.importValue(`${baseImportPath}:tokenMappingTableReadPolicy:Arn`)
    const tokenMappingTableWritePolicyImport = Fn.importValue(`${baseImportPath}:tokenMappingTableWritePolicy:Arn`)
    const useTokensMappingKmsKeyPolicyImport = Fn.importValue(`${baseImportPath}:useTokensMappingKmsKeyPolicy:Arn`)
    const primaryPoolIdentityProviderName = Fn.importValue(`${baseImportPath}:primaryPoolIdentityProvider:Name`)
    const mockPoolIdentityProviderName = Fn.importValue(`${baseImportPath}:mockPoolIdentityProvider:Name`)
    const userPoolImport = Fn.importValue(`${baseImportPath}:userPool:Arn`)
    const cloudfrontLoggingBucketImport = Fn.importValue("account-resources:CloudfrontLoggingBucket")
    const cloudwatchKmsKeyImport = Fn.importValue("account-resources:CloudwatchLogsKmsKeyArn")
    const splunkDeliveryStreamImport = Fn.importValue("lambda-resources:SplunkDeliveryStream")
    const splunkSubscriptionFilterRoleImport = Fn.importValue("lambda-resources:SplunkSubscriptionFilterRole")
    const deploymentRoleImport = Fn.importValue("ci-resources:CloudFormationDeployRole")

    // Coerce context and imports to relevant types
<<<<<<< HEAD
    const staticContentBucket = Bucket.fromBucketArn(this, "StaticContentBucket", staticContentBucketImport)
    const tokenMappingTable = TableV2.fromTableArn(this, "tokenMappingTable", tokenMappingTableImport)
=======
    const staticContentBucket = Bucket.fromBucketArn( this, "StaticContentBucket", staticContentBucketImport)
    const tokenMappingTable = TableV2.fromTableArn( this, "tokenMappingTable", tokenMappingTableImport)
>>>>>>> 3273a14a
    const tokenMappingTableReadPolicy = ManagedPolicy.fromManagedPolicyArn(
      this, "tokenMappingTableReadPolicy", tokenMappingTableReadPolicyImport)
    const tokenMappingTableWritePolicy = ManagedPolicy.fromManagedPolicyArn(
      this, "tokenMappingTableWritePolicy", tokenMappingTableWritePolicyImport)
    const useTokensMappingKmsKeyPolicy = ManagedPolicy.fromManagedPolicyArn(
      this, "useTokensMappingKmsKeyPolicy", useTokensMappingKmsKeyPolicyImport)
    const userPool = UserPool.fromUserPoolArn(
      this, "userPool", userPoolImport)
    const cloudfrontLoggingBucket = Bucket.fromBucketArn(
      this, "CloudfrontLoggingBucket", cloudfrontLoggingBucketImport)
    const cloudwatchKmsKey = Key.fromKeyArn(
      this, "cloudwatchKmsKey", cloudwatchKmsKeyImport)
    const splunkDeliveryStream = Stream.fromStreamArn(
      this, "SplunkDeliveryStream", splunkDeliveryStreamImport)
    const splunkSubscriptionFilterRole = Role.fromRoleArn(
<<<<<<< HEAD
      this, "splunkSubscriptionFilterRole", splunkSubscriptionFilterRoleImport)
=======
      this, "splunkSubscriptionFilterRole", splunkSubscriptionFilterRoleImport )
>>>>>>> 3273a14a
    const hostedZone = HostedZone.fromHostedZoneAttributes(this, "hostedZone", {
      hostedZoneId: epsHostedZoneId,
      zoneName: epsDomainName
    })
    const cloudfrontCert = Certificate.fromCertificateArn(this, "CloudfrontCert", cloudfrontCertArn)
    const deploymentRole = Role.fromRoleArn(this, "deploymentRole", deploymentRoleImport)

    // Resources
    // -- functions for cognito
    const cognitoFunctions = new CognitoFunctions(this, "CognitoFunctions", {
      serviceName: props.serviceName,
      stackName: props.stackName,
      primaryOidcTokenEndpoint: primaryOidcTokenEndpoint,
      primaryOidcUserInfoEndpoint: primaryOidcUserInfoEndpoint,
      primaryOidcjwksEndpoint: primaryOidcjwksEndpoint,
      primaryOidcClientId: primaryOidcClientId,
      primaryOidcIssuer: primaryOidcIssuer,
      useMockOidc: useMockOidc,
      mockOidcTokenEndpoint: mockOidcTokenEndpoint,
      mockOidcUserInfoEndpoint: mockOidcUserInfoEndpoint,
      mockOidcjwksEndpoint: mockOidcjwksEndpoint,
      mockOidcClientId: mockOidcClientId,
      mockOidcIssuer: mockOidcIssuer,
      tokenMappingTable: tokenMappingTable,
      tokenMappingTableWritePolicy: tokenMappingTableWritePolicy,
      tokenMappingTableReadPolicy: tokenMappingTableReadPolicy,
      useTokensMappingKmsKeyPolicy: useTokensMappingKmsKeyPolicy,
      primaryPoolIdentityProviderName: primaryPoolIdentityProviderName,
      mockPoolIdentityProviderName: mockPoolIdentityProviderName,
      logRetentionInDays: logRetentionInDays,
      deploymentRole: deploymentRole
    })

<<<<<<< HEAD
    // -- functions for API
    const apiFunctions = new ApiFunctions(this, "ApiFunctions", {
      serviceName: props.serviceName,
      stackName: props.stackName,
      primaryOidcTokenEndpoint: primaryOidcTokenEndpoint,
      primaryOidcUserInfoEndpoint: primaryOidcUserInfoEndpoint,
      primaryOidcjwksEndpoint: primaryOidcjwksEndpoint,
      primaryOidcClientId: primaryOidcClientId,
      primaryOidcIssuer: primaryOidcIssuer,
      useMockOidc: useMockOidc,
      mockOidcTokenEndpoint: mockOidcTokenEndpoint,
      mockOidcUserInfoEndpoint: mockOidcUserInfoEndpoint,
      mockOidcjwksEndpoint: mockOidcjwksEndpoint,
      mockOidcClientId: mockOidcClientId,
      mockOidcIssuer: mockOidcIssuer,
      tokenMappingTable: tokenMappingTable,
      tokenMappingTableWritePolicy: tokenMappingTableWritePolicy,
      tokenMappingTableReadPolicy: tokenMappingTableReadPolicy,
      useTokensMappingKmsKeyPolicy: useTokensMappingKmsKeyPolicy,
      primaryPoolIdentityProviderName: primaryPoolIdentityProviderName,
      mockPoolIdentityProviderName: mockPoolIdentityProviderName,
      logRetentionInDays: logRetentionInDays,
      deploymentRole: deploymentRole
    })

=======
>>>>>>> 3273a14a
    // - API Gateway
    const apiGateway = new RestApiGateway(this, "ApiGateway", {
      serviceName: props.serviceName,
      stackName: props.stackName,
      logRetentionInDays: logRetentionInDays,
      cloudwatchKmsKey: cloudwatchKmsKey,
      splunkDeliveryStream: splunkDeliveryStream,
      splunkSubscriptionFilterRole: splunkSubscriptionFilterRole,
      userPool: userPool
    })

    // --- Methods & Resources
    new RestApiGatewayMethods(this, "RestApiGatewayMethods", {
      executePolices: [
<<<<<<< HEAD
        ...cognitoFunctions.cognitoPolicies,
        ...apiFunctions.apiFunctionsPolicies
=======
        ...cognitoFunctions.cognitoPolicies
>>>>>>> 3273a14a
      ],
      restAPiGatewayRole: apiGateway.restAPiGatewayRole,
      restApiGateway: apiGateway.restApiGateway,
      tokenLambda: cognitoFunctions.tokenLambda,
      mockTokenLambda: cognitoFunctions.mockTokenLambda,
<<<<<<< HEAD
      prescriptionSearchLambda: apiFunctions.prescriptionSearchLambda,
      trackerUserInfoLambda: apiFunctions.trackerUserInfoLambda,
=======
>>>>>>> 3273a14a
      useMockOidc: useMockOidc,
      authorizer: apiGateway.authorizer
    })

    // - Cloudfront
    // --- Origins for bucket and api gateway
    const staticContentBucketOrigin = S3BucketOrigin.withOriginAccessControl(
      staticContentBucket,
      {
        originAccessLevels: [AccessLevel.READ]
      }
    )

    const apiGatewayOrigin = new RestApiOrigin(apiGateway.restApiGateway, {
      customHeaders: {
        "destination-apigw-id": apiGateway.restApiGateway.restApiId // for later apigw waf stuff
      }
    })

    // --- Origin Request Policies
    /* Allow all for now, may want to review these at a later stage */
    const apiGatewayRequestPolicy = new OriginRequestPolicy(this, "apiGatewayRequestPolicy", {
      originRequestPolicyName: `${props.serviceName}-ApiGatewayRequestPolicy`,
      cookieBehavior: OriginRequestCookieBehavior.all(),
      headerBehavior: OriginRequestHeaderBehavior.denyList("host"),
      queryStringBehavior: OriginRequestQueryStringBehavior.all()
    })

    // --- CloudfrontBehaviors
    const cloudfrontBehaviors = new CloudfrontBehaviors(this, "CloudfrontBehaviors", {
      serviceName: props.serviceName,
      stackName: props.stackName,
      apiGatewayOrigin: apiGatewayOrigin,
      apiGatewayRequestPolicy: apiGatewayRequestPolicy,
      staticContentBucketOrigin: staticContentBucketOrigin
    })

    // --- Distribution
    const cloudfrontDistribution = new CloudfrontDistribution(this, "CloudfrontDistribution", {
      serviceName: props.serviceName,
      stackName: props.stackName,
      hostedZone: hostedZone,
      cloudfrontCert: cloudfrontCert,
      shortCloudfrontDomain: shortCloudfrontDomain,
      fullCloudfrontDomain: fullCloudfrontDomain,
      cloudfrontLoggingBucket: cloudfrontLoggingBucket,
      defaultBehavior: {
        origin: staticContentBucketOrigin,
        allowedMethods: AllowedMethods.ALLOW_GET_HEAD_OPTIONS,
        viewerProtocolPolicy: ViewerProtocolPolicy.REDIRECT_TO_HTTPS,
        functionAssociations: [
          {
            function: cloudfrontBehaviors.s3404UriRewriteFunction.function,
            eventType: FunctionEventType.VIEWER_REQUEST
          },
          {
            function: cloudfrontBehaviors.s3404ModifyStatusCodeFunction.function,
            eventType: FunctionEventType.VIEWER_RESPONSE
          }
        ]
      },
      additionalBehaviors: cloudfrontBehaviors.additionalBehaviors,
      errorResponses: [
        {
          httpStatus: 404,
          responseHttpStatus: 404,
          responsePagePath: "/404.html",
          ttl: Duration.seconds(10)
        }
      ]
    })

    // Outputs

    // Exports
    new CfnOutput(this, "CloudfrontDistributionId", {
      value: cloudfrontDistribution.distribution.distributionId,
      exportName: `${props.stackName}:cloudfrontDistribution:Id`
    })
    new CfnOutput(this, "StaticRewriteKeyValueStoreArn", {
      value: cloudfrontBehaviors.s3StaticContentUriRewriteFunction.functionStore?.keyValueStoreArn,
      exportName: `${props.stackName}:StaticRewriteKeyValueStor:Arn`
    })
    new CfnOutput(this, "primaryJwtPrivateKeyArn", {
      value: cognitoFunctions.primaryJwtPrivateKey.secretArn,
      exportName: `${props.stackName}:primaryJwtPrivateKey:Arn`
    })
    new CfnOutput(this, "primaryJwtPrivateKeyName", {
      value: cognitoFunctions.primaryJwtPrivateKey.secretName,
      exportName: `${props.stackName}:primaryJwtPrivateKey:Name`
    })
<<<<<<< HEAD

=======
    if (useMockOidc) {
      new CfnOutput(this, "mockJwtPrivateKeyArn", {
        value: cognitoFunctions.mockJwtPrivateKey.secretArn,
        exportName: `${props.stackName}:mockJwtPrivateKey:Arn`
      })
      new CfnOutput(this, "mockJwtPrivateKeyName", {
        value: cognitoFunctions.mockJwtPrivateKey.secretName,
        exportName: `${props.stackName}:mockJwtPrivateKey:Name`
      })
    }
>>>>>>> 3273a14a
    nagSuppressions(this)
  }
}<|MERGE_RESOLUTION|>--- conflicted
+++ resolved
@@ -25,10 +25,7 @@
 import {TableV2} from "aws-cdk-lib/aws-dynamodb"
 import {ManagedPolicy, Role} from "aws-cdk-lib/aws-iam"
 import {CognitoFunctions} from "../resources/CognitoFunctions"
-<<<<<<< HEAD
 import {ApiFunctions} from "../resources/api/apiFunctions"
-=======
->>>>>>> 3273a14a
 import {UserPool} from "aws-cdk-lib/aws-cognito"
 import {Key} from "aws-cdk-lib/aws-kms"
 import {Stream} from "aws-cdk-lib/aws-kinesis"
@@ -92,13 +89,8 @@
     const deploymentRoleImport = Fn.importValue("ci-resources:CloudFormationDeployRole")
 
     // Coerce context and imports to relevant types
-<<<<<<< HEAD
     const staticContentBucket = Bucket.fromBucketArn(this, "StaticContentBucket", staticContentBucketImport)
     const tokenMappingTable = TableV2.fromTableArn(this, "tokenMappingTable", tokenMappingTableImport)
-=======
-    const staticContentBucket = Bucket.fromBucketArn( this, "StaticContentBucket", staticContentBucketImport)
-    const tokenMappingTable = TableV2.fromTableArn( this, "tokenMappingTable", tokenMappingTableImport)
->>>>>>> 3273a14a
     const tokenMappingTableReadPolicy = ManagedPolicy.fromManagedPolicyArn(
       this, "tokenMappingTableReadPolicy", tokenMappingTableReadPolicyImport)
     const tokenMappingTableWritePolicy = ManagedPolicy.fromManagedPolicyArn(
@@ -114,11 +106,7 @@
     const splunkDeliveryStream = Stream.fromStreamArn(
       this, "SplunkDeliveryStream", splunkDeliveryStreamImport)
     const splunkSubscriptionFilterRole = Role.fromRoleArn(
-<<<<<<< HEAD
       this, "splunkSubscriptionFilterRole", splunkSubscriptionFilterRoleImport)
-=======
-      this, "splunkSubscriptionFilterRole", splunkSubscriptionFilterRoleImport )
->>>>>>> 3273a14a
     const hostedZone = HostedZone.fromHostedZoneAttributes(this, "hostedZone", {
       hostedZoneId: epsHostedZoneId,
       zoneName: epsDomainName
@@ -152,7 +140,6 @@
       deploymentRole: deploymentRole
     })
 
-<<<<<<< HEAD
     // -- functions for API
     const apiFunctions = new ApiFunctions(this, "ApiFunctions", {
       serviceName: props.serviceName,
@@ -178,8 +165,6 @@
       deploymentRole: deploymentRole
     })
 
-=======
->>>>>>> 3273a14a
     // - API Gateway
     const apiGateway = new RestApiGateway(this, "ApiGateway", {
       serviceName: props.serviceName,
@@ -194,22 +179,15 @@
     // --- Methods & Resources
     new RestApiGatewayMethods(this, "RestApiGatewayMethods", {
       executePolices: [
-<<<<<<< HEAD
         ...cognitoFunctions.cognitoPolicies,
         ...apiFunctions.apiFunctionsPolicies
-=======
-        ...cognitoFunctions.cognitoPolicies
->>>>>>> 3273a14a
       ],
       restAPiGatewayRole: apiGateway.restAPiGatewayRole,
       restApiGateway: apiGateway.restApiGateway,
       tokenLambda: cognitoFunctions.tokenLambda,
       mockTokenLambda: cognitoFunctions.mockTokenLambda,
-<<<<<<< HEAD
       prescriptionSearchLambda: apiFunctions.prescriptionSearchLambda,
       trackerUserInfoLambda: apiFunctions.trackerUserInfoLambda,
-=======
->>>>>>> 3273a14a
       useMockOidc: useMockOidc,
       authorizer: apiGateway.authorizer
     })
@@ -301,9 +279,6 @@
       value: cognitoFunctions.primaryJwtPrivateKey.secretName,
       exportName: `${props.stackName}:primaryJwtPrivateKey:Name`
     })
-<<<<<<< HEAD
-
-=======
     if (useMockOidc) {
       new CfnOutput(this, "mockJwtPrivateKeyArn", {
         value: cognitoFunctions.mockJwtPrivateKey.secretArn,
@@ -314,7 +289,6 @@
         exportName: `${props.stackName}:mockJwtPrivateKey:Name`
       })
     }
->>>>>>> 3273a14a
     nagSuppressions(this)
   }
 }