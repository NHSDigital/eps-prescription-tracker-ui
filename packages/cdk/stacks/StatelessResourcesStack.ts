import {
  StackProps,
  Stack,
  App,
  Fn,
  CfnOutput,
  Duration
} from "aws-cdk-lib"
import {
  AccessLevel,
  AllowedMethods,
  FunctionEventType,
  OriginRequestCookieBehavior,
  OriginRequestHeaderBehavior,
  OriginRequestPolicy,
  OriginRequestQueryStringBehavior,
  ViewerProtocolPolicy
} from "aws-cdk-lib/aws-cloudfront"
import {RestApiOrigin, S3BucketOrigin} from "aws-cdk-lib/aws-cloudfront-origins"
import {Bucket} from "aws-cdk-lib/aws-s3"

import {RestApiGateway} from "../resources/RestApiGateway"
import {CloudfrontDistribution} from "../resources/CloudfrontDistribution"
import {nagSuppressions} from "../nagSuppressions"
import {TableV2} from "aws-cdk-lib/aws-dynamodb"
import {ManagedPolicy, Role} from "aws-cdk-lib/aws-iam"
import {SharedSecrets} from "../resources/SharedSecrets"
import {OAuth2Functions} from "../resources/api/oauth2Functions"
import {ApiFunctions} from "../resources/api/apiFunctions"
import {UserPool} from "aws-cdk-lib/aws-cognito"
import {Key} from "aws-cdk-lib/aws-kms"
import {Stream} from "aws-cdk-lib/aws-kinesis"
import {RestApiGatewayMethods} from "../resources/RestApiGateway/RestApiGatewayMethods"
import {OAuth2ApiGatewayMethods} from "../resources/RestApiGateway/OAuth2ApiGatewayMethods"
import {CloudfrontBehaviors} from "../resources/CloudfrontBehaviors"
import {HostedZone} from "aws-cdk-lib/aws-route53"
import {Certificate} from "aws-cdk-lib/aws-certificatemanager"

export interface StatelessResourcesStackProps extends StackProps {
  readonly serviceName: string
  readonly stackName: string
  readonly version: string
}

/**
 * Clinical Prescription Tracker UI Stateless Resources

 */

export class StatelessResourcesStack extends Stack {
  public constructor(scope: App, id: string, props: StatelessResourcesStackProps) {
    super(scope, id, props)

    // Context
    /* context values passed as --context cli arguments are passed as strings so coerce them to expected types*/
    const epsDomainName: string = this.node.tryGetContext("epsDomainName")
    const epsHostedZoneId: string = this.node.tryGetContext("epsHostedZoneId")
    const cloudfrontCertArn: string = this.node.tryGetContext("cloudfrontCertArn")
    const shortCloudfrontDomain: string = this.node.tryGetContext("shortCloudfrontDomain")
    const fullCloudfrontDomain: string = this.node.tryGetContext("fullCloudfrontDomain")
    const fullCognitoDomain: string = this.node.tryGetContext("fullCognitoDomain")
    const logRetentionInDays: number = Number(this.node.tryGetContext("logRetentionInDays"))
    const logLevel: string = this.node.tryGetContext("logLevel")
    const primaryOidcClientId = this.node.tryGetContext("primaryOidcClientId")
    const primaryOidcTokenEndpoint = this.node.tryGetContext("primaryOidcTokenEndpoint")
    const primaryOidcAuthorizeEndpoint = this.node.tryGetContext("primaryOidcAuthorizeEndpoint")
    const primaryOidcIssuer = this.node.tryGetContext("primaryOidcIssuer")
    const primaryOidcUserInfoEndpoint = this.node.tryGetContext("primaryOidcUserInfoEndpoint")
    const primaryOidcjwksEndpoint = this.node.tryGetContext("primaryOidcjwksEndpoint")

    const mockOidcClientId = this.node.tryGetContext("mockOidcClientId")
    const mockOidcTokenEndpoint = this.node.tryGetContext("mockOidcTokenEndpoint")
    const mockOidcAuthorizeEndpoint = this.node.tryGetContext("mockOidcAuthorizeEndpoint")
    const mockOidcIssuer = this.node.tryGetContext("mockOidcIssuer")
    const mockOidcUserInfoEndpoint = this.node.tryGetContext("mockOidcUserInfoEndpoint")
    const mockOidcjwksEndpoint = this.node.tryGetContext("mockOidcjwksEndpoint")

    const useMockOidc: boolean = this.node.tryGetContext("useMockOidc")
    const apigeeApiKey = this.node.tryGetContext("apigeeApiKey")
    const apigeeCIS2TokenEndpoint = this.node.tryGetContext("apigeeCIS2TokenEndpoint")
    const apigeeMockTokenEndpoint = this.node.tryGetContext("apigeeMockTokenEndpoint")
    const apigeePrescriptionsEndpoint = this.node.tryGetContext("apigeePrescriptionsEndpoint")
    const jwtKid: string = this.node.tryGetContext("jwtKid")
    const roleId: string = this.node.tryGetContext("roleId")

    // Imports
    const baseImportPath = `${props.serviceName}-stateful-resources`

    const staticContentBucketImport = Fn.importValue(`${baseImportPath}:StaticContentBucket:Arn`)

    // CIS2 tokens and user info table
    const tokenMappingTableImport = Fn.importValue(`${baseImportPath}:tokenMappingTable:Arn`)
    const tokenMappingTableReadPolicyImport = Fn.importValue(`${baseImportPath}:tokenMappingTableReadPolicy:Arn`)
    const tokenMappingTableWritePolicyImport = Fn.importValue(`${baseImportPath}:tokenMappingTableWritePolicy:Arn`)
    const useTokensMappingKmsKeyPolicyImport = Fn.importValue(`${baseImportPath}:useTokensMappingKmsKeyPolicy:Arn`)

    // Login proxy state cache
    const stateMappingTableImport = Fn.importValue(`${baseImportPath}:stateMappingTable:Arn`)
    const stateMappingTableReadPolicyImport = Fn.importValue(`${baseImportPath}:stateMappingTableReadPolicy:Arn`)
    const stateMappingTableWritePolicyImport = Fn.importValue(`${baseImportPath}:stateMappingTableWritePolicy:Arn`)
    const useStateMappingKmsKeyPolicyImport = Fn.importValue(`${baseImportPath}:useStateMappingKmsKeyPolicy:Arn`)

    // User pool
    const primaryPoolIdentityProviderName = Fn.importValue(`${baseImportPath}:primaryPoolIdentityProvider:Name`)
    const mockPoolIdentityProviderName = Fn.importValue(`${baseImportPath}:mockPoolIdentityProvider:Name`)
    const userPoolImport = Fn.importValue(`${baseImportPath}:userPool:Arn`)
    const userPoolClientId = Fn.importValue(`${baseImportPath}:userPoolClient:userPoolClientId`)

    // Logging
    const cloudfrontLoggingBucketImport = Fn.importValue("account-resources:CloudfrontLoggingBucket")
    const cloudwatchKmsKeyImport = Fn.importValue("account-resources:CloudwatchLogsKmsKeyArn")
    const splunkDeliveryStreamImport = Fn.importValue("lambda-resources:SplunkDeliveryStream")
    const splunkSubscriptionFilterRoleImport = Fn.importValue("lambda-resources:SplunkSubscriptionFilterRole")
    const deploymentRoleImport = Fn.importValue("ci-resources:CloudFormationDeployRole")

    // Coerce context and imports to relevant types
    const staticContentBucket = Bucket.fromBucketArn(this, "StaticContentBucket", staticContentBucketImport)

    const tokenMappingTable = TableV2.fromTableArn(this, "tokenMappingTable", tokenMappingTableImport)
    const tokenMappingTableReadPolicy = ManagedPolicy.fromManagedPolicyArn(
      this, "tokenMappingTableReadPolicy", tokenMappingTableReadPolicyImport)
    const tokenMappingTableWritePolicy = ManagedPolicy.fromManagedPolicyArn(
      this, "tokenMappingTableWritePolicy", tokenMappingTableWritePolicyImport)
    const useTokensMappingKmsKeyPolicy = ManagedPolicy.fromManagedPolicyArn(
      this, "useTokensMappingKmsKeyPolicy", useTokensMappingKmsKeyPolicyImport)

    const stateMappingTable = TableV2.fromTableArn(this, "stateMappingTable", stateMappingTableImport)
    const stateMappingTableReadPolicy = ManagedPolicy.fromManagedPolicyArn(
      this, "stateMappingTableReadPolicy", stateMappingTableReadPolicyImport)
    const stateMappingTableWritePolicy = ManagedPolicy.fromManagedPolicyArn(
      this, "stateMappingTableWritePolicy", stateMappingTableWritePolicyImport)
    const useStateMappingKmsKeyPolicy = ManagedPolicy.fromManagedPolicyArn(
      this, "useStateMappingKmsKeyPolicy", useStateMappingKmsKeyPolicyImport)

    const userPool = UserPool.fromUserPoolArn(
      this, "userPool", userPoolImport)

    const cloudfrontLoggingBucket = Bucket.fromBucketArn(
      this, "CloudfrontLoggingBucket", cloudfrontLoggingBucketImport)
    const cloudwatchKmsKey = Key.fromKeyArn(
      this, "cloudwatchKmsKey", cloudwatchKmsKeyImport)
    const splunkDeliveryStream = Stream.fromStreamArn(
      this, "SplunkDeliveryStream", splunkDeliveryStreamImport)
    const splunkSubscriptionFilterRole = Role.fromRoleArn(
      this, "splunkSubscriptionFilterRole", splunkSubscriptionFilterRoleImport)

    const hostedZone = HostedZone.fromHostedZoneAttributes(this, "hostedZone", {
      hostedZoneId: epsHostedZoneId,
      zoneName: epsDomainName
    })
    const cloudfrontCert = Certificate.fromCertificateArn(this, "CloudfrontCert", cloudfrontCertArn)
    const deploymentRole = Role.fromRoleArn(this, "deploymentRole", deploymentRoleImport)

    // Resources

    // SharedSecrets
    const sharedSecrets = new SharedSecrets(this, "SharedSecrets", {
      stackName: props.stackName,
      deploymentRole: deploymentRole,
      useMockOidc: useMockOidc
    })

    // Functions for the login OAuth2 proxy lambdas
    const oauth2Functions = new OAuth2Functions(this, "OAuth2Functions", {
      serviceName: props.serviceName,
      stackName: props.stackName,
      fullCognitoDomain,

      fullCloudfrontDomain,
      userPoolClientId,
      primaryPoolIdentityProviderName,
      mockPoolIdentityProviderName,

      primaryOidcTokenEndpoint,
      primaryOidcUserInfoEndpoint,
      primaryOidcjwksEndpoint,
      primaryOidcClientId,
      primaryOidcIssuer,
      primaryOidcAuthorizeEndpoint,

      useMockOidc,

      mockOidcTokenEndpoint,
      mockOidcUserInfoEndpoint,
      mockOidcjwksEndpoint,
      mockOidcClientId,
      mockOidcIssuer,
      mockOidcAuthorizeEndpoint,

      tokenMappingTable,
      tokenMappingTableWritePolicy,
      tokenMappingTableReadPolicy,
      useTokensMappingKmsKeyPolicy,

      stateMappingTable,
      stateMappingTableWritePolicy,
      stateMappingTableReadPolicy,
      useStateMappingKmsKeyPolicy,

      sharedSecrets,

      logRetentionInDays,
      logLevel,
      jwtKid
    })

    // -- functions for API
    const apiFunctions = new ApiFunctions(this, "ApiFunctions", {
      serviceName: props.serviceName,
      stackName: props.stackName,
      primaryOidcTokenEndpoint: primaryOidcTokenEndpoint,
      primaryOidcUserInfoEndpoint: primaryOidcUserInfoEndpoint,
      primaryOidcjwksEndpoint: primaryOidcjwksEndpoint,
      primaryOidcClientId: primaryOidcClientId,
      primaryOidcIssuer: primaryOidcIssuer,
      useMockOidc: useMockOidc,
      mockOidcTokenEndpoint: mockOidcTokenEndpoint,
      mockOidcUserInfoEndpoint: mockOidcUserInfoEndpoint,
      mockOidcjwksEndpoint: mockOidcjwksEndpoint,
      mockOidcClientId: mockOidcClientId,
      mockOidcIssuer: mockOidcIssuer,
      tokenMappingTable: tokenMappingTable,
      tokenMappingTableWritePolicy: tokenMappingTableWritePolicy,
      tokenMappingTableReadPolicy: tokenMappingTableReadPolicy,
      useTokensMappingKmsKeyPolicy: useTokensMappingKmsKeyPolicy,
      primaryPoolIdentityProviderName: primaryPoolIdentityProviderName,
      mockPoolIdentityProviderName: mockPoolIdentityProviderName,
      logRetentionInDays: logRetentionInDays,
      logLevel: logLevel,
      sharedSecrets: sharedSecrets,
      apigeeCIS2TokenEndpoint: apigeeCIS2TokenEndpoint,
      apigeeMockTokenEndpoint: apigeeMockTokenEndpoint,
      apigeePrescriptionsEndpoint: apigeePrescriptionsEndpoint,
      apigeeApiKey: apigeeApiKey,
      jwtKid: jwtKid,
      roleId: roleId
    })

    // - CPT backend API Gateway (/api/*)
    const apiGateway = new RestApiGateway(this, "ApiGateway", {
      serviceName: props.serviceName,
      stackName: props.stackName,
      logRetentionInDays: logRetentionInDays,
      logLevel: logLevel,
      cloudwatchKmsKey: cloudwatchKmsKey,
      splunkDeliveryStream: splunkDeliveryStream,
      splunkSubscriptionFilterRole: splunkSubscriptionFilterRole,
      userPool: userPool
    })

    // OAuth2 endpoints get their own API Gateway (/oauth2/*)
    const oauth2Gateway = new RestApiGateway(this, "OAuth2Gateway", {
      serviceName: props.serviceName,
      stackName: props.stackName,
      logRetentionInDays: logRetentionInDays,
      logLevel: logLevel,
      cloudwatchKmsKey: cloudwatchKmsKey,
      splunkDeliveryStream: splunkDeliveryStream,
      splunkSubscriptionFilterRole: splunkSubscriptionFilterRole
    })

    // --- Methods & Resources
    // eslint-disable-next-line @typescript-eslint/no-unused-vars
    const apiMethods = new RestApiGatewayMethods(this, "RestApiGatewayMethods", {
      executePolices: [
        ...apiFunctions.apiFunctionsPolicies
      ],
<<<<<<< HEAD
      restAPiGatewayRole: apiGateway.restAPiGatewayRole,
      restApiGateway: apiGateway.restApiGateway,
      tokenLambda: cognitoFunctions.tokenLambda,
      mockTokenLambda: cognitoFunctions.mockTokenLambda,
      CIS2SignOutLambda: apiFunctions.CIS2SignOutLambda,
=======
      restAPiGatewayRole: apiGateway.apiGatewayRole,
      restApiGateway: apiGateway.apiGateway,
>>>>>>> af5f4ee8
      prescriptionSearchLambda: apiFunctions.prescriptionSearchLambda,
      trackerUserInfoLambda: apiFunctions.trackerUserInfoLambda,
      selectedRoleLambda: apiFunctions.selectedRoleLambda,
      authorizer: apiGateway.authorizer
    })

    // eslint-disable-next-line @typescript-eslint/no-unused-vars
    const oauth2Methods = new OAuth2ApiGatewayMethods(this, "OAuth2ApiGatewayMethods", {
      executePolices: [
        ...oauth2Functions.oAuth2Policies
      ],
      oauth2APiGatewayRole: oauth2Gateway.apiGatewayRole,
      oauth2ApiGateway: oauth2Gateway.apiGateway,
      tokenLambda: oauth2Functions.tokenLambda,
      mockTokenLambda: oauth2Functions.mockTokenLambda,
      authorizeLambda: oauth2Functions.authorizeLambda,
      mockAuthorizeLambda: oauth2Functions.mockAuthorizeLambda,
      callbackLambda: oauth2Functions.callbackLambda,
      useMockOidc: useMockOidc
    })

    // - Cloudfront
    // --- Origins for bucket and api gateway
    const staticContentBucketOrigin = S3BucketOrigin.withOriginAccessControl(
      staticContentBucket,
      {
        originAccessLevels: [AccessLevel.READ]
      }
    )

    const apiGatewayOrigin = new RestApiOrigin(apiGateway.apiGateway, {
      customHeaders: {
        "destination-api-apigw-id": apiGateway.apiGateway.restApiId // for later apigw waf stuff
      }
    })

    const oauth2GatewayOrigin = new RestApiOrigin(oauth2Gateway.apiGateway, {
      customHeaders: {
        "destination-oauth2-apigw-id": oauth2Gateway.apiGateway.restApiId // for later apigw waf stuff
      }
    })

    // --- Origin Request Policies
    /* Allow all for now, may want to review these at a later stage */
    const apiGatewayRequestPolicy = new OriginRequestPolicy(this, "apiGatewayRequestPolicy", {
      originRequestPolicyName: `${props.serviceName}-ApiGatewayRequestPolicy`,
      cookieBehavior: OriginRequestCookieBehavior.all(),
      headerBehavior: OriginRequestHeaderBehavior.denyList("host"),
      queryStringBehavior: OriginRequestQueryStringBehavior.all()
    })

    const oauth2GatewayRequestPolicy = new OriginRequestPolicy(this, "OAuth2GatewayRequestPolicy", {
      originRequestPolicyName: `${props.serviceName}-OAuth2GatewayRequestPolicy`,
      cookieBehavior: OriginRequestCookieBehavior.all(),
      headerBehavior: OriginRequestHeaderBehavior.denyList("host"),
      queryStringBehavior: OriginRequestQueryStringBehavior.all()
    })

    // --- CloudfrontBehaviors
    const cloudfrontBehaviors = new CloudfrontBehaviors(this, "CloudfrontBehaviors", {
      serviceName: props.serviceName,
      stackName: props.stackName,
      apiGatewayOrigin: apiGatewayOrigin,
      apiGatewayRequestPolicy: apiGatewayRequestPolicy,
      oauth2GatewayOrigin: oauth2GatewayOrigin,
      oauth2GatewayRequestPolicy: oauth2GatewayRequestPolicy,
      staticContentBucketOrigin: staticContentBucketOrigin
    })

    // --- Distribution
    const cloudfrontDistribution = new CloudfrontDistribution(this, "CloudfrontDistribution", {
      serviceName: props.serviceName,
      stackName: props.stackName,
      hostedZone: hostedZone,
      cloudfrontCert: cloudfrontCert,
      shortCloudfrontDomain: shortCloudfrontDomain,
      fullCloudfrontDomain: fullCloudfrontDomain,
      cloudfrontLoggingBucket: cloudfrontLoggingBucket,
      defaultBehavior: {
        origin: staticContentBucketOrigin,
        allowedMethods: AllowedMethods.ALLOW_GET_HEAD_OPTIONS,
        viewerProtocolPolicy: ViewerProtocolPolicy.REDIRECT_TO_HTTPS,
        functionAssociations: [
          {
            function: cloudfrontBehaviors.s3404UriRewriteFunction.function,
            eventType: FunctionEventType.VIEWER_REQUEST
          },
          {
            function: cloudfrontBehaviors.s3404ModifyStatusCodeFunction.function,
            eventType: FunctionEventType.VIEWER_RESPONSE
          }
        ]
      },
      additionalBehaviors: cloudfrontBehaviors.additionalBehaviors,
      errorResponses: [
        {
          httpStatus: 404,
          responseHttpStatus: 404,
          responsePagePath: "/404.html",
          ttl: Duration.seconds(10)
        }
      ]
    })

    // Outputs

    // Exports
    new CfnOutput(this, "CloudfrontDistributionId", {
      value: cloudfrontDistribution.distribution.distributionId,
      exportName: `${props.stackName}:cloudfrontDistribution:Id`
    })
    new CfnOutput(this, "KeyValueStoreArn", {
      value: cloudfrontBehaviors.keyValueStore.keyValueStoreArn,
      exportName: `${props.stackName}:KeyValueStore:Arn`
    })
    new CfnOutput(this, "primaryJwtPrivateKeyArn", {
      value: sharedSecrets.primaryJwtPrivateKey.secretArn,
      exportName: `${props.stackName}:primaryJwtPrivateKey:Arn`
    })
    new CfnOutput(this, "primaryJwtPrivateKeyName", {
      value: sharedSecrets.primaryJwtPrivateKey.secretName,
      exportName: `${props.stackName}:primaryJwtPrivateKey:Name`
    })
    if (useMockOidc) {
      new CfnOutput(this, "mockJwtPrivateKeyArn", {
        value: sharedSecrets.mockJwtPrivateKey.secretArn,
        exportName: `${props.stackName}:mockJwtPrivateKey:Arn`
      })
      new CfnOutput(this, "mockJwtPrivateKeyName", {
        value: sharedSecrets.mockJwtPrivateKey.secretName,
        exportName: `${props.stackName}:mockJwtPrivateKey:Name`
      })
    }
    nagSuppressions(this)
  }
}<|MERGE_RESOLUTION|>--- conflicted
+++ resolved
@@ -265,16 +265,9 @@
       executePolices: [
         ...apiFunctions.apiFunctionsPolicies
       ],
-<<<<<<< HEAD
-      restAPiGatewayRole: apiGateway.restAPiGatewayRole,
-      restApiGateway: apiGateway.restApiGateway,
-      tokenLambda: cognitoFunctions.tokenLambda,
-      mockTokenLambda: cognitoFunctions.mockTokenLambda,
       CIS2SignOutLambda: apiFunctions.CIS2SignOutLambda,
-=======
       restAPiGatewayRole: apiGateway.apiGatewayRole,
       restApiGateway: apiGateway.apiGateway,
->>>>>>> af5f4ee8
       prescriptionSearchLambda: apiFunctions.prescriptionSearchLambda,
       trackerUserInfoLambda: apiFunctions.trackerUserInfoLambda,
       selectedRoleLambda: apiFunctions.selectedRoleLambda,
