--- conflicted
+++ resolved
@@ -88,11 +88,8 @@
     const roleId: string = this.node.tryGetContext("roleId")
     const allowLocalhostAccess: boolean = this.node.tryGetContext("allowLocalhostAccess")
     const webAclAttributeArn = this.node.tryGetContext("webAclAttributeArn")
-<<<<<<< HEAD
+    const wafAllowGaRunnerConnectivity: boolean = this.node.tryGetContext("wafAllowGaRunnerConnectivity")
     const vpcId = this.node.tryGetContext("vpcId")
-=======
-    const wafAllowGaRunnerConnectivity: boolean = this.node.tryGetContext("wafAllowGaRunnerConnectivity")
->>>>>>> 379edd7e
 
     // Imports
     const baseImportPath = `${props.serviceName}-stateful-resources`
