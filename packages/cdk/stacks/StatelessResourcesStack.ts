import {
  StackProps,
  Stack,
  App,
  Fn,
  CfnOutput,
  Duration
} from "aws-cdk-lib"
import {
  AccessLevel,
  AllowedMethods,
  FunctionEventType,
  OriginRequestCookieBehavior,
  OriginRequestHeaderBehavior,
  OriginRequestPolicy,
  OriginRequestQueryStringBehavior,
  ViewerProtocolPolicy
} from "aws-cdk-lib/aws-cloudfront"
import {RestApiOrigin, S3BucketOrigin} from "aws-cdk-lib/aws-cloudfront-origins"
import {Bucket} from "aws-cdk-lib/aws-s3"

import {RestApiGateway} from "../resources/RestApiGateway"
import {CloudfrontDistribution} from "../resources/CloudfrontDistribution"
import {nagSuppressions} from "../nagSuppressions"
import {TableV2} from "aws-cdk-lib/aws-dynamodb"
import {ManagedPolicy, Role} from "aws-cdk-lib/aws-iam"
import {SharedSecrets} from "../resources/SharedSecrets"
import {CognitoFunctions} from "../resources/CognitoFunctions"
import {ApiFunctions} from "../resources/api/apiFunctions"
import {UserPool} from "aws-cdk-lib/aws-cognito"
import {Key} from "aws-cdk-lib/aws-kms"
import {Stream} from "aws-cdk-lib/aws-kinesis"
import {RestApiGatewayMethods} from "../resources/RestApiGatewayMethods"
import {CloudfrontBehaviors} from "../resources/CloudfrontBehaviors"
import {HostedZone} from "aws-cdk-lib/aws-route53"
import {Certificate} from "aws-cdk-lib/aws-certificatemanager"

export interface StatelessResourcesStackProps extends StackProps {
  readonly serviceName: string
  readonly stackName: string
  readonly version: string
}

/**
 * Clinical Prescription Tracker UI Stateless Resources

 */

export class StatelessResourcesStack extends Stack {
  public constructor(scope: App, id: string, props: StatelessResourcesStackProps) {
    super(scope, id, props)

    // Context
    /* context values passed as --context cli arguments are passed as strings so coerce them to expected types*/
    const epsDomainName: string = this.node.tryGetContext("epsDomainName")
    const epsHostedZoneId: string = this.node.tryGetContext("epsHostedZoneId")
    const cloudfrontCertArn: string = this.node.tryGetContext("cloudfrontCertArn")
    const shortCloudfrontDomain: string = this.node.tryGetContext("shortCloudfrontDomain")
    const fullCloudfrontDomain: string = this.node.tryGetContext("fullCloudfrontDomain")
    const logRetentionInDays: number = Number(this.node.tryGetContext("logRetentionInDays"))
    const logLevel: string = this.node.tryGetContext("logLevel")
    const primaryOidcClientId = this.node.tryGetContext("primaryOidcClientId")
    const primaryOidcTokenEndpoint = this.node.tryGetContext("primaryOidcTokenEndpoint")
    const primaryOidcIssuer = this.node.tryGetContext("primaryOidcIssuer")
    const primaryOidcUserInfoEndpoint = this.node.tryGetContext("primaryOidcUserInfoEndpoint")
    const primaryOidcjwksEndpoint = this.node.tryGetContext("primaryOidcjwksEndpoint")

    const mockOidcClientId = this.node.tryGetContext("mockOidcClientId")
    const mockOidcTokenEndpoint = this.node.tryGetContext("mockOidcTokenEndpoint")
    const mockOidcIssuer = this.node.tryGetContext("mockOidcIssuer")
    const mockOidcUserInfoEndpoint = this.node.tryGetContext("mockOidcUserInfoEndpoint")
    const mockOidcjwksEndpoint = this.node.tryGetContext("mockOidcjwksEndpoint")

    const useMockOidc: boolean = this.node.tryGetContext("useMockOidc")
    const apigeeApiKey = this.node.tryGetContext("apigeeApiKey")
    const apigeeTokenEndpoint = this.node.tryGetContext("apigeeTokenEndpoint")
    const apigeePrescriptionsEndpoint = this.node.tryGetContext("apigeePrescriptionsEndpoint")
    const jwtKid: string = this.node.tryGetContext("jwtKid")
    const roleId: string = this.node.tryGetContext("roleId")

    // Imports
    const baseImportPath = `${props.serviceName}-stateful-resources`

    const staticContentBucketImport = Fn.importValue(`${baseImportPath}:StaticContentBucket:Arn`)
    const tokenMappingTableImport = Fn.importValue(`${baseImportPath}:tokenMappingTable:Arn`)
    const tokenMappingTableReadPolicyImport = Fn.importValue(`${baseImportPath}:tokenMappingTableReadPolicy:Arn`)
    const tokenMappingTableWritePolicyImport = Fn.importValue(`${baseImportPath}:tokenMappingTableWritePolicy:Arn`)
    const useTokensMappingKmsKeyPolicyImport = Fn.importValue(`${baseImportPath}:useTokensMappingKmsKeyPolicy:Arn`)
    const primaryPoolIdentityProviderName = Fn.importValue(`${baseImportPath}:primaryPoolIdentityProvider:Name`)
    const mockPoolIdentityProviderName = Fn.importValue(`${baseImportPath}:mockPoolIdentityProvider:Name`)
    const userPoolImport = Fn.importValue(`${baseImportPath}:userPool:Arn`)
    const cloudfrontLoggingBucketImport = Fn.importValue("account-resources:CloudfrontLoggingBucket")
    const cloudwatchKmsKeyImport = Fn.importValue("account-resources:CloudwatchLogsKmsKeyArn")
    const splunkDeliveryStreamImport = Fn.importValue("lambda-resources:SplunkDeliveryStream")
    const splunkSubscriptionFilterRoleImport = Fn.importValue("lambda-resources:SplunkSubscriptionFilterRole")
    const deploymentRoleImport = Fn.importValue("ci-resources:CloudFormationDeployRole")

    // Coerce context and imports to relevant types
    const staticContentBucket = Bucket.fromBucketArn(this, "StaticContentBucket", staticContentBucketImport)
    const tokenMappingTable = TableV2.fromTableArn(this, "tokenMappingTable", tokenMappingTableImport)
    const tokenMappingTableReadPolicy = ManagedPolicy.fromManagedPolicyArn(
      this, "tokenMappingTableReadPolicy", tokenMappingTableReadPolicyImport)
    const tokenMappingTableWritePolicy = ManagedPolicy.fromManagedPolicyArn(
      this, "tokenMappingTableWritePolicy", tokenMappingTableWritePolicyImport)
    const useTokensMappingKmsKeyPolicy = ManagedPolicy.fromManagedPolicyArn(
      this, "useTokensMappingKmsKeyPolicy", useTokensMappingKmsKeyPolicyImport)
    const userPool = UserPool.fromUserPoolArn(
      this, "userPool", userPoolImport)
    const cloudfrontLoggingBucket = Bucket.fromBucketArn(
      this, "CloudfrontLoggingBucket", cloudfrontLoggingBucketImport)
    const cloudwatchKmsKey = Key.fromKeyArn(
      this, "cloudwatchKmsKey", cloudwatchKmsKeyImport)
    const splunkDeliveryStream = Stream.fromStreamArn(
      this, "SplunkDeliveryStream", splunkDeliveryStreamImport)
    const splunkSubscriptionFilterRole = Role.fromRoleArn(
      this, "splunkSubscriptionFilterRole", splunkSubscriptionFilterRoleImport)
    const hostedZone = HostedZone.fromHostedZoneAttributes(this, "hostedZone", {
      hostedZoneId: epsHostedZoneId,
      zoneName: epsDomainName
    })
    const cloudfrontCert = Certificate.fromCertificateArn(this, "CloudfrontCert", cloudfrontCertArn)
    const deploymentRole = Role.fromRoleArn(this, "deploymentRole", deploymentRoleImport)

    // Resources

    // SharedSecrets
    const sharedSecrets = new SharedSecrets(this, "SharedSecrets", {
      stackName: props.stackName,
      deploymentRole: deploymentRole,
      useMockOidc: useMockOidc
    })

    // -- functions for cognito
    const cognitoFunctions = new CognitoFunctions(this, "CognitoFunctions", {
      serviceName: props.serviceName,
      stackName: props.stackName,
      primaryOidcTokenEndpoint: primaryOidcTokenEndpoint,
      primaryOidcUserInfoEndpoint: primaryOidcUserInfoEndpoint,
      primaryOidcjwksEndpoint: primaryOidcjwksEndpoint,
      primaryOidcClientId: primaryOidcClientId,
      primaryOidcIssuer: primaryOidcIssuer,
      useMockOidc: useMockOidc,
      mockOidcTokenEndpoint: mockOidcTokenEndpoint,
      mockOidcUserInfoEndpoint: mockOidcUserInfoEndpoint,
      mockOidcjwksEndpoint: mockOidcjwksEndpoint,
      mockOidcClientId: mockOidcClientId,
      mockOidcIssuer: mockOidcIssuer,
      tokenMappingTable: tokenMappingTable,
      tokenMappingTableWritePolicy: tokenMappingTableWritePolicy,
      tokenMappingTableReadPolicy: tokenMappingTableReadPolicy,
      useTokensMappingKmsKeyPolicy: useTokensMappingKmsKeyPolicy,
      primaryPoolIdentityProviderName: primaryPoolIdentityProviderName,
      mockPoolIdentityProviderName: mockPoolIdentityProviderName,
      logRetentionInDays: logRetentionInDays,
      logLevel: logLevel,
      sharedSecrets: sharedSecrets,
      jwtKid: jwtKid
    })

    // -- functions for API
    const apiFunctions = new ApiFunctions(this, "ApiFunctions", {
      serviceName: props.serviceName,
      stackName: props.stackName,
      primaryOidcTokenEndpoint: primaryOidcTokenEndpoint,
      primaryOidcUserInfoEndpoint: primaryOidcUserInfoEndpoint,
      primaryOidcjwksEndpoint: primaryOidcjwksEndpoint,
      primaryOidcClientId: primaryOidcClientId,
      primaryOidcIssuer: primaryOidcIssuer,
      useMockOidc: useMockOidc,
      mockOidcTokenEndpoint: mockOidcTokenEndpoint,
      mockOidcUserInfoEndpoint: mockOidcUserInfoEndpoint,
      mockOidcjwksEndpoint: mockOidcjwksEndpoint,
      mockOidcClientId: mockOidcClientId,
      mockOidcIssuer: mockOidcIssuer,
      tokenMappingTable: tokenMappingTable,
      tokenMappingTableWritePolicy: tokenMappingTableWritePolicy,
      tokenMappingTableReadPolicy: tokenMappingTableReadPolicy,
      useTokensMappingKmsKeyPolicy: useTokensMappingKmsKeyPolicy,
      primaryPoolIdentityProviderName: primaryPoolIdentityProviderName,
      mockPoolIdentityProviderName: mockPoolIdentityProviderName,
      logRetentionInDays: logRetentionInDays,
      logLevel: logLevel,
      sharedSecrets: sharedSecrets,
      apigeeTokenEndpoint: apigeeTokenEndpoint,
      apigeePrescriptionsEndpoint: apigeePrescriptionsEndpoint,
      apigeeApiKey: apigeeApiKey,
      jwtKid: jwtKid,
      roleId: roleId
    })

    // -- functions for API
    const apiFunctions = new ApiFunctions(this, "ApiFunctions", {
      serviceName: props.serviceName,
      stackName: props.stackName,
      primaryOidcTokenEndpoint: primaryOidcTokenEndpoint,
      primaryOidcUserInfoEndpoint: primaryOidcUserInfoEndpoint,
      primaryOidcjwksEndpoint: primaryOidcjwksEndpoint,
      primaryOidcClientId: primaryOidcClientId,
      primaryOidcIssuer: primaryOidcIssuer,
      useMockOidc: useMockOidc,
      mockOidcTokenEndpoint: mockOidcTokenEndpoint,
      mockOidcUserInfoEndpoint: mockOidcUserInfoEndpoint,
      mockOidcjwksEndpoint: mockOidcjwksEndpoint,
      mockOidcClientId: mockOidcClientId,
      mockOidcIssuer: mockOidcIssuer,
      tokenMappingTable: tokenMappingTable,
      tokenMappingTableWritePolicy: tokenMappingTableWritePolicy,
      tokenMappingTableReadPolicy: tokenMappingTableReadPolicy,
      useTokensMappingKmsKeyPolicy: useTokensMappingKmsKeyPolicy,
      primaryPoolIdentityProviderName: primaryPoolIdentityProviderName,
      mockPoolIdentityProviderName: mockPoolIdentityProviderName,
      logRetentionInDays: logRetentionInDays,
      deploymentRole: deploymentRole
    })

    // - API Gateway
    const apiGateway = new RestApiGateway(this, "ApiGateway", {
      serviceName: props.serviceName,
      stackName: props.stackName,
      logRetentionInDays: logRetentionInDays,
      logLevel: logLevel,
      cloudwatchKmsKey: cloudwatchKmsKey,
      splunkDeliveryStream: splunkDeliveryStream,
      splunkSubscriptionFilterRole: splunkSubscriptionFilterRole,
      userPool: userPool
    })

    // --- Methods & Resources
    new RestApiGatewayMethods(this, "RestApiGatewayMethods", {
      executePolices: [
        ...cognitoFunctions.cognitoPolicies,
        ...apiFunctions.apiFunctionsPolicies
      ],
      restAPiGatewayRole: apiGateway.restAPiGatewayRole,
      restApiGateway: apiGateway.restApiGateway,
      tokenLambda: cognitoFunctions.tokenLambda,
      mockTokenLambda: cognitoFunctions.mockTokenLambda,
<<<<<<< HEAD
      prescriptionSearchLambda: apiFunctions.prescriptionSearchLambda,
=======
      trackerUserInfoLambda: apiFunctions.trackerUserInfoLambda,
      mockTrackerUserInfoLambda: apiFunctions.mockTrackerUserInfoLambda,
>>>>>>> ac6186de
      useMockOidc: useMockOidc,
      authorizer: apiGateway.authorizer
    })

    // - Cloudfront
    // --- Origins for bucket and api gateway
    const staticContentBucketOrigin = S3BucketOrigin.withOriginAccessControl(
      staticContentBucket,
      {
        originAccessLevels: [AccessLevel.READ]
      }
    )

    const apiGatewayOrigin = new RestApiOrigin(apiGateway.restApiGateway, {
      customHeaders: {
        "destination-apigw-id": apiGateway.restApiGateway.restApiId // for later apigw waf stuff
      }
    })

    // --- Origin Request Policies
    /* Allow all for now, may want to review these at a later stage */
    const apiGatewayRequestPolicy = new OriginRequestPolicy(this, "apiGatewayRequestPolicy", {
      originRequestPolicyName: `${props.serviceName}-ApiGatewayRequestPolicy`,
      cookieBehavior: OriginRequestCookieBehavior.all(),
      headerBehavior: OriginRequestHeaderBehavior.denyList("host"),
      queryStringBehavior: OriginRequestQueryStringBehavior.all()
    })

    // --- CloudfrontBehaviors
    const cloudfrontBehaviors = new CloudfrontBehaviors(this, "CloudfrontBehaviors", {
      serviceName: props.serviceName,
      stackName: props.stackName,
      apiGatewayOrigin: apiGatewayOrigin,
      apiGatewayRequestPolicy: apiGatewayRequestPolicy,
      staticContentBucketOrigin: staticContentBucketOrigin
    })

    // --- Distribution
    const cloudfrontDistribution = new CloudfrontDistribution(this, "CloudfrontDistribution", {
      serviceName: props.serviceName,
      stackName: props.stackName,
      hostedZone: hostedZone,
      cloudfrontCert: cloudfrontCert,
      shortCloudfrontDomain: shortCloudfrontDomain,
      fullCloudfrontDomain: fullCloudfrontDomain,
      cloudfrontLoggingBucket: cloudfrontLoggingBucket,
      defaultBehavior: {
        origin: staticContentBucketOrigin,
        allowedMethods: AllowedMethods.ALLOW_GET_HEAD_OPTIONS,
        viewerProtocolPolicy: ViewerProtocolPolicy.REDIRECT_TO_HTTPS,
        functionAssociations: [
          {
            function: cloudfrontBehaviors.s3404UriRewriteFunction.function,
            eventType: FunctionEventType.VIEWER_REQUEST
          },
          {
            function: cloudfrontBehaviors.s3404ModifyStatusCodeFunction.function,
            eventType: FunctionEventType.VIEWER_RESPONSE
          }
        ]
      },
      additionalBehaviors: cloudfrontBehaviors.additionalBehaviors,
      errorResponses: [
        {
          httpStatus: 404,
          responseHttpStatus: 404,
          responsePagePath: "/404.html",
          ttl: Duration.seconds(10)
        }
      ]
    })

    // Outputs

    // Exports
    new CfnOutput(this, "CloudfrontDistributionId", {
      value: cloudfrontDistribution.distribution.distributionId,
      exportName: `${props.stackName}:cloudfrontDistribution:Id`
    })
    new CfnOutput(this, "StaticRewriteKeyValueStoreArn", {
      value: cloudfrontBehaviors.s3StaticContentUriRewriteFunction.functionStore?.keyValueStoreArn,
      exportName: `${props.stackName}:StaticRewriteKeyValueStor:Arn`
    })
    new CfnOutput(this, "primaryJwtPrivateKeyArn", {
      value: sharedSecrets.primaryJwtPrivateKey.secretArn,
      exportName: `${props.stackName}:primaryJwtPrivateKey:Arn`
    })
    new CfnOutput(this, "primaryJwtPrivateKeyName", {
      value: sharedSecrets.primaryJwtPrivateKey.secretName,
      exportName: `${props.stackName}:primaryJwtPrivateKey:Name`
    })
    if (useMockOidc) {
      new CfnOutput(this, "mockJwtPrivateKeyArn", {
        value: sharedSecrets.mockJwtPrivateKey.secretArn,
        exportName: `${props.stackName}:mockJwtPrivateKey:Arn`
      })
      new CfnOutput(this, "mockJwtPrivateKeyName", {
        value: sharedSecrets.mockJwtPrivateKey.secretName,
        exportName: `${props.stackName}:mockJwtPrivateKey:Name`
      })
    }
    nagSuppressions(this)
  }
}<|MERGE_RESOLUTION|>--- conflicted
+++ resolved
@@ -188,31 +188,6 @@
       roleId: roleId
     })
 
-    // -- functions for API
-    const apiFunctions = new ApiFunctions(this, "ApiFunctions", {
-      serviceName: props.serviceName,
-      stackName: props.stackName,
-      primaryOidcTokenEndpoint: primaryOidcTokenEndpoint,
-      primaryOidcUserInfoEndpoint: primaryOidcUserInfoEndpoint,
-      primaryOidcjwksEndpoint: primaryOidcjwksEndpoint,
-      primaryOidcClientId: primaryOidcClientId,
-      primaryOidcIssuer: primaryOidcIssuer,
-      useMockOidc: useMockOidc,
-      mockOidcTokenEndpoint: mockOidcTokenEndpoint,
-      mockOidcUserInfoEndpoint: mockOidcUserInfoEndpoint,
-      mockOidcjwksEndpoint: mockOidcjwksEndpoint,
-      mockOidcClientId: mockOidcClientId,
-      mockOidcIssuer: mockOidcIssuer,
-      tokenMappingTable: tokenMappingTable,
-      tokenMappingTableWritePolicy: tokenMappingTableWritePolicy,
-      tokenMappingTableReadPolicy: tokenMappingTableReadPolicy,
-      useTokensMappingKmsKeyPolicy: useTokensMappingKmsKeyPolicy,
-      primaryPoolIdentityProviderName: primaryPoolIdentityProviderName,
-      mockPoolIdentityProviderName: mockPoolIdentityProviderName,
-      logRetentionInDays: logRetentionInDays,
-      deploymentRole: deploymentRole
-    })
-
     // - API Gateway
     const apiGateway = new RestApiGateway(this, "ApiGateway", {
       serviceName: props.serviceName,
@@ -235,12 +210,9 @@
       restApiGateway: apiGateway.restApiGateway,
       tokenLambda: cognitoFunctions.tokenLambda,
       mockTokenLambda: cognitoFunctions.mockTokenLambda,
-<<<<<<< HEAD
       prescriptionSearchLambda: apiFunctions.prescriptionSearchLambda,
-=======
       trackerUserInfoLambda: apiFunctions.trackerUserInfoLambda,
-      mockTrackerUserInfoLambda: apiFunctions.mockTrackerUserInfoLambda,
->>>>>>> ac6186de
+      mockTrackerUserInfoLambda: apiFunctions.mockTrackerUserInfoLambda || cognitoFunctions.mockTokenLambda,
       useMockOidc: useMockOidc,
       authorizer: apiGateway.authorizer
     })
