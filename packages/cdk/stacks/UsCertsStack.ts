--- conflicted
+++ resolved
@@ -18,10 +18,7 @@
   readonly shortCognitoDomain: string
   readonly parentCognitoDomain: string
   readonly githubAllowListIpv4: Array<string>
-<<<<<<< HEAD
-=======
   readonly githubAllowListIpv6: Array<string>
->>>>>>> 7002d8c1
   readonly wafAllowGaRunnerConnectivity: boolean
 }
 
@@ -97,13 +94,9 @@
       rateLimitTransactions: 3000, // 50 TPS
       rateLimitWindowSeconds: 60, // Minimum is 60 seconds
       githubAllowListIpv4: props.githubAllowListIpv4,
-<<<<<<< HEAD
+      githubAllowListIpv6: props.githubAllowListIpv6,
       wafAllowGaRunnerConnectivity: props.wafAllowGaRunnerConnectivity,
       scope: "CLOUDFRONT"
-=======
-      githubAllowListIpv6: props.githubAllowListIpv6,
-      wafAllowGaRunnerConnectivity: props.wafAllowGaRunnerConnectivity
->>>>>>> 7002d8c1
     })
 
     // Outputs
