--- conflicted
+++ resolved
@@ -17,13 +17,8 @@
     "@aws-lambda-powertools/logger": "^2.25.2",
     "@aws-lambda-powertools/parameters": "^2.25.1",
     "@aws-sdk/client-dynamodb": "^3.888.0",
-<<<<<<< HEAD
-    "@aws-sdk/client-lambda": "^3.883.0",
+    "@aws-sdk/client-lambda": "^3.893.0",
     "@aws-sdk/client-secrets-manager": "^3.893.0",
-=======
-    "@aws-sdk/client-lambda": "^3.893.0",
-    "@aws-sdk/client-secrets-manager": "^3.883.0",
->>>>>>> 1f881bba
     "@aws-sdk/lib-dynamodb": "^3.893.0",
     "@cpt-ui-common/authFunctions": "^1.0.0",
     "@cpt-ui-common/common-types": "^1.0.0",
