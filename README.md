--- conflicted
+++ resolved
@@ -98,20 +98,12 @@
 export LOCAL_DEV=true
 
 # DON'T TOUCH!
-<<<<<<< HEAD
-export BASE_PATH="/site"
-export API_DOMAIN_OVERRIDE=https://${SERVICE_NAME}.dev.eps.national.nhs.uk/
-
-export NEXT_PUBLIC_hostedLoginDomain=${SERVICE_NAME}.auth.eu-west-2.amazoncognito.com
-export NEXT_PUBLIC_redirectSignIn=http://localhost:3000/site/login
-=======
 export NEXT_PUBLIC_TARGET_ENVIRONMENT=dev                                       # enables mock auth
 export BASE_PATH="/site"                                                        # Hosts the site at `localhost:3000/site`
 export API_DOMAIN_OVERRIDE=https://${SERVICE_NAME}.dev.eps.national.nhs.uk/     # Proxies the actual deployed backend for this PR
 
 export NEXT_PUBLIC_hostedLoginDomain=${SERVICE_NAME}.auth.eu-west-2.amazoncognito.com
 export NEXT_PUBLIC_redirectSignIn=http://localhost:3000/site/selectyourrole
->>>>>>> 0d914659
 export NEXT_PUBLIC_redirectSignOut=http://localhost:3000/site/logout
 
 export NEXT_PUBLIC_COMMIT_ID="Local Development Server"
