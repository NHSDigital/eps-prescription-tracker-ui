--- conflicted
+++ resolved
@@ -26,18 +26,10 @@
         "@aws-amplify/backend-cli": "^1.2.5",
         "@semantic-release/changelog": "^6.0.3",
         "@semantic-release/release-notes-generator": "^14.0.1",
-<<<<<<< HEAD
-        "@types/jest": "^29.5.12",
-        "@types/node": "^22.5.3",
-        "@typescript-eslint/eslint-plugin": "^8.0.1",
-        "@typescript-eslint/parser": "^8.4.0",
-        "aws-amplify": "^6.6.0",
-=======
         "@types/jest": "^29.5.13",
         "@types/node": "^22.5.5",
         "@typescript-eslint/eslint-plugin": "^8.6.0",
         "@typescript-eslint/parser": "^8.6.0",
->>>>>>> d8c155f7
         "eslint": "^9.10.0",
         "eslint-config-prettier": "^9.1.0",
         "eslint-plugin-import-newlines": "^1.3.4",
