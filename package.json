--- conflicted
+++ resolved
@@ -18,15 +18,9 @@
     "author": "NHS Digital",
     "license": "MIT",
     "workspaces": [
-<<<<<<< HEAD
-        "packages/server",
-        "packages/client",
-        "packages/cdk",
-        "packages/cloudfrontFunctions"
-=======
+        "packages/cloudfrontFunctions",
         "packages/cpt-ui",
         "packages/cdk"
->>>>>>> e3e1e237
     ],
     "devDependencies": {
         "@semantic-release/changelog": "^6.0.3",
