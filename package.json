{
    "name": "eps-prescription-tracker-ui",
    "version": "1.0.0",
    "description": "![Build](https://github.com/NHSDigital/eps-prescription-tracker-ui/workflows/Build/badge.svg?branch=main)",
    "scripts": {
        "test": "jest",
        "check-licenses": "node_modules/.bin/license-checker --failOn GPL --failOn LGPL",
        "dev": "next dev",
        "build": "next build",
        "start": "next start",
        "lint": "next lint"
    },
    "repository": {
        "type": "git",
        "url": "https://github.com/NHSDigital/eps-prescription-tracker-ui"
    },
    "keywords": [],
    "author": "NHS Digital",
    "license": "MIT",
    "workspaces": [
        "packages/cloudfrontFunctions",
        "packages/cpt-ui",
        "packages/cdk"
    ],
    "devDependencies": {
        "@semantic-release/changelog": "^6.0.3",
        "@semantic-release/release-notes-generator": "^14.0.1",
        "@testing-library/dom": "^10.4.0",
        "@testing-library/jest-dom": "^6.6.2",
        "@testing-library/react": "^16.0.1",
        "@types/jest": "^29.5.14",
        "@types/node": "^22.9.0",
        "@types/react": "18.3.12",
<<<<<<< HEAD
        "@typescript-eslint/eslint-plugin": "^8.12.2",
=======
        "@typescript-eslint/eslint-plugin": "^8.14.0",
>>>>>>> 1e64bd87
        "@typescript-eslint/parser": "^8.14.0",
        "eslint": "^9.14.0",
        "eslint-config-prettier": "^9.1.0",
        "eslint-plugin-import-newlines": "^1.3.4",
        "eslint-plugin-prettier": "^5.2.1",
        "jest": "^29.7.0",
        "jest-environment-jsdom": "^29.7.0",
        "jest-junit": "^16.0.0",
        "license-checker": "^25.0.1",
        "semantic-release": "^24.2.0",
        "ts-jest": "^29.2.5",
        "ts-node": "^10.9.2",
        "typescript": "^5.6.3",
        "typescript-eslint": "^8.13.0"
    },
    "dependencies": {
        "conventional-changelog-eslint": "^6.0.0",
        "esbuild": "^0.24.0",
        "next": "^15.0.3",
        "nhsuk-react-components": "^5.0.0",
        "pre-commit": "^1.2.2",
        "react": "^18.3.1",
        "react-dom": "^18.3.1"
    }
}<|MERGE_RESOLUTION|>--- conflicted
+++ resolved
@@ -31,11 +31,7 @@
         "@types/jest": "^29.5.14",
         "@types/node": "^22.9.0",
         "@types/react": "18.3.12",
-<<<<<<< HEAD
-        "@typescript-eslint/eslint-plugin": "^8.12.2",
-=======
         "@typescript-eslint/eslint-plugin": "^8.14.0",
->>>>>>> 1e64bd87
         "@typescript-eslint/parser": "^8.14.0",
         "eslint": "^9.14.0",
         "eslint-config-prettier": "^9.1.0",
