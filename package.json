{
    "name": "eps-prescription-tracker-ui",
    "version": "1.0.0",
    "description": "![Build](https://github.com/NHSDigital/eps-prescription-tracker-ui/workflows/Build/badge.svg?branch=main)",
    "scripts": {
        "test": "echo \"Error: no test specified\" && exit 1",
        "check-licenses": "node_modules/.bin/license-checker --failOn GPL --failOn LGPL",
        "dev": "next dev",
        "build": "next build",
        "start": "next start",
        "lint": "next lint"
    },
    "repository": {
        "type": "git",
        "url": "https://github.com/NHSDigital/eps-prescription-tracker-ui"
    },
    "keywords": [],
    "author": "NHS Digital",
    "license": "MIT",
    "workspaces": [
        "packages/server",
        "packages/client",
<<<<<<< HEAD
        "packages/statusLambda",
        "packages/auth-demo",
        "packages/cognito",
        "packages/cdk"
=======
        "packages/cpt-ui"
>>>>>>> 53ba0660
    ],
    "devDependencies": {
        "@semantic-release/changelog": "^6.0.3",
        "@semantic-release/release-notes-generator": "^14.0.1",
        "@types/jest": "^29.5.13",
        "@types/react": "18.3.11",
        "@types/node": "^22.7.5",
        "@typescript-eslint/eslint-plugin": "^8.7.0",
        "@typescript-eslint/parser": "^8.8.1",
        "eslint": "^9.12.0",
        "eslint-config-prettier": "^9.1.0",
        "eslint-plugin-import-newlines": "^1.3.4",
        "eslint-plugin-prettier": "^5.2.1",
        "jest": "^29.7.0",
        "jest-junit": "^16.0.0",
        "license-checker": "^25.0.1",
        "semantic-release": "^24.1.2",
        "ts-jest": "^29.2.5",
        "ts-node": "^10.9.2",
        "typescript": "^5.6.3",
        "typescript-eslint": "^8.8.1"
    },
    "dependencies": {
        "@aws-amplify/backend": "^1.2.1",
        "conventional-changelog-eslint": "^6.0.0",
        "next": "^14.2.15",
        "nhsuk-react-components": "^4.1.3",
        "react": "^18.3.1",
        "react-dom": "^18.3.1",
        "esbuild": "^0.24.0"
    }
}<|MERGE_RESOLUTION|>--- conflicted
+++ resolved
@@ -20,14 +20,11 @@
     "workspaces": [
         "packages/server",
         "packages/client",
-<<<<<<< HEAD
+        "packages/cpt-ui",
         "packages/statusLambda",
         "packages/auth-demo",
         "packages/cognito",
         "packages/cdk"
-=======
-        "packages/cpt-ui"
->>>>>>> 53ba0660
     ],
     "devDependencies": {
         "@semantic-release/changelog": "^6.0.3",
